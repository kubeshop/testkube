# syntax=docker/dockerfile:1
FROM --platform=$BUILDPLATFORM golang:1.18 AS build
WORKDIR /build
COPY . .
ENV CGO_ENABLED=0 
ENV GOOS=linux

ARG VERSION
ARG COMMIT
ARG ANALYTICS_API_KEY
ARG ANALYTICS_TRACKING_ID
ARG SLACK_BOT_CLIENT_ID
ARG SLACK_BOT_CLIENT_SECRET
ARG TARGETOS TARGETARCH

RUN cd cmd/api-server; \
    GOOS=$TARGETOS GOARCH=$TARGETARCH  go build \
        -ldflags "-X github.com/kubeshop/testkube/internal/pkg/api.Version=$VERSION \
            -X github.com/kubeshop/testkube/internal/pkg/api.Commit=$COMMIT \
<<<<<<< HEAD
            -X github.com/kubeshop/testkube/pkg/analytics.TestkubeMeasurementID=$ANALYTICS_TRACKING_ID \
            -X github.com/kubeshop/testkube/pkg/analytics.TestkubeMeasurementSecret=$ANALYTICS_API_KEY \
			-X github.com/kubeshop/testkube/internal/app/api/v1.SlackBotClientID=$SLACK_BOT_CLIENT_ID \
			-X github.com/kubeshop/testkube/internal/app/api/v1.SlackBotClientSecret=$SLACK_BOT_CLIENT_SECRET" \
=======
            -X github.com/kubeshop/testkube/pkg/telemetry.TestkubeMeasurementID=$ANALYTICS_TRACKING_ID \
            -X github.com/kubeshop/testkube/pkg/telemetry.TestkubeMeasurementSecret=$ANALYTICS_API_KEY \
			-X github.com/kubeshop/testkube/pkg/slacknotifier.SlackBotClientID=$SLACK_BOT_CLIENT_ID \
			-X github.com/kubeshop/testkube/pkg/slacknotifier.SlackBotClientSecret=$SLACK_BOT_CLIENT_SECRET" \
>>>>>>> 28de9e49
        -o /app -mod mod -a .

FROM alpine:3.15  
RUN apk --no-cache add ca-certificates libssl1.1
WORKDIR /root/
COPY  --from=build /app /bin/app
EXPOSE 8088
CMD ["/bin/app"]<|MERGE_RESOLUTION|>--- conflicted
+++ resolved
@@ -17,17 +17,10 @@
     GOOS=$TARGETOS GOARCH=$TARGETARCH  go build \
         -ldflags "-X github.com/kubeshop/testkube/internal/pkg/api.Version=$VERSION \
             -X github.com/kubeshop/testkube/internal/pkg/api.Commit=$COMMIT \
-<<<<<<< HEAD
-            -X github.com/kubeshop/testkube/pkg/analytics.TestkubeMeasurementID=$ANALYTICS_TRACKING_ID \
-            -X github.com/kubeshop/testkube/pkg/analytics.TestkubeMeasurementSecret=$ANALYTICS_API_KEY \
 			-X github.com/kubeshop/testkube/internal/app/api/v1.SlackBotClientID=$SLACK_BOT_CLIENT_ID \
 			-X github.com/kubeshop/testkube/internal/app/api/v1.SlackBotClientSecret=$SLACK_BOT_CLIENT_SECRET" \
-=======
             -X github.com/kubeshop/testkube/pkg/telemetry.TestkubeMeasurementID=$ANALYTICS_TRACKING_ID \
             -X github.com/kubeshop/testkube/pkg/telemetry.TestkubeMeasurementSecret=$ANALYTICS_API_KEY \
-			-X github.com/kubeshop/testkube/pkg/slacknotifier.SlackBotClientID=$SLACK_BOT_CLIENT_ID \
-			-X github.com/kubeshop/testkube/pkg/slacknotifier.SlackBotClientSecret=$SLACK_BOT_CLIENT_SECRET" \
->>>>>>> 28de9e49
         -o /app -mod mod -a .
 
 FROM alpine:3.15  
