<p align="center">  
  <img style="width:66%" src="assets/testkube-color-white.png#gh-dark-mode-only" alt="Testkube Logo Light"/>
  <img style="width:66%" src="assets/testkube-color-dark.png#gh-light-mode-only" alt="Testkube Logo Dark" />
</p>



<p align="center">
  Welcome to Testkube - Your friendly cloud-native testing framework for Kubernetes
</p>

<p align="center">
  <a href="https://testkube.io">Website</a>&nbsp;|&nbsp;
  <a href="https://docs.testkube.io">Documentation</a>&nbsp;|&nbsp; 
  <a href="https://twitter.com/testkube_io">Twitter</a>&nbsp;|&nbsp; 
  <a href="https://testkubeworkspace.slack.com/join/shared_invite/zt-2arhz5vmu-U2r3WZ69iPya5Fw0hMhRDg#/shared-invite/email">Slack</a>&nbsp;|&nbsp; 
  <a href="https://kubeshop.io/category/testkube">Blog</a>
</p>


<p align="center">
  <a href="https://github.com/kubeshop/testkube/releases"><img title="Release" src="https://img.shields.io/github/v/release/kubeshop/testkube"/></a>
  <a href=""><img title="Downloads" src="https://img.shields.io/github/downloads/kubeshop/testkube/total.svg"/></a>
  <a href=""><img title="Go version" src="https://img.shields.io/github/go-mod/go-version/kubeshop/testkube"/></a>
  <a href=""><img title="Docker builds" src="https://img.shields.io/docker/automated/kubeshop/testkube-api-server"/></a>
  <a href=""><img title="Code builds" src="https://img.shields.io/github/workflow/status/kubeshop/testkube/Code%20build%20and%20checks"/></a>
  <a href=""><img title="mit licence" src="https://img.shields.io/badge/License-MIT-yellow.svg"/></a>
  <a href="https://github.com/kubeshop/testkube/releases"><img title="Release date" src="https://img.shields.io/github/release-date/kubeshop/testkube"/></a>
  <a href="https://contribute.design/kubeshop/testkube"><img title="Design contributions welcome" src="https://contribute.design/api/shield/kubeshop/testkube"/></a>
</p>

<p align="center">
  <a target="_new" href="https://www.youtube.com/watch?v=GVvgLuxdrXE&t=47s">
    <img src="assets/intro-to-testkube.jpg" style="width:66%;height:auto">
    <p align="center">
      Click on the image or this link to watch the "Intro to Testkube" short video (3 mins)
    </p>
  </a>
</p>


<!-- try to enable it after snyk resolves https://github.com/snyk/snyk/issues/347
Known vulnerabilities: [![Testkube](https://snyk.io/test/github/kubeshop/testkube/badge.svg)](https://snyk.io/test/github/kubeshop/testkube)
[![testkube-operator](https://snyk.io/test/github/kubeshop/testkube-operator/badge.svg)](https://snyk.io/test/github/kubeshop/testkube-operator)
[![helm-charts](https://snyk.io/test/github/kubeshop/helm-charts/badge.svg)](https://snyk.io/test/github/kubeshop/helm-charts)
-->

# Welcome to Testkube
Your friendly cloud-native testing framework for Kubernetes.



<p align="center">
    <img src="assets/testkube-intro.gif">
</p>

Testkube natively integrates test orchestration and execution into Kubernetes and your CI/CD/GitOps pipeline. It decouples test artifacts and execution from CI/CD tooling; tests are meant to be part of your clusters state and can be executed as needed:
- Kubectl plugin
- Externally triggered via API (CI, external tooling, etc)
- Automatically on deployment of annotated/labeled services/pods/etc (WIP)

Testkube advantages:
- Avoids vendor lock-in for test orchestration and execution in CI/CD  pipelines
- Makes it easy to orchestrate and run any kind of tests - functional, load/performance, security, compliance, etc. in your clusters, without having to wrap them in docker-images or providing network access
- Makes it possible to decouple test execution from build processes; engineers should be able to run specific tests whenever needed
- Centralizes all test results in a consistent format for "actionable QA analytics"
- Provides a modular architecture for adding new types of tests and executors

Main Testkube components are:

- kubectl Testkube plugin - simple - installed w/o 3rd party repositories (like Krew etc), communicates with
- API Server - work orchestrator, runs executors, gather execution results
- [CRDs Operator](https://github.com/kubeshop/testkube-operator) - watches Testkube CR, handles changes, communicates with API Server
- Executors - runs tests defined for specific runner
  - [Postman Executor](https://github.com/kubeshop/testkube-executor-postman) - runs Postman Collections
  - [Cypress Executor](https://github.com/kubeshop/testkube-executor-cypress) - runs Cypress Tests
  - [K6 Executor](https://github.com/kubeshop/testkube-executor-k6) - runs K6 performance tests ([@lreimer](https://github.com/lreimer))
  - [SoapUI](https://docs.testkube.io/test-types/executor-soapui/) - runs SoapUI tests
  - [Kubepug](https://docs.testkube.io/test-types/executor-kubepug/) - runs Kubepug tests
  - [Artillery.io](https://docs.testkube.io/test-types/executor-artillery/) - runs Artillery tests
  - [Curl Executor](https://docs.testkube.io/test-types/curl) - runs simple Curl commands
  - [Maven](https://docs.testkube.io/test-types/executor-maven/) - Runs tests written in Java using Maven ([@lreimer](https://github.com/lreimer))
  - [Gradle](https://docs.testkube.io/test-types/executor-gradle/) - Runs tests written in Java using Gradle ([@lreimer](https://github.com/lreimer))
  - [Ginkgo](https://docs.testkube.io/test-types/executor-ginkgo/) - Runs tests written in Go using Ginkgo ([@jdborneman-terminus](https://github.com/jdborneman-terminus))
  - [Executor Template](https://github.com/kubeshop/testkube-executor-template) - for creating your own executors
- Results DB - for centralized test results aggregation and analysis


## Getting Started

Checkout the [Getting Started](https://docs.testkube.io/articles/getting-started-overview) guides to set up Testkube and run your first tests!

# Documentation

Is available at [docs.testkube.io](https://docs.testkube.io)

## Contributing

Shout-out to our contributors 🎉 - you're great!

- ⭐️ [@lreimer](https://github.com/lreimer) - [K6 executor](https://github.com/kubeshop/testkube-executor-k6) [Gradle executor](https://github.com/kubeshop/testkube-executor-gradle) [Maven executor](https://github.com/kubeshop/testkube-executor-maven)
- ⭐️ [@jdborneman-terminus](https://github.com/jdborneman-terminus) - [Ginkgo executor](https://github.com/kubeshop/testkube-executor-ginkgo) 
- ️⭐️ [@abhishek9686](https://github.com/abhishek9686)
- ⭐️ [@ancosma](https://github.com/ancosma)
- ⭐️ [@Stupremee](https://github.com/Stupremee)
- ⭐️ [@artem-zherdiev-ingio](https://github.com/artem-zherdiev-ingio)
- ⭐️ [@chooco13](https://github.com/chooco13) - [Playwright executor](https://github.com/kubeshop/testkube-executor-playwright)


Go to [contribution document](CONTRIBUTING.md) to read more how can you help us 🔥

# Feedback
<<<<<<< HEAD
Whether it helps you or not - we'd LOVE to hear from you.  Please let us know what you think and of course, how we can make it better.
=======
Whether it helps you or not - we'd LOVE to hear from you.  Please let us know what you think and of course, how we can make it better
>>>>>>> 1422ce6f
Please join our growing community on [Slack](https://testkubeworkspace.slack.com/join/shared_invite/zt-2arhz5vmu-U2r3WZ69iPya5Fw0hMhRDg#/shared-invite/email)<|MERGE_RESOLUTION|>--- conflicted
+++ resolved
@@ -110,9 +110,5 @@
 Go to [contribution document](CONTRIBUTING.md) to read more how can you help us 🔥
 
 # Feedback
-<<<<<<< HEAD
-Whether it helps you or not - we'd LOVE to hear from you.  Please let us know what you think and of course, how we can make it better.
-=======
 Whether it helps you or not - we'd LOVE to hear from you.  Please let us know what you think and of course, how we can make it better
->>>>>>> 1422ce6f
 Please join our growing community on [Slack](https://testkubeworkspace.slack.com/join/shared_invite/zt-2arhz5vmu-U2r3WZ69iPya5Fw0hMhRDg#/shared-invite/email)