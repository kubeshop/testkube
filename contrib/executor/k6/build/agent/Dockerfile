--- conflicted
+++ resolved
@@ -1,28 +1,10 @@
-# Base image with adding prometheus support version 0.2.4
-
-<<<<<<< HEAD
-# FROM golang:1.18 as builder
-# RUN go install go.k6.io/xk6/cmd/xk6@v0.9.0 && xk6 build $K6_VERSION --with github.com/grafana/xk6-output-prometheus-remote@latest
-=======
+FROM golang:1.18 as builder
 # build k6 0.36.0 with prometheus support
 ENV K6_VERSION=v0.44.0
 RUN go install go.k6.io/xk6/cmd/xk6@v0.9.0 && xk6 build $K6_VERSION --with github.com/grafana/xk6-output-prometheus-remote@latest
->>>>>>> b3fbddbd
 
-FROM kubeshop/testkube-k6-executor:base as builder
-ENV K6_VERSION=v0.36.0
-
-<<<<<<< HEAD
 FROM loadimpact/k6:0.36.0
 COPY k6 /bin/runner
-=======
-ENV CGO_ENABLED=0 
-ENV GOOS=linux
-COPY . .
-RUN cd contrib/executor/k6/cmd/agent;go build -o /build/runner -mod mod -a .
-
-FROM loadimpact/k6:0.44.0
->>>>>>> b3fbddbd
 WORKDIR /home/k6
 COPY --from=builder /go/k6 /usr/bin/k6
 ENTRYPOINT ["/bin/runner"]