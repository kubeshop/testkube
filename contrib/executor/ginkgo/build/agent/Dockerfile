FROM golang:1.18-alpine
<<<<<<< HEAD
RUN go install -mod=mod github.com/onsi/ginkgo/v2/ginkgo
RUN cp `which ginkgo` /ginkgo

FROM golang:1.18-alpine
COPY ginkgo /bin/runner

RUN apk update;
RUN apk --no-cache add gcc musl-dev gcompat
RUN apk --no-cache add ca-certificates git
=======
WORKDIR contrib/executor/ginkgo/build
COPY . .
ENV CGO_ENABLED=0
ENV GOOS=linux

RUN cd contrib/executor/ginkgo/cmd/agent;go build -o /runner -mod mod -a .
RUN go install -mod=mod github.com/onsi/ginkgo/v2/ginkgo@v2.9.2
RUN cp `which ginkgo` /ginkgo

FROM golang:1.18-alpine
RUN apk update && apk --no-cache add gcc musl-dev gcompat && apk --no-cache add ca-certificates git
>>>>>>> 837f819a
WORKDIR /root/
COPY --from=0 /ginkgo /bin/ginkgo
RUN go version && ginkgo version
ENTRYPOINT ["/bin/runner"]<|MERGE_RESOLUTION|>--- conflicted
+++ resolved
@@ -1,5 +1,4 @@
 FROM golang:1.18-alpine
-<<<<<<< HEAD
 RUN go install -mod=mod github.com/onsi/ginkgo/v2/ginkgo
 RUN cp `which ginkgo` /ginkgo
 
@@ -9,19 +8,6 @@
 RUN apk update;
 RUN apk --no-cache add gcc musl-dev gcompat
 RUN apk --no-cache add ca-certificates git
-=======
-WORKDIR contrib/executor/ginkgo/build
-COPY . .
-ENV CGO_ENABLED=0
-ENV GOOS=linux
-
-RUN cd contrib/executor/ginkgo/cmd/agent;go build -o /runner -mod mod -a .
-RUN go install -mod=mod github.com/onsi/ginkgo/v2/ginkgo@v2.9.2
-RUN cp `which ginkgo` /ginkgo
-
-FROM golang:1.18-alpine
-RUN apk update && apk --no-cache add gcc musl-dev gcompat && apk --no-cache add ca-certificates git
->>>>>>> 837f819a
 WORKDIR /root/
 COPY --from=0 /ginkgo /bin/ginkgo
 RUN go version && ginkgo version
