package runner

import (
	"context"
	"encoding/json"
	"os"
	"path/filepath"
	"regexp"
	"strconv"
	"strings"

	"github.com/pkg/errors"

	"go.uber.org/zap"

	"github.com/kubeshop/testkube/pkg/api/v1/testkube"
	"github.com/kubeshop/testkube/pkg/envs"
	"github.com/kubeshop/testkube/pkg/executor"
	contentPkg "github.com/kubeshop/testkube/pkg/executor/content"
	"github.com/kubeshop/testkube/pkg/executor/env"
	outputPkg "github.com/kubeshop/testkube/pkg/executor/output"
	"github.com/kubeshop/testkube/pkg/executor/runner"
	"github.com/kubeshop/testkube/pkg/log"
	"github.com/kubeshop/testkube/pkg/ui"
)

const CurlAdditionalFlags = "-is"

// CurlRunner is used to run curl commands.
type CurlRunner struct {
	Params  envs.Params
	Fetcher contentPkg.ContentFetcher
	Log     *zap.SugaredLogger
}

var _ runner.Runner = &CurlRunner{}

func NewCurlRunner(params envs.Params) (*CurlRunner, error) {
	outputPkg.PrintLogf("%s Preparing test runner", ui.IconTruck)

	return &CurlRunner{
		Log:     log.DefaultLogger,
		Params:  params,
		Fetcher: contentPkg.NewFetcher(""),
	}, nil
}

func (r *CurlRunner) Run(ctx context.Context, execution testkube.Execution) (result testkube.ExecutionResult, err error) {
	outputPkg.PrintLogf("%s Preparing for test run", ui.IconTruck)
	var runnerInput CurlRunnerInput
	if r.Params.GitUsername != "" || r.Params.GitToken != "" {
		if execution.Content != nil && execution.Content.Repository != nil {
			execution.Content.Repository.Username = r.Params.GitUsername
			execution.Content.Repository.Token = r.Params.GitToken
		}
	}

	path, err := r.Fetcher.Fetch(execution.Content)
	if err != nil {
		return result, err
	}

	fileInfo, err := os.Stat(path)
	if err != nil {
		return result, err
	}

	if fileInfo.IsDir() {
		return result, testkube.ErrTestContentTypeNotFile
	}

	content, err := os.ReadFile(path)
	if err != nil {
		return result, err
	}

	err = json.Unmarshal(content, &runnerInput)
	if err != nil {
		return result, err
	}

	envManager := env.NewManagerWithVars(execution.Variables)
	envManager.GetReferenceVars(envManager.Variables)
	variables := testkube.VariablesToMap(envManager.Variables)

	outputPkg.PrintLogf("%s Filling in the input templates", ui.IconKey)
	err = runnerInput.FillTemplates(variables)
	if err != nil {
		outputPkg.PrintLogf("%s Failed to fill in the input templates: %s", ui.IconCross, err.Error())
		r.Log.Errorf("Error occured when resolving input templates %s", err)
		return *result.Err(err), nil
	}
	outputPkg.PrintLogf("%s Successfully filled the input templates", ui.IconCheckMark)

	command := runnerInput.Command[0]
	if command != "curl" {
		outputPkg.PrintLogf("%s you can run only `curl` commands with this executor but passed: `%s`", ui.IconCross, command)
		return result, errors.Errorf("you can run only `curl` commands with this executor but passed: `%s`", command)
	}

	runnerInput.Command[0] = CurlAdditionalFlags

	args := runnerInput.Command
	args = append(args, execution.Args...)

	runPath := ""
	if execution.Content.Repository != nil && execution.Content.Repository.WorkingDir != "" {
		runPath = filepath.Join(r.Params.DataDir, "repo", execution.Content.Repository.WorkingDir)
	}

	output, err := executor.Run(runPath, command, envManager, args...)
	output = envManager.ObfuscateSecrets(output)

	if err != nil {
		r.Log.Errorf("Error occured when running a command %s", err)
		return *result.Err(err), nil
	}

	outputString := string(output)
	result.Output = outputString
	responseStatus, err := getResponseCode(outputString)
	if err != nil {
		outputPkg.PrintLogf("%s Test run failed: %s", ui.IconCross, err.Error())
		return *result.Err(err), nil
	}

	expectedStatus, err := strconv.Atoi(runnerInput.ExpectedStatus)
	if err != nil {
		outputPkg.PrintLogf("%s Test run failed: cannot process expected status: %s", ui.IconCross, err.Error())
		return *result.Err(errors.Errorf("cannot process expected status %s", runnerInput.ExpectedStatus)), nil
	}

	if responseStatus != expectedStatus {
<<<<<<< HEAD
		outputPkg.PrintLogf("%s Test run failed: cannot process expected status: %s", ui.IconCross, err.Error())
		return *result.Err(errors.Errorf("response status don't match expected %d got %d", expectedStatus, responseStatus)), nil
=======
		outputPkg.PrintLog(fmt.Sprintf("%s Test run failed: response status don't match expected %d got %d", ui.IconCross, expectedStatus, responseStatus))
		return *result.Err(fmt.Errorf("response status don't match expected %d got %d", expectedStatus, responseStatus)), nil
>>>>>>> 00ad2737
	}

	if !strings.Contains(outputString, runnerInput.ExpectedBody) {
		outputPkg.PrintLogf("%s Test run failed: response doesn't contain body: %s", ui.IconCross, runnerInput.ExpectedBody)
		return *result.Err(errors.Errorf("response doesn't contain body: %s", runnerInput.ExpectedBody)), nil
	}

	outputPkg.PrintLogf("%s Test run succeeded", ui.IconCheckMark)

	return testkube.ExecutionResult{
		Status: testkube.ExecutionStatusPassed,
		Output: outputString,
	}, nil
}

func getResponseCode(curlOutput string) (int, error) {
	re := regexp.MustCompile(`\A\S*\s(\d+)`)
	matches := re.FindStringSubmatch(curlOutput)
	if len(matches) == 0 {
		return -1, errors.Errorf("could not find a response status in the command output")
	}
	return strconv.Atoi(matches[1])
}

// GetType returns runner type
func (r *CurlRunner) GetType() runner.Type {
	return runner.TypeMain
}<|MERGE_RESOLUTION|>--- conflicted
+++ resolved
@@ -131,13 +131,8 @@
 	}
 
 	if responseStatus != expectedStatus {
-<<<<<<< HEAD
-		outputPkg.PrintLogf("%s Test run failed: cannot process expected status: %s", ui.IconCross, err.Error())
+		outputPkg.PrintLogf("%s Test run failed: response status don't match: expected %d got %d", ui.IconCross, expectedStatus, responseStatus)
 		return *result.Err(errors.Errorf("response status don't match expected %d got %d", expectedStatus, responseStatus)), nil
-=======
-		outputPkg.PrintLog(fmt.Sprintf("%s Test run failed: response status don't match expected %d got %d", ui.IconCross, expectedStatus, responseStatus))
-		return *result.Err(fmt.Errorf("response status don't match expected %d got %d", expectedStatus, responseStatus)), nil
->>>>>>> 00ad2737
 	}
 
 	if !strings.Contains(outputString, runnerInput.ExpectedBody) {
