package config

import (
	"time"

	"github.com/kelseyhightower/envconfig"
)

type Config struct {
<<<<<<< HEAD
	Debug                  bool          `envconfig:"DEBUG" default:"false"`
	NatsURI                string        `envconfig:"NATS_URI" default:"nats://localhost:4222"`
	NatsSecure             bool          `envconfig:"NATS_SECURE" default:"false"`
	NatsSkipVerify         bool          `envconfig:"NATS_SKIP_VERIFY" default:"false"`
	NatsCertFile           string        `envconfig:"NATS_CERT_FILE" default:""`
	NatsKeyFile            string        `envconfig:"NATS_KEY_FILE" default:""`
	NatsCAFile             string        `envconfig:"NATS_CA_FILE" default:""`
	NatsConnectTimeout     time.Duration `envconfig:"NATS_CONNECT_TIMEOUT" default:"5s"`
	Namespace              string        `envconfig:"NAMESPACE" default:"testkube"`
	ExecutionId            string        `envconfig:"ID" default:""`
	HttpAddress            string        `envconfig:"HTTP_ADDRESS" default:":8080"`
	GrpcAddress            string        `envconfig:"GRPC_ADDRESS" default:":9090"`
	KVBucketName           string        `envconfig:"KV_BUCKET_NAME" default:"logsState"`
	StorageEndpoint        string        `envconfig:"STORAGE_ENDPOINT" default:"localhost:9000"`
	StorageBucket          string        `envconfig:"STORAGE_BUCKET" default:"testkube-logs"`
	StorageExpiration      int           `envconfig:"STORAGE_EXPIRATION"`
	StorageAccessKeyID     string        `envconfig:"STORAGE_ACCESSKEYID" default:""`
	StorageSecretAccessKey string        `envconfig:"STORAGE_SECRETACCESSKEY" default:""`
	StorageRegion          string        `envconfig:"STORAGE_REGION" default:""`
	StorageToken           string        `envconfig:"STORAGE_TOKEN" default:""`
	StorageSSL             bool          `envconfig:"STORAGE_SSL" default:"false"`
	StorageSkipVerify      bool          `envconfig:"STORAGE_SKIP_VERIFY" default:"false"`
	StorageCertFile        string        `envconfig:"STORAGE_CERT_FILE" default:""`
	StorageKeyFile         string        `envconfig:"STORAGE_KEY_FILE" default:""`
	StorageCAFile          string        `envconfig:"STORAGE_CA_FILE" default:""`
=======
	Debug bool `envconfig:"DEBUG" default:"false"`

	TestkubeProAPIKey               string `envconfig:"TESTKUBE_PRO_API_KEY" default:""`
	TestkubeProURL                  string `envconfig:"TESTKUBE_PRO_URL" default:""`
	TestkubeProLogsPath             string `envconfig:"TESTKUBE_PRO_LOGS_PATH" default:"/logs"`
	TestkubeProTLSInsecure          bool   `envconfig:"TESTKUBE_PRO_TLS_INSECURE" default:"false"`
	TestkubeProWorkerCount          int    `envconfig:"TESTKUBE_PRO_WORKER_COUNT" default:"50"`
	TestkubeProLogStreamWorkerCount int    `envconfig:"TESTKUBE_PRO_LOG_STREAM_WORKER_COUNT" default:"25"`
	TestkubeProSkipVerify           bool   `envconfig:"TESTKUBE_PRO_SKIP_VERIFY" default:"false"`

	NatsURI            string        `envconfig:"NATS_URI" default:"nats://localhost:4222"`
	NatsSecure         bool          `envconfig:"NATS_SECURE" default:"false"`
	NatsSkipVerify     bool          `envconfig:"NATS_SKIP_VERIFY" default:"false"`
	NatsCertFile       string        `envconfig:"NATS_CERT_FILE" default:""`
	NatsKeyFile        string        `envconfig:"NATS_KEY_FILE" default:""`
	NatsCAFile         string        `envconfig:"NATS_CA_FILE" default:""`
	NatsConnectTimeout time.Duration `envconfig:"NATS_CONNECT_TIMEOUT" default:"5s"`

	Namespace    string `envconfig:"NAMESPACE" default:"testkube"`
	ExecutionId  string `envconfig:"ID" default:""`
	HttpAddress  string `envconfig:"HTTP_ADDRESS" default:":8080"`
	GrpcAddress  string `envconfig:"GRPC_ADDRESS" default:":9090"`
	KVBucketName string `envconfig:"KV_BUCKET_NAME" default:"logsState"`

	StorageEndpoint        string `envconfig:"STORAGE_ENDPOINT" default:"testkube-minio-service-testkube:9000"`
	StorageLogsBucket      string `envconfig:"STORAGE_LOGS_BUCKET" default:"testkube-new-logs"`
	StorageAccessKeyID     string `envconfig:"STORAGE_ACCESSKEYID" default:"minio"`
	StorageSecretAccessKey string `envconfig:"STORAGE_SECRETACCESSKEY" default:"minio123"`
	StorageRegion          string `envconfig:"STORAGE_REGION" default:""`
	StorageToken           string `envconfig:"STORAGE_TOKEN" default:""`
	StorageSSL             bool   `envconfig:"STORAGE_SSL" default:"false"`
	StorageSkipVerify      bool   `envconfig:"STORAGE_SKIP_VERIFY" default:"false"`
	StorageCertFile        string `envconfig:"STORAGE_CERT_FILE" default:""`
	StorageKeyFile         string `envconfig:"STORAGE_KEY_FILE" default:""`
	StorageCAFile          string `envconfig:"STORAGE_CA_FILE" default:""`
>>>>>>> 57ec5a46
}

func Get() (*Config, error) {
	var config = Config{}
	err := envconfig.Process("config", &config)

	return &config, err
}<|MERGE_RESOLUTION|>--- conflicted
+++ resolved
@@ -7,33 +7,6 @@
 )
 
 type Config struct {
-<<<<<<< HEAD
-	Debug                  bool          `envconfig:"DEBUG" default:"false"`
-	NatsURI                string        `envconfig:"NATS_URI" default:"nats://localhost:4222"`
-	NatsSecure             bool          `envconfig:"NATS_SECURE" default:"false"`
-	NatsSkipVerify         bool          `envconfig:"NATS_SKIP_VERIFY" default:"false"`
-	NatsCertFile           string        `envconfig:"NATS_CERT_FILE" default:""`
-	NatsKeyFile            string        `envconfig:"NATS_KEY_FILE" default:""`
-	NatsCAFile             string        `envconfig:"NATS_CA_FILE" default:""`
-	NatsConnectTimeout     time.Duration `envconfig:"NATS_CONNECT_TIMEOUT" default:"5s"`
-	Namespace              string        `envconfig:"NAMESPACE" default:"testkube"`
-	ExecutionId            string        `envconfig:"ID" default:""`
-	HttpAddress            string        `envconfig:"HTTP_ADDRESS" default:":8080"`
-	GrpcAddress            string        `envconfig:"GRPC_ADDRESS" default:":9090"`
-	KVBucketName           string        `envconfig:"KV_BUCKET_NAME" default:"logsState"`
-	StorageEndpoint        string        `envconfig:"STORAGE_ENDPOINT" default:"localhost:9000"`
-	StorageBucket          string        `envconfig:"STORAGE_BUCKET" default:"testkube-logs"`
-	StorageExpiration      int           `envconfig:"STORAGE_EXPIRATION"`
-	StorageAccessKeyID     string        `envconfig:"STORAGE_ACCESSKEYID" default:""`
-	StorageSecretAccessKey string        `envconfig:"STORAGE_SECRETACCESSKEY" default:""`
-	StorageRegion          string        `envconfig:"STORAGE_REGION" default:""`
-	StorageToken           string        `envconfig:"STORAGE_TOKEN" default:""`
-	StorageSSL             bool          `envconfig:"STORAGE_SSL" default:"false"`
-	StorageSkipVerify      bool          `envconfig:"STORAGE_SKIP_VERIFY" default:"false"`
-	StorageCertFile        string        `envconfig:"STORAGE_CERT_FILE" default:""`
-	StorageKeyFile         string        `envconfig:"STORAGE_KEY_FILE" default:""`
-	StorageCAFile          string        `envconfig:"STORAGE_CA_FILE" default:""`
-=======
 	Debug bool `envconfig:"DEBUG" default:"false"`
 
 	TestkubeProAPIKey               string `envconfig:"TESTKUBE_PRO_API_KEY" default:""`
@@ -58,10 +31,11 @@
 	GrpcAddress  string `envconfig:"GRPC_ADDRESS" default:":9090"`
 	KVBucketName string `envconfig:"KV_BUCKET_NAME" default:"logsState"`
 
-	StorageEndpoint        string `envconfig:"STORAGE_ENDPOINT" default:"testkube-minio-service-testkube:9000"`
-	StorageLogsBucket      string `envconfig:"STORAGE_LOGS_BUCKET" default:"testkube-new-logs"`
-	StorageAccessKeyID     string `envconfig:"STORAGE_ACCESSKEYID" default:"minio"`
-	StorageSecretAccessKey string `envconfig:"STORAGE_SECRETACCESSKEY" default:"minio123"`
+	StorageEndpoint        string `envconfig:"STORAGE_ENDPOINT" default:"localhost:9000"`
+	StorageBucket          string `envconfig:"STORAGE_BUCKET" default:"testkube-logs"`
+	StorageExpiration      int    `envconfig:"STORAGE_EXPIRATION"`
+	StorageAccessKeyID     string `envconfig:"STORAGE_ACCESSKEYID" default:""`
+	StorageSecretAccessKey string `envconfig:"STORAGE_SECRETACCESSKEY" default:""`
 	StorageRegion          string `envconfig:"STORAGE_REGION" default:""`
 	StorageToken           string `envconfig:"STORAGE_TOKEN" default:""`
 	StorageSSL             bool   `envconfig:"STORAGE_SSL" default:"false"`
@@ -69,7 +43,6 @@
 	StorageCertFile        string `envconfig:"STORAGE_CERT_FILE" default:""`
 	StorageKeyFile         string `envconfig:"STORAGE_KEY_FILE" default:""`
 	StorageCAFile          string `envconfig:"STORAGE_CA_FILE" default:""`
->>>>>>> 57ec5a46
 }
 
 func Get() (*Config, error) {
