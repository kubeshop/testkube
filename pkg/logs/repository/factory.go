--- conflicted
+++ resolved
@@ -15,7 +15,7 @@
 	GetRepository(state state.LogState) (LogsRepository, error)
 }
 
-func NewJsMinioFactory(minio *minio.Client, bucket string, logStream client.Stream) Factory {
+func NewJsMinioFactory(minio *minio.Client, bucket string, js client.StreamGetter) Factory {
 	return JsMinioFactory{
 		minio:  minio,
 		bucket: bucket,
@@ -24,14 +24,9 @@
 }
 
 type JsMinioFactory struct {
-<<<<<<< HEAD
-	minio     *minio.Client
-	bucket    string
-	logStream client.Stream
-=======
-	minio *minio.Client
-	js    client.StreamGetter
->>>>>>> 6af91526
+	minio  *minio.Client
+	bucket string
+	js     client.StreamGetter
 }
 
 func (b JsMinioFactory) GetRepository(s state.LogState) (LogsRepository, error) {
