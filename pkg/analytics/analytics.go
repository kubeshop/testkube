--- conflicted
+++ resolved
@@ -17,13 +17,10 @@
 	"github.com/spf13/cobra"
 
 	"github.com/kubeshop/testkube/cmd/tools/commands"
-<<<<<<< HEAD
+	"github.com/kubeshop/testkube/internal/pkg/api"
 	"github.com/kubeshop/testkube/pkg/log"
 	"github.com/kubeshop/testkube/pkg/ui"
 	"github.com/kubeshop/testkube/pkg/utils/text"
-=======
-	"github.com/kubeshop/testkube/internal/pkg/api"
->>>>>>> 17d12695
 )
 
 var TestkubeMeasurementID = "" //this is default but it can be set using ldflag -X github.com/kubeshop/testkube/pkg/analytics.TestkubeMeasurementID=G-B6KY2SF30K
@@ -68,12 +65,7 @@
 			UserID:   machineID,
 			Events: []Event{
 				{
-<<<<<<< HEAD
 					Name: "testkube_heartbeat",
-=======
-					Name: "testkube-heartbeat",
-
->>>>>>> 17d12695
 					Params: Params{
 						EventCount:      1,
 						EventCategory:   "beacon",
@@ -92,8 +84,7 @@
 }
 
 // SendAnonymousCmdInfo will send CLI event to GA
-func SendAnonymousCmdInfo(cmd *cobra.Command, version string) (string, error) {
-	machineID := MachineID()
+func SendAnonymousCmdInfo(cmd *cobra.Command) error {
 
 	// get all sub-commands passed to cli
 	command := strings.TrimPrefix(cmd.CommandPath(), "kubectl-testkube ")
@@ -101,12 +92,61 @@
 		command = "root"
 	}
 
+	args := []string{}
+	if len(os.Args) > 1 {
+		args = os.Args[1:]
+	}
+
 	payload := Payload{
 		ClientID: machineID,
 		UserID:   machineID,
 		Events: []Event{
 			{
-				Name: text.GAEventName(command),
+				Name: command,
+				Params: Params{
+					EventCount:       1,
+					EventCategory:    "execution",
+					AppVersion:       commands.Version,
+					AppName:          "testkube",
+					CustomDimensions: strings.Join(args, " "),
+					DataSource:       "kubectl-testkube",
+				},
+			}},
+	}
+
+	return sendDataToGA(payload)
+}
+
+// SendAnonymousCmdInfo will send CLI event to GA
+func SendAnonymousAPIInfo(path string) error {
+	payload := Payload{
+		ClientID: MachineID(),
+		Events: []Event{
+			{
+				Name: path,
+				Params: Params{
+					EventCount:    1,
+					EventCategory: "api-request",
+					AppVersion:    api.Version,
+					AppName:       "testkube",
+					DataSource:    "api-server",
+				},
+			}},
+	}
+
+	return sendDataToGA(payload)
+}
+
+// SendCmdInit will send CLI event to GA
+func SendCmdInit(cmd *cobra.Command, version string) (string, error) {
+	machineID := MachineID()
+
+	payload := Payload{
+		ClientID: machineID,
+		UserID:   machineID,
+		Events: []Event{
+			{
+				Name: "init",
 				Params: Params{
 					EventCount:      1,
 					EventCategory:   "execution",
@@ -119,46 +159,6 @@
 			}},
 	}
 
-	return sendDataToGA(payload)
-}
-
-<<<<<<< HEAD
-// SendCmdInit will send CLI event to GA
-func SendCmdInit(cmd *cobra.Command, version string) (string, error) {
-	machineID := MachineID()
-
-	payload := Payload{
-		ClientID: machineID,
-		UserID:   machineID,
-		Events: []Event{
-			{
-				Name: "init",
-				Params: Params{
-					EventCount:      1,
-					EventCategory:   "execution",
-					AppVersion:      version,
-					AppName:         "kubectl-testkube",
-					MachineID:       machineID,
-					OperatingSystem: runtime.GOOS,
-					Architecture:    runtime.GOARCH,
-				},
-			}},
-=======
-// SendAnonymousCmdInfo will send CLI event to GA
-func SendAnonymousCmdInfo(cmd *cobra.Command) error {
-
-	// get all sub-commands passed to cli
-	command := strings.TrimPrefix(cmd.CommandPath(), "kubectl-testkube ")
-	if command == "" {
-		command = "root"
-	}
-
-	args := []string{}
-	if len(os.Args) > 1 {
-		args = os.Args[1:]
->>>>>>> 17d12695
-	}
-
 	out, err := sendValidationRequest(payload)
 	ui.Debug("init event validation output", out)
 	if err != nil {
@@ -175,7 +175,6 @@
 		UserID:   clusterId,
 		Events: []Event{
 			{
-<<<<<<< HEAD
 				Name: text.GAEventName(method + "_" + path),
 				Params: Params{
 					EventCount:      1,
@@ -193,39 +192,6 @@
 
 	out, err := sendValidationRequest(payload)
 	log.DefaultLogger.Debugw("validation output", "payload", payload, "out", out, "error", err)
-=======
-				Name: command,
-				Params: Params{
-					EventCount:       1,
-					EventCategory:    "execution",
-					AppVersion:       commands.Version,
-					AppName:          "testkube",
-					CustomDimensions: strings.Join(args, " "),
-					DataSource:       "kubectl-testkube",
-				},
-			}},
-	}
-
-	return sendDataToGA(payload)
-}
-
-// SendAnonymousCmdInfo will send CLI event to GA
-func SendAnonymousAPIInfo(path string) error {
-	payload := Payload{
-		ClientID: MachineID(),
-		Events: []Event{
-			{
-				Name: path,
-				Params: Params{
-					EventCount:    1,
-					EventCategory: "api-request",
-					AppVersion:    api.Version,
-					AppName:       "testkube",
-					DataSource:    "api-server",
-				},
-			}},
-	}
->>>>>>> 17d12695
 
 	return sendDataToGA(payload)
 }
@@ -269,7 +235,7 @@
 	b, err := ioutil.ReadAll(resp.Body)
 
 	if resp.StatusCode > 300 {
-		return out, fmt.Errorf("could not POST, statusCode: %d", resp.StatusCode)
+		return fmt.Errorf("could not POST, statusCode: %d", resp.StatusCode)
 	}
 	return fmt.Sprintf("status: %d - %s", resp.StatusCode, b), err
 }
@@ -299,11 +265,7 @@
 	b, err := ioutil.ReadAll(resp.Body)
 
 	if resp.StatusCode > 300 {
-<<<<<<< HEAD
 		return out, fmt.Errorf("could not POST, statusCode: %d", resp.StatusCode)
-=======
-		return fmt.Errorf("could not POST, statusCode: %d", resp.StatusCode)
->>>>>>> 17d12695
 	}
 	return fmt.Sprintf("status: %d - %s", resp.StatusCode, b), err
 }
