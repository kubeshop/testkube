package containerexecutor

import (
	"context"
	"os"
	"path/filepath"
	"time"

	"github.com/pkg/errors"

	"github.com/kubeshop/testkube/pkg/featureflags"
	"github.com/kubeshop/testkube/pkg/imageinspector"
	"github.com/kubeshop/testkube/pkg/repository/config"
	"github.com/kubeshop/testkube/pkg/secret"
	"github.com/kubeshop/testkube/pkg/utils"

	"github.com/kubeshop/testkube/pkg/repository/result"

	"github.com/kubeshop/testkube/pkg/version"

	"go.uber.org/zap"
	corev1 "k8s.io/api/core/v1"
	metav1 "k8s.io/apimachinery/pkg/apis/meta/v1"
	"k8s.io/apimachinery/pkg/util/wait"
	"k8s.io/client-go/kubernetes"

	executorv1 "github.com/kubeshop/testkube-operator/api/executor/v1"
	executorsclientv1 "github.com/kubeshop/testkube-operator/pkg/client/executors/v1"
	templatesv1 "github.com/kubeshop/testkube-operator/pkg/client/templates/v1"
	testexecutionsv1 "github.com/kubeshop/testkube-operator/pkg/client/testexecutions/v1"
	testsv3 "github.com/kubeshop/testkube-operator/pkg/client/tests/v3"
	"github.com/kubeshop/testkube/pkg/api/v1/testkube"
	"github.com/kubeshop/testkube/pkg/executor"
	"github.com/kubeshop/testkube/pkg/executor/client"
	"github.com/kubeshop/testkube/pkg/executor/output"
	"github.com/kubeshop/testkube/pkg/k8sclient"
	"github.com/kubeshop/testkube/pkg/log"
	logsclient "github.com/kubeshop/testkube/pkg/logs/client"
	testexecutionsmapper "github.com/kubeshop/testkube/pkg/mapper/testexecutions"
	testsmapper "github.com/kubeshop/testkube/pkg/mapper/tests"
	"github.com/kubeshop/testkube/pkg/telemetry"
)

const (
	// ScraperPodSuffix contains scraper pod suffix
	ScraperPodSuffix = "-scraper"

	pollTimeout             = 24 * time.Hour
	pollInterval            = 200 * time.Millisecond
	jobDefaultDelaySeconds  = 180
	jobArtifactDelaySeconds = 90
	repoPath                = "/data/repo"
)

type EventEmitter interface {
	Notify(event testkube.Event)
}

// TODO: remove duplicated code that was done when created container executor

// NewContainerExecutor creates new job executor
func NewContainerExecutor(
	repo result.Repository,
	images executor.Images,
	templates executor.Templates,
	imageInspector imageinspector.Inspector,
	serviceAccountNames map[string]string,
	metrics ExecutionMetric,
	emiter EventEmitter,
	configMap config.Repository,
	executorsClient executorsclientv1.Interface,
	testsClient testsv3.Interface,
	testExecutionsClient testexecutionsv1.Interface,
	templatesClient templatesv1.Interface,
	registry string,
	podStartTimeout time.Duration,
	clusterID string,
	dashboardURI string,
	apiURI string,
	natsUri string,
	debug bool,
	logsStream logsclient.Stream,
	features featureflags.FeatureFlags,
	defaultStorageClassName string,
) (client *ContainerExecutor, err error) {
	clientSet, err := k8sclient.ConnectToK8s()
	if err != nil {
		return client, err
	}

	if serviceAccountNames == nil {
		serviceAccountNames = make(map[string]string)
	}

	return &ContainerExecutor{
		clientSet:               clientSet,
		repository:              repo,
		log:                     log.DefaultLogger,
		images:                  images,
		templates:               templates,
		imageInspector:          imageInspector,
		configMap:               configMap,
		serviceAccountNames:     serviceAccountNames,
		metrics:                 metrics,
		emitter:                 emiter,
		testsClient:             testsClient,
		executorsClient:         executorsClient,
		testExecutionsClient:    testExecutionsClient,
		templatesClient:         templatesClient,
		registry:                registry,
		podStartTimeout:         podStartTimeout,
		clusterID:               clusterID,
		dashboardURI:            dashboardURI,
		apiURI:                  apiURI,
		natsURI:                 natsUri,
		debug:                   debug,
		logsStream:              logsStream,
		features:                features,
		defaultStorageClassName: defaultStorageClassName,
	}, nil
}

type ExecutionMetric interface {
	IncAndObserveExecuteTest(execution testkube.Execution, dashboardURI string)
}

// ContainerExecutor is container for managing job executor dependencies
type ContainerExecutor struct {
	repository              result.Repository
	log                     *zap.SugaredLogger
	clientSet               kubernetes.Interface
	images                  executor.Images
	templates               executor.Templates
	imageInspector          imageinspector.Inspector
	metrics                 ExecutionMetric
	emitter                 EventEmitter
	configMap               config.Repository
	serviceAccountNames     map[string]string
	testsClient             testsv3.Interface
	executorsClient         executorsclientv1.Interface
	testExecutionsClient    testexecutionsv1.Interface
	templatesClient         templatesv1.Interface
	registry                string
	podStartTimeout         time.Duration
	clusterID               string
	dashboardURI            string
	apiURI                  string
	natsURI                 string
	debug                   bool
	logsStream              logsclient.Stream
	features                featureflags.FeatureFlags
	defaultStorageClassName string
}

type JobOptions struct {
	Name                      string
	Namespace                 string
	Image                     string
	ImagePullSecrets          []string
	Command                   []string
	Args                      []string
	WorkingDir                string
	Jsn                       string
	TestName                  string
	InitImage                 string
	ScraperImage              string
	JobTemplate               string
	ScraperTemplate           string
	PvcTemplate               string
	SecretEnvs                map[string]string
	Envs                      map[string]string
	HTTPProxy                 string
	HTTPSProxy                string
	UsernameSecret            *testkube.SecretRef
	TokenSecret               *testkube.SecretRef
	RunnerCustomCASecret      string
	CertificateSecret         string
	AgentAPITLSSecret         string
	Variables                 map[string]testkube.Variable
	ActiveDeadlineSeconds     int64
	ArtifactRequest           *testkube.ArtifactRequest
	ServiceAccountName        string
	DelaySeconds              int
	JobTemplateExtensions     string
	ScraperTemplateExtensions string
	PvcTemplateExtensions     string
	EnvConfigMaps             []testkube.EnvReference
	EnvSecrets                []testkube.EnvReference
	Labels                    map[string]string
	Registry                  string
	ClusterID                 string
	ExecutionNumber           int32
	ContextType               string
	ContextData               string
	Debug                     bool
	LogSidecarImage           string
	NatsUri                   string
	APIURI                    string
	Features                  featureflags.FeatureFlags
}

// Logs returns job logs stream channel using kubernetes api
func (c *ContainerExecutor) Logs(ctx context.Context, id, namespace string) (out chan output.Output, err error) {
	out = make(chan output.Output)

	go func() {
		defer func() {
			c.log.Debug("closing ContainerExecutor.Logs out log")
			close(out)
		}()

		execution, err := c.repository.Get(ctx, id)
		if err != nil {
			out <- output.NewOutputError(err)
			return
		}

		exec, err := c.executorsClient.GetByType(execution.TestType)
		if err != nil {
			out <- output.NewOutputError(err)
			return
		}

		supportArtifacts := false
		for _, feature := range exec.Spec.Features {
			if feature == executorv1.FeatureArtifacts {
				supportArtifacts = true
				break
			}
		}

		ids := []string{id}
		if supportArtifacts && execution.ArtifactRequest != nil &&
<<<<<<< HEAD
			(execution.ArtifactRequest.StorageClassName != "" || execution.ArtifactRequest.UseDefaultStorageClassName) {
			ids = append(ids, id+"-scraper")
=======
			execution.ArtifactRequest.StorageClassName != "" {
			ids = append(ids, id+ScraperPodSuffix)
>>>>>>> cc87868f
		}

		for _, podName := range ids {
			logs := make(chan []byte)

			if err := c.TailJobLogs(ctx, podName, namespace, logs); err != nil {
				out <- output.NewOutputError(err)
				return
			}

			for l := range logs {
				entry := output.NewOutputLine(l)
				out <- entry
			}
		}
	}()

	return
}

// Execute starts new external test execution, reads data and returns ID
// Execution is started asynchronously client can check later for results
func (c *ContainerExecutor) Execute(ctx context.Context, execution *testkube.Execution, options client.ExecuteOptions) (*testkube.ExecutionResult, error) {
	executionResult := testkube.NewRunningExecutionResult()
	execution.ExecutionResult = executionResult

	jobOptions, err := c.createJob(ctx, *execution, options)
	if err != nil {
		executionResult.Err(err)
		if cErr := c.cleanPVCVolume(ctx, execution); cErr != nil {
			c.log.Errorw("error cleaning pvc volume", "error", cErr)
		}

		return executionResult, err
	}

	podsClient := c.clientSet.CoreV1().Pods(execution.TestNamespace)
	pods, err := executor.GetJobPods(ctx, podsClient, execution.Id, 1, 10)
	if err != nil {
		executionResult.Err(err)
		if cErr := c.cleanPVCVolume(ctx, execution); cErr != nil {
			c.log.Errorw("error cleaning pvc volume", "error", cErr)
		}

		return executionResult, err
	}

	l := c.log.With("executionID", execution.Id, "sync", options.Sync)

	for _, pod := range pods.Items {
		if pod.Status.Phase != corev1.PodRunning && pod.Labels["job-name"] == execution.Id {
			if options.Sync {
				return c.updateResultsFromPod(ctx, pod, l, execution, jobOptions, options.Request.NegativeTest)
			}

			// async wait for complete status or error
			go func(pod corev1.Pod) {
				_, err := c.updateResultsFromPod(ctx, pod, l, execution, jobOptions, options.Request.NegativeTest)
				if err != nil {
					l.Errorw("update results from jobs pod error", "error", err)
				}
			}(pod)

			return executionResult, nil
		}
	}

	l.Debugw("no pods was found", "totalPodsCount", len(pods.Items))

	return execution.ExecutionResult, nil
}

// createJob creates new Kubernetes job based on execution and execute options
func (c *ContainerExecutor) createJob(ctx context.Context, execution testkube.Execution, options client.ExecuteOptions) (*JobOptions, error) {
	jobsClient := c.clientSet.BatchV1().Jobs(execution.TestNamespace)

	// Fallback to one-time inspector when non-default namespace is needed
	inspector := c.imageInspector
	if len(options.ImagePullSecretNames) > 0 && options.Namespace != "" && execution.TestNamespace != options.Namespace {
		secretClient, err := secret.NewClient(options.Namespace)
		if err != nil {
			return nil, errors.Wrap(err, "failed to build secrets client")
		}
		inspector = imageinspector.NewInspector(c.registry, imageinspector.NewSkopeoFetcher(), imageinspector.NewSecretFetcher(secretClient))
	}

	jobOptions, err := NewJobOptions(c.log, c.templatesClient, c.images, c.templates, inspector,
		c.serviceAccountNames, c.registry, c.clusterID, c.apiURI, execution, options, c.natsURI, c.debug)
	if err != nil {
		return nil, err
	}

	if jobOptions.ArtifactRequest != nil &&
		(jobOptions.ArtifactRequest.StorageClassName != "" || jobOptions.ArtifactRequest.UseDefaultStorageClassName) {
		c.log.Debug("creating persistent volume claim with options", "options", jobOptions)
		pvcsClient := c.clientSet.CoreV1().PersistentVolumeClaims(execution.TestNamespace)
		pvcSpec, err := client.NewPersistentVolumeClaimSpec(c.log, NewPVCOptionsFromJobOptions(*jobOptions, c.defaultStorageClassName))
		if err != nil {
			return nil, err
		}

		_, err = pvcsClient.Create(ctx, pvcSpec, metav1.CreateOptions{})
		if err != nil {
			return nil, err
		}
	}

	c.log.Debug("creating executor job with options", "options", jobOptions)
	jobSpec, err := NewExecutorJobSpec(c.log, jobOptions)
	if err != nil {
		return nil, err
	}

	_, err = jobsClient.Create(ctx, jobSpec, metav1.CreateOptions{})
	return jobOptions, err
}

func (c *ContainerExecutor) cleanPVCVolume(ctx context.Context, execution *testkube.Execution) error {
	if execution.ArtifactRequest != nil &&
		(execution.ArtifactRequest.StorageClassName != "" || execution.ArtifactRequest.UseDefaultStorageClassName) {
		pvcsClient := c.clientSet.CoreV1().PersistentVolumeClaims(execution.TestNamespace)
		if err := pvcsClient.Delete(ctx, execution.Id+"-pvc", metav1.DeleteOptions{}); err != nil {
			return err
		}
	}

	return nil
}

// updateResultsFromPod watches logs and stores results if execution is finished
func (c *ContainerExecutor) updateResultsFromPod(
	ctx context.Context,
	executorPod corev1.Pod,
	l *zap.SugaredLogger,
	execution *testkube.Execution,
	jobOptions *JobOptions,
	isNegativeTest bool,
) (*testkube.ExecutionResult, error) {
	var err error

	// save stop time and final state
	defer func() {
		c.stopExecution(ctx, execution, execution.ExecutionResult, isNegativeTest)

		if err := c.cleanPVCVolume(ctx, execution); err != nil {
			l.Errorw("error cleaning pvc volume", "error", err)
		}
	}()

	// wait for pod
	l.Debug("poll immediate waiting for executor pod")
	if err = wait.PollUntilContextTimeout(ctx, pollInterval, c.podStartTimeout, true, executor.IsPodLoggable(c.clientSet, executorPod.Name, execution.TestNamespace)); err != nil {
		l.Errorw("waiting for executor pod started error", "error", err)
	} else if err = wait.PollUntilContextTimeout(ctx, pollInterval, pollTimeout, true, executor.IsPodReady(c.clientSet, executorPod.Name, execution.TestNamespace)); err != nil {
		// continue on poll err and try to get logs later
		l.Errorw("waiting for executor pod complete error", "error", err)
	}
	if err != nil {
		execution.ExecutionResult.Err(err)
	}
	l.Debug("poll executor immediate end")

	// we need to retrieve the Pod to get its latest status
	podsClient := c.clientSet.CoreV1().Pods(execution.TestNamespace)
	latestExecutorPod, err := podsClient.Get(context.Background(), executorPod.Name, metav1.GetOptions{})
	if err != nil {
		return execution.ExecutionResult, err
	}

	var scraperLogs []byte
	if jobOptions.ArtifactRequest != nil &&
		(jobOptions.ArtifactRequest.StorageClassName != "" || execution.ArtifactRequest.UseDefaultStorageClassName) {
		c.log.Debug("creating scraper job with options", "options", jobOptions)
		jobsClient := c.clientSet.BatchV1().Jobs(execution.TestNamespace)
		scraperSpec, err := NewScraperJobSpec(c.log, jobOptions)
		if err != nil {
			return execution.ExecutionResult, err
		}

		_, err = jobsClient.Create(ctx, scraperSpec, metav1.CreateOptions{})
		if err != nil {
			return execution.ExecutionResult, err
		}

		scraperPodName := execution.Id + "-scraper"
		scraperPods, err := executor.GetJobPods(ctx, podsClient, scraperPodName, 1, 10)
		if err != nil {
			return execution.ExecutionResult, err
		}

		// get scraper job pod and
		for _, scraperPod := range scraperPods.Items {
			if scraperPod.Status.Phase != corev1.PodRunning && scraperPod.Labels["job-name"] == scraperPodName {
				l.Debug("poll immediate waiting for scraper pod to succeed")
				if err = wait.PollUntilContextTimeout(ctx, pollInterval, c.podStartTimeout, true, executor.IsPodLoggable(c.clientSet, scraperPod.Name, execution.TestNamespace)); err != nil {
					l.Errorw("waiting for scraper pod started error", "error", err)
				} else if err = wait.PollUntilContextTimeout(ctx, pollInterval, pollTimeout, true, executor.IsPodReady(c.clientSet, scraperPod.Name, execution.TestNamespace)); err != nil {
					// continue on poll err and try to get logs later
					l.Errorw("waiting for scraper pod complete error", "error", err)
				}
				l.Debug("poll scraper immediate end")

				latestScraperPod, err := podsClient.Get(context.Background(), scraperPod.Name, metav1.GetOptions{})
				if err != nil {
					return execution.ExecutionResult, err
				}

				switch latestScraperPod.Status.Phase {
				case corev1.PodSucceeded:
					execution.ExecutionResult.Success()
				case corev1.PodFailed:
					execution.ExecutionResult.Error()
				}

				scraperLogs, err = executor.GetPodLogs(ctx, c.clientSet, execution.TestNamespace, *latestScraperPod)
				if err != nil {
					l.Errorw("get scraper pod logs error", "error", err)
				}

				break
			}
		}
	}

	if !execution.ExecutionResult.IsFailed() {
		switch latestExecutorPod.Status.Phase {
		case corev1.PodSucceeded:
			execution.ExecutionResult.Success()
		case corev1.PodFailed:
			execution.ExecutionResult.Error()
		}
	}

	executorLogs, err := executor.GetPodLogs(ctx, c.clientSet, execution.TestNamespace, *latestExecutorPod)
	if err != nil {
		l.Errorw("get executor pod logs error", "error", err)
	}

	executorLogs = append(executorLogs, scraperLogs...)

	// parse container output log (mixed JSON and plain text stream)
	executionResult, output, err := output.ParseContainerOutput(executorLogs)
	if err != nil {
		l.Errorw("parse output error", "error", err)
		execution.ExecutionResult.Output = output
		execution.ExecutionResult.Err(err)
		err = c.repository.UpdateResult(ctx, execution.Id, *execution)
		if err != nil {
			l.Infow("Update result", "error", err)
		}
		return execution.ExecutionResult, err
	}

	if executionResult != nil {
		execution.ExecutionResult = executionResult
	}

	// don't attach logs if logs v2 is enabled - they will be streamed through the logs service
	attachLogs := !c.features.LogsV2
	if attachLogs {
		execution.ExecutionResult.Output = output
	}

	if execution.ExecutionResult.IsFailed() {
		errorMessage := execution.ExecutionResult.ErrorMessage
		if errorMessage == "" {
			errorMessage = executor.GetPodErrorMessage(ctx, c.clientSet, latestExecutorPod)
		}

		execution.ExecutionResult.ErrorMessage = errorMessage
	}

	l.Infow("container execution completed saving result", "executionId", execution.Id, "status", execution.ExecutionResult.Status)
	err = c.repository.UpdateResult(ctx, execution.Id, *execution)
	if err != nil {
		l.Errorw("Update execution result error", "error", err)
	}
	return execution.ExecutionResult, nil
}

func (c *ContainerExecutor) stopExecution(ctx context.Context,
	execution *testkube.Execution,
	result *testkube.ExecutionResult,
	isNegativeTest bool,
) {
	c.log.Debugw("stopping execution", "isNegativeTest", isNegativeTest, "test", execution.TestName)
	execution.Stop()

	if isNegativeTest {
		if result.IsFailed() {
			c.log.Debugw("test run was expected to fail, and it failed as expected", "test", execution.TestName)
			execution.ExecutionResult.Status = testkube.ExecutionStatusPassed
			result.Status = testkube.ExecutionStatusPassed
			result.Output = result.Output + "\nTest run was expected to fail, and it failed as expected"
		} else {
			c.log.Debugw("test run was expected to fail - the result will be reversed", "test", execution.TestName)
			execution.ExecutionResult.Status = testkube.ExecutionStatusFailed
			result.Status = testkube.ExecutionStatusFailed
			result.Output = result.Output + "\nTest run was expected to fail, the result will be reversed"
		}

		err := c.repository.UpdateResult(ctx, execution.Id, *execution)
		if err != nil {
			c.log.Errorw("Update execution result error", "error", err)
		}
	}

	err := c.repository.EndExecution(ctx, *execution)
	if err != nil {
		c.log.Errorw("Update execution result error", "error", err)
	}

	// metrics increase
	execution.ExecutionResult = result
	c.metrics.IncAndObserveExecuteTest(*execution, c.dashboardURI)

	test, err := c.testsClient.Get(execution.TestName)
	if err != nil {
		c.log.Errorw("getting test error", "error", err)
	}

	if test != nil {
		test.Status = testsmapper.MapExecutionToTestStatus(execution)
		if err = c.testsClient.UpdateStatus(test); err != nil {
			c.log.Errorw("updating test error", "error", err)
		}
	}

	if execution.TestExecutionName != "" {
		testExecution, err := c.testExecutionsClient.Get(execution.TestExecutionName)
		if err != nil {
			c.log.Errorw("getting test execution error", "error", err)
		}

		if testExecution != nil {
			testExecution.Status = testexecutionsmapper.MapAPIToCRD(execution, testExecution.Generation)
			if err = c.testExecutionsClient.UpdateStatus(testExecution); err != nil {
				c.log.Errorw("updating test execution error", "error", err)
			}
		}
	}

	if result.IsPassed() {
		c.emitter.Notify(testkube.NewEventEndTestSuccess(execution))
	} else if result.IsTimeout() {
		c.emitter.Notify(testkube.NewEventEndTestTimeout(execution))
	} else if result.IsAborted() {
		c.emitter.Notify(testkube.NewEventEndTestAborted(execution))
	} else {
		c.emitter.Notify(testkube.NewEventEndTestFailed(execution))
	}

	telemetryEnabled, err := c.configMap.GetTelemetryEnabled(ctx)
	if err != nil {
		c.log.Debugw("getting telemetry enabled error", "error", err)
	}

	if !telemetryEnabled {
		return
	}

	clusterID, err := c.configMap.GetUniqueClusterId(ctx)
	if err != nil {
		c.log.Debugw("getting cluster id error", "error", err)
	}

	host, err := os.Hostname()
	if err != nil {
		c.log.Debugw("getting hostname error", "hostname", host, "error", err)
	}

	var dataSource string
	if execution.Content != nil {
		dataSource = execution.Content.Type_
	}

	status := ""
	if execution.ExecutionResult != nil && execution.ExecutionResult.Status != nil {
		status = string(*execution.ExecutionResult.Status)
	}

	out, err := telemetry.SendRunEvent("testkube_api_run_test", telemetry.RunParams{
		AppVersion: version.Version,
		DataSource: dataSource,
		Host:       host,
		ClusterID:  clusterID,
		TestType:   execution.TestType,
		DurationMs: execution.DurationMs,
		Status:     status,
	})
	if err != nil {
		c.log.Debugw("sending run test telemetry event error", "error", err)
	} else {
		c.log.Debugw("sending run test telemetry event", "output", out)
	}

}

// NewJobOptionsFromExecutionOptions compose JobOptions based on ExecuteOptions
func NewJobOptionsFromExecutionOptions(options client.ExecuteOptions) *JobOptions {
	// for image, HTTP request takes priority, then test spec, then executor
	var image string
	if options.ExecutorSpec.Image != "" {
		image = options.ExecutorSpec.Image
	}

	if options.TestSpec.ExecutionRequest != nil &&
		options.TestSpec.ExecutionRequest.Image != "" {
		image = options.TestSpec.ExecutionRequest.Image
	}

	if options.Request.Image != "" {
		image = options.Request.Image
	}

	var workingDir string
	if options.TestSpec.Content != nil &&
		options.TestSpec.Content.Repository != nil &&
		options.TestSpec.Content.Repository.WorkingDir != "" {
		workingDir = options.TestSpec.Content.Repository.WorkingDir
		if !filepath.IsAbs(workingDir) {
			workingDir = filepath.Join(repoPath, workingDir)
		}
	}

	supportArtifacts := false
	for _, feature := range options.ExecutorSpec.Features {
		if feature == executorv1.FeatureArtifacts {
			supportArtifacts = true
			break
		}
	}

	var artifactRequest *testkube.ArtifactRequest
	jobDelaySeconds := jobDefaultDelaySeconds
	if supportArtifacts {
		artifactRequest = options.Request.ArtifactRequest
		jobDelaySeconds = jobArtifactDelaySeconds
	}

	labels := map[string]string{
		testkube.TestLabelTestType: utils.SanitizeName(options.TestSpec.Type_),
		testkube.TestLabelExecutor: options.ExecutorName,
		testkube.TestLabelTestName: options.TestName,
	}
	for key, value := range options.Labels {
		labels[key] = value
	}

	contextType := ""
	contextData := ""
	if options.Request.RunningContext != nil {
		contextType = options.Request.RunningContext.Type_
		contextData = options.Request.RunningContext.Context
	}

	return &JobOptions{
		Image:                     image,
		ImagePullSecrets:          options.ImagePullSecretNames,
		Args:                      options.Request.Args,
		Command:                   options.Request.Command,
		WorkingDir:                workingDir,
		TestName:                  options.TestName,
		Namespace:                 options.Namespace,
		Envs:                      options.Request.Envs,
		SecretEnvs:                options.Request.SecretEnvs,
		HTTPProxy:                 options.Request.HttpProxy,
		HTTPSProxy:                options.Request.HttpsProxy,
		UsernameSecret:            options.UsernameSecret,
		TokenSecret:               options.TokenSecret,
		RunnerCustomCASecret:      options.RunnerCustomCASecret,
		CertificateSecret:         options.CertificateSecret,
		AgentAPITLSSecret:         options.AgentAPITLSSecret,
		ActiveDeadlineSeconds:     options.Request.ActiveDeadlineSeconds,
		ArtifactRequest:           artifactRequest,
		DelaySeconds:              jobDelaySeconds,
		JobTemplate:               options.ExecutorSpec.JobTemplate,
		JobTemplateExtensions:     options.Request.JobTemplate,
		ScraperTemplateExtensions: options.Request.ScraperTemplate,
		PvcTemplateExtensions:     options.Request.PvcTemplate,
		EnvConfigMaps:             options.Request.EnvConfigMaps,
		EnvSecrets:                options.Request.EnvSecrets,
		Labels:                    labels,
		ExecutionNumber:           options.Request.Number,
		ContextType:               contextType,
		ContextData:               contextData,
		Features:                  options.Features,
	}
}

// Abort K8sJob aborts K8S by job name
func (c *ContainerExecutor) Abort(ctx context.Context, execution *testkube.Execution) (*testkube.ExecutionResult, error) {
	return executor.AbortJob(ctx, c.clientSet, execution.TestNamespace, execution.Id)
}

func NewPVCOptionsFromJobOptions(options JobOptions, defaultStorageClassName string) client.PVCOptions {
	result := client.PVCOptions{
		Name:                    options.Name,
		Namespace:               options.Namespace,
		PvcTemplate:             options.PvcTemplate,
		PvcTemplateExtensions:   options.PvcTemplateExtensions,
		ArtifactRequest:         options.ArtifactRequest,
		DefaultStorageClassName: defaultStorageClassName,
	}

	return result
}<|MERGE_RESOLUTION|>--- conflicted
+++ resolved
@@ -231,13 +231,8 @@
 
 		ids := []string{id}
 		if supportArtifacts && execution.ArtifactRequest != nil &&
-<<<<<<< HEAD
 			(execution.ArtifactRequest.StorageClassName != "" || execution.ArtifactRequest.UseDefaultStorageClassName) {
-			ids = append(ids, id+"-scraper")
-=======
-			execution.ArtifactRequest.StorageClassName != "" {
 			ids = append(ids, id+ScraperPodSuffix)
->>>>>>> cc87868f
 		}
 
 		for _, podName := range ids {
