package client

import (
	"bufio"
	"bytes"
	"context"
	"encoding/json"
	"fmt"
	"io"
	"os"
	"path/filepath"
	"strings"
	"text/template"
	"time"

	"github.com/kubeshop/testkube/internal/featureflags"
	"github.com/kubeshop/testkube/pkg/repository/config"

	"github.com/pkg/errors"

	"github.com/kubeshop/testkube/pkg/version"

	"github.com/kubeshop/testkube/pkg/repository/result"

	"go.uber.org/zap"
	batchv1 "k8s.io/api/batch/v1"
	corev1 "k8s.io/api/core/v1"
	metav1 "k8s.io/apimachinery/pkg/apis/meta/v1"
	"k8s.io/apimachinery/pkg/util/wait"
	"k8s.io/apimachinery/pkg/util/yaml"
	"k8s.io/client-go/kubernetes"
	"sigs.k8s.io/kustomize/kyaml/yaml/merge2"

	kyaml "sigs.k8s.io/kustomize/kyaml/yaml"

	templatesv1 "github.com/kubeshop/testkube-operator/pkg/client/templates/v1"
	testexecutionsv1 "github.com/kubeshop/testkube-operator/pkg/client/testexecutions/v1"
	testsv3 "github.com/kubeshop/testkube-operator/pkg/client/tests/v3"
	"github.com/kubeshop/testkube/pkg/api/v1/testkube"
	"github.com/kubeshop/testkube/pkg/event"
	"github.com/kubeshop/testkube/pkg/executor"
	"github.com/kubeshop/testkube/pkg/executor/agent"
	"github.com/kubeshop/testkube/pkg/executor/env"
	"github.com/kubeshop/testkube/pkg/executor/output"
	"github.com/kubeshop/testkube/pkg/log"
	testexecutionsmapper "github.com/kubeshop/testkube/pkg/mapper/testexecutions"
	testsmapper "github.com/kubeshop/testkube/pkg/mapper/tests"
	"github.com/kubeshop/testkube/pkg/telemetry"
	"github.com/kubeshop/testkube/pkg/utils"
)

const (
	// GitUsernameSecretName is git username secret name
	GitUsernameSecretName = "git-username"
	// GitUsernameEnvVarName is git username environment var name
	GitUsernameEnvVarName = "RUNNER_GITUSERNAME"
	// GitTokenSecretName is git token secret name
	GitTokenSecretName = "git-token"
	// GitTokenEnvVarName is git token environment var name
	GitTokenEnvVarName = "RUNNER_GITTOKEN"
	// SecretTest is a test secret
	SecretTest = "secrets"
	// SecretSource is a source secret
	SecretSource = "source-secrets"

	pollTimeout  = 24 * time.Hour
	pollInterval = 200 * time.Millisecond
	// pollJobStatus is interval for checking if job timeout occurred
	pollJobStatus = 1 * time.Second
	// timeoutIndicator is string that is added to job logs when timeout occurs
	timeoutIndicator = "DeadlineExceeded"
)

// NewJobExecutor creates new job executor
func NewJobExecutor(
	repo result.Repository,
	namespace string,
	images executor.Images,
	jobTemplate string,
	slavePodTemplate string,
	serviceAccountName string,
	metrics ExecutionCounter,
	emiter *event.Emitter,
	configMap config.Repository,
	testsClient testsv3.Interface,
	clientset kubernetes.Interface,
	testExecutionsClient testexecutionsv1.Interface,
	templatesClient templatesv1.Interface,
	registry string,
	podStartTimeout time.Duration,
	clusterID string,
	dashboardURI string,
	apiURI string,
	natsURI string,
	debug bool,
) (client *JobExecutor, err error) {
	return &JobExecutor{
		ClientSet:            clientset,
		Repository:           repo,
		Log:                  log.DefaultLogger,
		Namespace:            namespace,
		images:               images,
		jobTemplate:          jobTemplate,
		slavePodTemplate:     slavePodTemplate,
		serviceAccountName:   serviceAccountName,
		metrics:              metrics,
		Emitter:              emiter,
		configMap:            configMap,
		testsClient:          testsClient,
		testExecutionsClient: testExecutionsClient,
		templatesClient:      templatesClient,
		registry:             registry,
		podStartTimeout:      podStartTimeout,
		clusterID:            clusterID,
		dashboardURI:         dashboardURI,
		apiURI:               apiURI,
		natsURI:              natsURI,
		debug:                debug,
	}, nil
}

type ExecutionCounter interface {
	IncExecuteTest(execution testkube.Execution, dashboardURI string)
}

// JobExecutor is container for managing job executor dependencies
type JobExecutor struct {
	Repository           result.Repository
	Log                  *zap.SugaredLogger
	ClientSet            kubernetes.Interface
	Namespace            string
	Cmd                  string
	images               executor.Images
	jobTemplate          string
	slavePodTemplate     string
	serviceAccountName   string
	metrics              ExecutionCounter
	Emitter              *event.Emitter
	configMap            config.Repository
	testsClient          testsv3.Interface
	testExecutionsClient testexecutionsv1.Interface
	templatesClient      templatesv1.Interface
	registry             string
	podStartTimeout      time.Duration
	clusterID            string
	dashboardURI         string
	apiURI               string
	natsURI              string
	debug                bool
}

type JobOptions struct {
	Name                  string
	Namespace             string
	Image                 string
	ImagePullSecrets      []string
	Jsn                   string
	TestName              string
	InitImage             string
	JobTemplate           string
	Envs                  map[string]string
	SecretEnvs            map[string]string
	HTTPProxy             string
	HTTPSProxy            string
	UsernameSecret        *testkube.SecretRef
	TokenSecret           *testkube.SecretRef
	CertificateSecret     string
	Variables             map[string]testkube.Variable
	ActiveDeadlineSeconds int64
	ServiceAccountName    string
	JobTemplateExtensions string
	EnvConfigMaps         []testkube.EnvReference
	EnvSecrets            []testkube.EnvReference
	Labels                map[string]string
	Registry              string
	ClusterID             string
	ArtifactRequest       *testkube.ArtifactRequest
	WorkingDir            string
	ExecutionNumber       int32
	ContextType           string
	ContextData           string
	Debug                 bool
	NatsUri               string
	LogSidecarImage       string
<<<<<<< HEAD
=======
	APIURI                string
	SlavePodTemplate      string
	Features              featureflags.FeatureFlags
>>>>>>> fcb8d845
}

// Logs returns job logs stream channel using kubernetes api
func (c *JobExecutor) Logs(ctx context.Context, id string) (out chan output.Output, err error) {
	out = make(chan output.Output)
	logs := make(chan []byte)

	go func() {
		defer func() {
			c.Log.Debug("closing JobExecutor.Logs out log")
			close(out)
		}()

		if err := c.TailJobLogs(ctx, id, logs); err != nil {
			out <- output.NewOutputError(err)
			return
		}

		for l := range logs {
			entry, err := output.GetLogEntry(l)
			if err != nil {
				c.Log.Errorw("error parsing log entry", "error", err)
			}
			out <- entry
		}
	}()

	return
}

// Execute starts new external test execution, reads data and returns ID
// Execution is started asynchronously client can check later for results
func (c *JobExecutor) Execute(ctx context.Context, execution *testkube.Execution, options ExecuteOptions) (result *testkube.ExecutionResult, err error) {
	result = testkube.NewRunningExecutionResult()
	execution.ExecutionResult = result

	err = c.CreateJob(ctx, *execution, options)
	if err != nil {
		return result.Err(err), err
	}
	if !options.Sync {
		go c.MonitorJobForTimeout(ctx, execution.Id)
	}

	podsClient := c.ClientSet.CoreV1().Pods(c.Namespace)
	pods, err := executor.GetJobPods(ctx, podsClient, execution.Id, 1, 10)
	if err != nil {
		return result.Err(err), err
	}

	l := c.Log.With("executionID", execution.Id, "type", "async")

	for _, pod := range pods.Items {
		if pod.Status.Phase != corev1.PodRunning && pod.Labels["job-name"] == execution.Id {
			// for sync block and complete
			if options.Sync {
				return c.updateResultsFromPod(ctx, pod, l, execution, options.Request.NegativeTest)
			}

			// for async start goroutine and return in progress job
			go func(pod corev1.Pod) {
				_, err := c.updateResultsFromPod(ctx, pod, l, execution, options.Request.NegativeTest)
				if err != nil {
					l.Errorw("update results from jobs pod error", "error", err)
				}
			}(pod)

			return result, nil
		}
	}

	l.Debugw("no pods was found", "totalPodsCount", len(pods.Items))

	return testkube.NewRunningExecutionResult(), nil
}

func (c *JobExecutor) MonitorJobForTimeout(ctx context.Context, jobName string) {
	ticker := time.NewTicker(pollJobStatus)
	l := c.Log.With("jobName", jobName)
	for {
		select {
		case <-ctx.Done():
			l.Infow("context done, stopping job timeout monitor")
			return
		case <-ticker.C:
			jobs, err := c.ClientSet.BatchV1().Jobs(c.Namespace).List(ctx, metav1.ListOptions{LabelSelector: "job-name=" + jobName})
			if err != nil {
				l.Errorw("could not get jobs", "error", err)
				return
			}
			if jobs == nil || len(jobs.Items) == 0 {
				return
			}

			job := jobs.Items[0]

			if job.Status.Succeeded > 0 {
				l.Debugw("job succeeded", "status")
				return
			}

			if job.Status.Failed > 0 {
				l.Debugw("job failed")
				if len(job.Status.Conditions) > 0 {
					for _, condition := range job.Status.Conditions {
						l.Infow("job timeout", "condition.reason", condition.Reason)
						if condition.Reason == timeoutIndicator {
							c.Timeout(ctx, jobName)
						}
					}
				}
				return
			}

			if job.Status.Active > 0 {
				continue
			}
		}
	}
}

// CreateJob creates new Kubernetes job based on execution and execute options
func (c *JobExecutor) CreateJob(ctx context.Context, execution testkube.Execution, options ExecuteOptions) error {
	jobs := c.ClientSet.BatchV1().Jobs(c.Namespace)
<<<<<<< HEAD
	jobOptions, err := NewJobOptions(
		c.Log, c.templatesClient, c.images, c.jobTemplate, c.serviceAccountName,
		c.registry, c.clusterID, execution, options,
	)
=======
	jobOptions, err := NewJobOptions(c.Log, c.templatesClient, c.images, c.jobTemplate, c.slavePodTemplate,
		c.serviceAccountName, c.registry, c.clusterID, c.apiURI, execution, options, c.natsURI, c.debug)
>>>>>>> fcb8d845
	if err != nil {
		return err
	}

	c.Log.Debug("creating job with options", "options", jobOptions)
	jobSpec, err := NewJobSpec(c.Log, jobOptions)
	if err != nil {
		return err
	}

	_, err = jobs.Create(ctx, jobSpec, metav1.CreateOptions{})
	return err
}

// updateResultsFromPod watches logs and stores results if execution is finished
func (c *JobExecutor) updateResultsFromPod(ctx context.Context, pod corev1.Pod, l *zap.SugaredLogger, execution *testkube.Execution, isNegativeTest bool) (*testkube.ExecutionResult, error) {
	var err error

	// save stop time and final state
	defer func() {
		if err := c.stopExecution(ctx, l, execution, execution.ExecutionResult, isNegativeTest, err); err != nil {
			l.Errorw("error stopping execution after updating results from pod", "error", err)
		}
	}()

	// wait for pod to be loggable
	if err = wait.PollUntilContextTimeout(ctx, pollInterval, c.podStartTimeout, true, executor.IsPodLoggable(c.ClientSet, pod.Name, c.Namespace)); err != nil {
		l.Errorw("waiting for pod started error", "error", err)
	}

	l.Debug("poll immediate waiting for pod")
	// wait for pod
	if err = wait.PollUntilContextTimeout(ctx, pollInterval, pollTimeout, true, executor.IsPodReady(c.ClientSet, pod.Name, c.Namespace)); err != nil {
		// continue on poll err and try to get logs later
		l.Errorw("waiting for pod complete error", "error", err)
	}
	if err != nil {
		execution.ExecutionResult.Err(err)
	}
	l.Debug("poll immediate end")

	var logs []byte
	logs, err = executor.GetPodLogs(ctx, c.ClientSet, c.Namespace, pod)
	if err != nil {
		l.Errorw("get pod logs error", "error", err)
		return execution.ExecutionResult, err
	}

	// parse job output log (JSON stream)
	execution.ExecutionResult, err = output.ParseRunnerOutput(logs)
	if err != nil {
		l.Errorw("parse output error", "error", err)
		return execution.ExecutionResult, err
	}

	if execution.ExecutionResult.IsFailed() {
		errorMessage := execution.ExecutionResult.ErrorMessage
		if errorMessage == "" {
			errorMessage = executor.GetPodErrorMessage(ctx, c.ClientSet, &pod)
		}

		execution.ExecutionResult.ErrorMessage = errorMessage
	}

	// saving result in the defer function
	return execution.ExecutionResult, nil
}

func (c *JobExecutor) stopExecution(ctx context.Context, l *zap.SugaredLogger, execution *testkube.Execution, result *testkube.ExecutionResult, isNegativeTest bool, passedErr error) error {
	savedExecution, err := c.Repository.Get(ctx, execution.Id)
	if err != nil {
		l.Errorw("get execution error", "error", err)
		return err
	}
	l.Debugw("stopping execution", "executionId", execution.Id, "status", result.Status, "executionStatus", execution.ExecutionResult.Status, "passedError", passedErr, "savedExecutionStatus", savedExecution.ExecutionResult.Status)

	if savedExecution.IsCanceled() || savedExecution.IsTimeout() {
		return nil
	}

	execution.Stop()
	if isNegativeTest {
		if result.IsFailed() {
			l.Infow("test run was expected to fail, and it failed as expected", "test", execution.TestName)
			execution.ExecutionResult.Status = testkube.ExecutionStatusPassed
			result.Status = testkube.ExecutionStatusPassed
			result.Output = result.Output + "\nTest run was expected to fail, and it failed as expected"
		} else {
			l.Infow("test run was expected to fail - the result will be reversed", "test", execution.TestName)
			execution.ExecutionResult.Status = testkube.ExecutionStatusFailed
			result.Status = testkube.ExecutionStatusFailed
			result.Output = result.Output + "\nTest run was expected to fail, the result will be reversed"
		}
	}

	err = c.Repository.EndExecution(ctx, *execution)
	if err != nil {
		l.Errorw("Update execution result error", "error", err)
		return err
	}

	if passedErr != nil {
		result.Err(passedErr)
	}

	eventToSend := testkube.NewEventEndTestSuccess(execution)
	if result.IsAborted() {
		result.Output = result.Output + "\nTest run was aborted manually."
		eventToSend = testkube.NewEventEndTestAborted(execution)
	} else if result.IsTimeout() {
		result.Output = result.Output + "\nTest run was aborted due to timeout."
		eventToSend = testkube.NewEventEndTestTimeout(execution)
	} else if result.IsFailed() {
		eventToSend = testkube.NewEventEndTestFailed(execution)
	}

	// metrics increase
	execution.ExecutionResult = result
	l.Infow("execution ended, saving result", "executionId", execution.Id, "status", result.Status)
	if err = c.Repository.UpdateResult(ctx, execution.Id, *execution); err != nil {
		l.Errorw("Update execution result error", "error", err)
		return err
	}

	test, err := c.testsClient.Get(execution.TestName)
	if err != nil {
		l.Errorw("getting test error", "error", err)
		return err
	}

	test.Status = testsmapper.MapExecutionToTestStatus(execution)
	if err = c.testsClient.UpdateStatus(test); err != nil {
		l.Errorw("updating test error", "error", err)
		return err
	}

	if execution.TestExecutionName != "" {
		testExecution, err := c.testExecutionsClient.Get(execution.TestExecutionName)
		if err != nil {
			l.Errorw("getting test execution error", "error", err)
			return err
		}

		testExecution.Status = testexecutionsmapper.MapAPIToCRD(execution, testExecution.Generation)
		if err = c.testExecutionsClient.UpdateStatus(testExecution); err != nil {
			l.Errorw("updating test execution error", "error", err)
			return err
		}
	}

	c.metrics.IncExecuteTest(*execution, c.dashboardURI)
	c.Emitter.Notify(eventToSend)

	telemetryEnabled, err := c.configMap.GetTelemetryEnabled(ctx)
	if err != nil {
		l.Debugw("getting telemetry enabled error", "error", err)
	}

	if !telemetryEnabled {
		return nil
	}

	clusterID, err := c.configMap.GetUniqueClusterId(ctx)
	if err != nil {
		l.Debugw("getting cluster id error", "error", err)
	}

	host, err := os.Hostname()
	if err != nil {
		l.Debugw("getting hostname error", "hostname", host, "error", err)
	}

	var dataSource string
	if execution.Content != nil {
		dataSource = execution.Content.Type_
	}

	status := ""
	if execution.ExecutionResult != nil && execution.ExecutionResult.Status != nil {
		status = string(*execution.ExecutionResult.Status)
	}

	out, err := telemetry.SendRunEvent("testkube_api_run_test", telemetry.RunParams{
		AppVersion: version.Version,
		DataSource: dataSource,
		Host:       host,
		ClusterID:  clusterID,
		TestType:   execution.TestType,
		DurationMs: execution.DurationMs,
		Status:     status,
	})
	if err != nil {
		l.Debugw("sending run test telemetry event error", "error", err)
	} else {
		l.Debugw("sending run test telemetry event", "output", out)
	}

	return nil
}

// NewJobOptionsFromExecutionOptions compose JobOptions based on ExecuteOptions
func NewJobOptionsFromExecutionOptions(options ExecuteOptions) JobOptions {
	labels := map[string]string{
		testkube.TestLabelTestType: utils.SanitizeName(options.TestSpec.Type_),
		testkube.TestLabelExecutor: options.ExecutorName,
		testkube.TestLabelTestName: options.TestName,
	}
	for key, value := range options.Labels {
		labels[key] = value
	}

	contextType := ""
	contextData := ""
	if options.Request.RunningContext != nil {
		contextType = options.Request.RunningContext.Type_
		contextData = options.Request.RunningContext.Context
	}

	var image string
	if options.ExecutorSpec.Image != "" {
		image = options.ExecutorSpec.Image
	}

	if options.TestSpec.ExecutionRequest != nil &&
		options.TestSpec.ExecutionRequest.Image != "" {
		image = options.TestSpec.ExecutionRequest.Image
	}

	if options.Request.Image != "" {
		image = options.Request.Image
	}

	return JobOptions{
		Image:                 image,
		ImagePullSecrets:      options.ImagePullSecretNames,
		JobTemplate:           options.ExecutorSpec.JobTemplate,
		TestName:              options.TestName,
		Namespace:             options.Namespace,
		Envs:                  options.Request.Envs,
		SecretEnvs:            options.Request.SecretEnvs,
		HTTPProxy:             options.Request.HttpProxy,
		HTTPSProxy:            options.Request.HttpsProxy,
		UsernameSecret:        options.UsernameSecret,
		TokenSecret:           options.TokenSecret,
		CertificateSecret:     options.CertificateSecret,
		ActiveDeadlineSeconds: options.Request.ActiveDeadlineSeconds,
		JobTemplateExtensions: options.Request.JobTemplate,
		EnvConfigMaps:         options.Request.EnvConfigMaps,
		EnvSecrets:            options.Request.EnvSecrets,
		Labels:                labels,
		ExecutionNumber:       options.Request.Number,
		ContextType:           contextType,
		ContextData:           contextData,
		Features:              options.Features,
	}
}

// TailJobLogs - locates logs for job pod(s)
func (c *JobExecutor) TailJobLogs(ctx context.Context, id string, logs chan []byte) (err error) {

	podsClient := c.ClientSet.CoreV1().Pods(c.Namespace)

	pods, err := executor.GetJobPods(ctx, podsClient, id, 1, 10)
	if err != nil {
		close(logs)
		return err
	}

	for _, pod := range pods.Items {
		if pod.Labels["job-name"] == id {

			l := c.Log.With("podNamespace", pod.Namespace, "podName", pod.Name, "podStatus", pod.Status)

			switch pod.Status.Phase {

			case corev1.PodRunning:
				l.Debug("tailing pod logs: immediately")
				return c.TailPodLogs(ctx, pod, logs)

			case corev1.PodFailed:
				err := errors.Errorf("can't get pod logs, pod failed: %s/%s", pod.Namespace, pod.Name)
				l.Errorw(err.Error())
				return c.GetLastLogLineError(ctx, pod)

			default:
				l.Debugw("tailing job logs: waiting for pod to be ready")
				if err = wait.PollUntilContextTimeout(ctx, pollInterval, c.podStartTimeout, true, executor.IsPodLoggable(c.ClientSet, pod.Name, c.Namespace)); err != nil {
					l.Errorw("poll immediate error when tailing logs", "error", err)
					return err
				}

				l.Debug("tailing pod logs")
				return c.TailPodLogs(ctx, pod, logs)
			}
		}
	}

	return
}

func (c *JobExecutor) TailPodLogs(ctx context.Context, pod corev1.Pod, logs chan []byte) (err error) {
	count := int64(1)

	var containers []string
	for _, container := range pod.Spec.InitContainers {
		containers = append(containers, container.Name)
	}

	for _, container := range pod.Spec.Containers {
		containers = append(containers, container.Name)
	}

	go func() {
		defer close(logs)

		for _, container := range containers {
			podLogOptions := corev1.PodLogOptions{
				Follow:    true,
				TailLines: &count,
				Container: container,
			}

			podLogRequest := c.ClientSet.CoreV1().
				Pods(c.Namespace).
				GetLogs(pod.Name, &podLogOptions)

			stream, err := podLogRequest.Stream(ctx)
			if err != nil {
				c.Log.Errorw("stream error", "error", err)
				continue
			}

			reader := bufio.NewReader(stream)

			for {
				b, err := utils.ReadLongLine(reader)
				if err != nil {
					if err == io.EOF {
						err = nil
					}
					break
				}
				c.Log.Debug("TailPodLogs stream scan", "out", b, "pod", pod.Name)
				logs <- b
			}

			if err != nil {
				c.Log.Errorw("scanner error", "error", err)
			}
		}
	}()
	return
}

// GetPodLogError returns last line as error
func (c *JobExecutor) GetPodLogError(ctx context.Context, pod corev1.Pod) (logsBytes []byte, err error) {
	// error line should be last one
	return executor.GetPodLogs(ctx, c.ClientSet, c.Namespace, pod, 1)
}

// GetLastLogLineError return error if last line is failed
func (c *JobExecutor) GetLastLogLineError(ctx context.Context, pod corev1.Pod) error {
	l := c.Log.With("pod", pod.Name, "namespace", pod.Namespace)
	errorLog, err := c.GetPodLogError(ctx, pod)
	if err != nil {
		l.Errorw("getPodLogs error", "error", err, "pod", pod)
		return errors.Errorf("getPodLogs error: %v", err)
	}

	l.Debugw("log", "got last log bytes", string(errorLog)) // in case distorted log bytes
	entry, err := output.GetLogEntry(errorLog)
	if err != nil {
		l.Errorw("GetLogEntry error", "error", err, "input", string(errorLog), "pod", pod)
		return errors.Errorf("GetLogEntry error: %v", err)
	}

	l.Infow("got last log entry", "log", entry.String())
	return errors.Errorf("error from last log entry: %s", entry.String())
}

// Abort aborts K8S by job name
func (c *JobExecutor) Abort(ctx context.Context, execution *testkube.Execution) (result *testkube.ExecutionResult, err error) {
	l := c.Log.With("execution", execution.Id)
	result, err = executor.AbortJob(ctx, c.ClientSet, c.Namespace, execution.Id)
	if err != nil {
		l.Errorw("error aborting job", "execution", execution.Id, "error", err)
	}
	l.Debugw("job aborted", "execution", execution.Id, "result", result)
	if err := c.stopExecution(ctx, l, execution, result, false, nil); err != nil {
		l.Errorw("error stopping execution on job executor abort", "error", err)
	}
	return result, nil
}

func (c *JobExecutor) Timeout(ctx context.Context, jobName string) (result *testkube.ExecutionResult) {
	l := c.Log.With("jobName", jobName)
	l.Infow("job timeout")
	execution, err := c.Repository.Get(ctx, jobName)
	if err != nil {
		l.Errorw("error getting execution", "error", err)
		return
	}
	result = &testkube.ExecutionResult{
		Status: testkube.ExecutionStatusTimeout,
	}
	if err := c.stopExecution(ctx, l, &execution, result, false, nil); err != nil {
		l.Errorw("error stopping execution on job executor timeout", "error", err)
	}

	return
}

// NewJobSpec is a method to create new job spec
func NewJobSpec(log *zap.SugaredLogger, options JobOptions) (*batchv1.Job, error) {
	envManager := env.NewManager()
	secretEnvVars := append(envManager.PrepareSecrets(options.SecretEnvs, options.Variables),
		envManager.PrepareGitCredentials(options.UsernameSecret, options.TokenSecret)...)

	tmpl, err := utils.NewTemplate("job").Funcs(template.FuncMap{"vartypeptrtostring": testkube.VariableTypeString}).
		Parse(options.JobTemplate)
	if err != nil {
		return nil, errors.Errorf("creating job spec from options.JobTemplate error: %v", err)
	}

	options.Jsn = strings.ReplaceAll(options.Jsn, "'", "''")
	var buffer bytes.Buffer
	if err = tmpl.ExecuteTemplate(&buffer, "job", options); err != nil {
		return nil, errors.Errorf("executing job spec template: %v", err)
	}

	var job batchv1.Job
	jobSpec := buffer.String()
	if options.JobTemplateExtensions != "" {
		tmplExt, err := utils.NewTemplate("jobExt").Funcs(template.FuncMap{"vartypeptrtostring": testkube.VariableTypeString}).
			Parse(options.JobTemplateExtensions)
		if err != nil {
			return nil, errors.Errorf("creating job extensions spec from template error: %v", err)
		}

		var bufferExt bytes.Buffer
		if err = tmplExt.ExecuteTemplate(&bufferExt, "jobExt", options); err != nil {
			return nil, errors.Errorf("executing job extensions spec template: %v", err)
		}

		if jobSpec, err = merge2.MergeStrings(bufferExt.String(), jobSpec, false, kyaml.MergeOptions{}); err != nil {
			return nil, errors.Errorf("merging job spec templates: %v", err)
		}
	}

	log.Debug("Job specification", jobSpec)
	decoder := yaml.NewYAMLOrJSONDecoder(bytes.NewBufferString(jobSpec), len(jobSpec))
	if err := decoder.Decode(&job); err != nil {
		return nil, errors.Errorf("decoding job spec error: %v", err)
	}

	for key, value := range options.Labels {
		if job.Labels == nil {
			job.Labels = make(map[string]string)
		}

		job.Labels[key] = value

		if job.Spec.Template.Labels == nil {
			job.Spec.Template.Labels = make(map[string]string)
		}

		job.Spec.Template.Labels[key] = value
	}

	envs := append(executor.RunnerEnvVars, corev1.EnvVar{Name: "RUNNER_CLUSTERID", Value: options.ClusterID})
	if options.ArtifactRequest != nil && options.ArtifactRequest.StorageBucket != "" {
		envs = append(envs, corev1.EnvVar{Name: "RUNNER_BUCKET", Value: options.ArtifactRequest.StorageBucket})
	} else {
		envs = append(envs, corev1.EnvVar{Name: "RUNNER_BUCKET", Value: os.Getenv("STORAGE_BUCKET")})
	}

	envs = append(envs, secretEnvVars...)
	if options.HTTPProxy != "" {
		envs = append(envs, corev1.EnvVar{Name: "HTTP_PROXY", Value: options.HTTPProxy})
	}

	if options.HTTPSProxy != "" {
		envs = append(envs, corev1.EnvVar{Name: "HTTPS_PROXY", Value: options.HTTPSProxy})
	}

	envs = append(envs, envManager.PrepareEnvs(options.Envs, options.Variables)...)
	envs = append(envs, corev1.EnvVar{Name: "RUNNER_WORKINGDIR", Value: options.WorkingDir})
	envs = append(envs, corev1.EnvVar{Name: "RUNNER_EXECUTIONID", Value: options.Name})
	envs = append(envs, corev1.EnvVar{Name: "RUNNER_TESTNAME", Value: options.TestName})
	envs = append(envs, corev1.EnvVar{Name: "RUNNER_EXECUTIONNUMBER", Value: fmt.Sprint(options.ExecutionNumber)})
	envs = append(envs, corev1.EnvVar{Name: "RUNNER_CONTEXTTYPE", Value: options.ContextType})
	envs = append(envs, corev1.EnvVar{Name: "RUNNER_CONTEXTDATA", Value: options.ContextData})
	envs = append(envs, corev1.EnvVar{Name: "RUNNER_APIURI", Value: options.APIURI})

	for i := range job.Spec.Template.Spec.InitContainers {
		job.Spec.Template.Spec.InitContainers[i].Env = append(job.Spec.Template.Spec.InitContainers[i].Env, envs...)
	}

	for i := range job.Spec.Template.Spec.Containers {
		job.Spec.Template.Spec.Containers[i].Env = append(job.Spec.Template.Spec.Containers[i].Env, envs...)
	}

	return &job, nil
}

<<<<<<< HEAD
func NewJobOptions(log *zap.SugaredLogger, templatesClient templatesv1.Interface, images executor.Images, jobTemplate, serviceAccountName, registry, clusterID string,
	execution testkube.Execution, options ExecuteOptions) (jobOptions JobOptions, err error) {
=======
func NewJobOptions(log *zap.SugaredLogger, templatesClient templatesv1.Interface, images executor.Images,
	jobTemplate, slavePodTemplate, serviceAccountName, registry, clusterID, apiURI string,
	execution testkube.Execution, options ExecuteOptions, natsURI string, debug bool) (jobOptions JobOptions, err error) {
>>>>>>> fcb8d845
	jsn, err := json.Marshal(execution)
	if err != nil {
		return jobOptions, err
	}

	jobOptions = NewJobOptionsFromExecutionOptions(options)
	jobOptions.Name = execution.Id
	jobOptions.Namespace = execution.TestNamespace
	jobOptions.Jsn = string(jsn)
	jobOptions.InitImage = images.Init
	jobOptions.TestName = execution.TestName
<<<<<<< HEAD

	// options needed for Log sidecar
	jobOptions.Debug = os.Getenv("DEBUG") == "true"
	jobOptions.NatsUri = os.Getenv("NATS_URI")
	jobOptions.LogSidecarImage = images.LogSidecar
=======
	jobOptions.Features = options.Features

	// options needed for Log sidecar
	if options.Features.LogsV2 {
		// TODO pass them from some config? we dont' have any in this context?
		jobOptions.Debug = debug
		jobOptions.NatsUri = natsURI
		jobOptions.LogSidecarImage = images.LogSidecar
	}
>>>>>>> fcb8d845

	if jobOptions.JobTemplate == "" {
		jobOptions.JobTemplate = jobTemplate
	}

	if options.ExecutorSpec.JobTemplateReference != "" {
		template, err := templatesClient.Get(options.ExecutorSpec.JobTemplateReference)
		if err != nil {
			return jobOptions, err
		}

		if template.Spec.Type_ != nil && testkube.TemplateType(*template.Spec.Type_) == testkube.JOB_TemplateType {
			jobOptions.JobTemplate = template.Spec.Body
		} else {
			log.Warnw("Not matched template type", "template", options.ExecutorSpec.JobTemplateReference)
		}
	}

	if options.Request.JobTemplateReference != "" {
		template, err := templatesClient.Get(options.Request.JobTemplateReference)
		if err != nil {
			return jobOptions, err
		}

		if template.Spec.Type_ != nil && testkube.TemplateType(*template.Spec.Type_) == testkube.JOB_TemplateType {
			jobOptions.JobTemplate = template.Spec.Body
		} else {
			log.Warnw("Not matched template type", "template", options.Request.JobTemplateReference)
		}
	}

	jobOptions.Variables = execution.Variables
	jobOptions.ServiceAccountName = serviceAccountName
	jobOptions.Registry = registry
	jobOptions.ClusterID = clusterID
	jobOptions.ArtifactRequest = execution.ArtifactRequest
	workingDir := agent.GetDefaultWorkingDir(executor.VolumeDir, execution)
	if execution.Content != nil && execution.Content.Repository != nil && execution.Content.Repository.WorkingDir != "" {
		workingDir = filepath.Join(executor.VolumeDir, "repo", execution.Content.Repository.WorkingDir)
	}

	jobOptions.WorkingDir = workingDir
	jobOptions.APIURI = apiURI

	jobOptions.SlavePodTemplate = slavePodTemplate
	if options.Request.SlavePodRequest != nil && options.Request.SlavePodRequest.PodTemplateReference != "" {
		template, err := templatesClient.Get(options.Request.SlavePodRequest.PodTemplateReference)
		if err != nil {
			return jobOptions, err
		}

		if template.Spec.Type_ != nil && testkube.TemplateType(*template.Spec.Type_) == testkube.POD_TemplateType {
			jobOptions.SlavePodTemplate = template.Spec.Body
		} else {
			log.Warnw("Not matched template type", "template", options.Request.SlavePodRequest.PodTemplateReference)
		}
	}

	if options.ExecutorSpec.Slaves != nil {
		slvesConfigs, err := json.Marshal(executor.GetSlavesConfigs(
			images.Init,
			*options.ExecutorSpec.Slaves,
			jobOptions.Registry,
			jobOptions.ServiceAccountName,
			jobOptions.CertificateSecret,
			jobOptions.SlavePodTemplate,
			jobOptions.ImagePullSecrets,
			jobOptions.EnvConfigMaps,
			jobOptions.EnvSecrets,
			int(jobOptions.ActiveDeadlineSeconds),
		))

		if err != nil {
			return jobOptions, err
		}
		jobOptions.Variables[executor.SlavesConfigsEnv] = testkube.NewBasicVariable(executor.SlavesConfigsEnv, string(slvesConfigs))
	}

	return
}<|MERGE_RESOLUTION|>--- conflicted
+++ resolved
@@ -182,12 +182,9 @@
 	Debug                 bool
 	NatsUri               string
 	LogSidecarImage       string
-<<<<<<< HEAD
-=======
 	APIURI                string
 	SlavePodTemplate      string
 	Features              featureflags.FeatureFlags
->>>>>>> fcb8d845
 }
 
 // Logs returns job logs stream channel using kubernetes api
@@ -312,15 +309,8 @@
 // CreateJob creates new Kubernetes job based on execution and execute options
 func (c *JobExecutor) CreateJob(ctx context.Context, execution testkube.Execution, options ExecuteOptions) error {
 	jobs := c.ClientSet.BatchV1().Jobs(c.Namespace)
-<<<<<<< HEAD
-	jobOptions, err := NewJobOptions(
-		c.Log, c.templatesClient, c.images, c.jobTemplate, c.serviceAccountName,
-		c.registry, c.clusterID, execution, options,
-	)
-=======
 	jobOptions, err := NewJobOptions(c.Log, c.templatesClient, c.images, c.jobTemplate, c.slavePodTemplate,
 		c.serviceAccountName, c.registry, c.clusterID, c.apiURI, execution, options, c.natsURI, c.debug)
->>>>>>> fcb8d845
 	if err != nil {
 		return err
 	}
@@ -826,14 +816,9 @@
 	return &job, nil
 }
 
-<<<<<<< HEAD
-func NewJobOptions(log *zap.SugaredLogger, templatesClient templatesv1.Interface, images executor.Images, jobTemplate, serviceAccountName, registry, clusterID string,
-	execution testkube.Execution, options ExecuteOptions) (jobOptions JobOptions, err error) {
-=======
 func NewJobOptions(log *zap.SugaredLogger, templatesClient templatesv1.Interface, images executor.Images,
 	jobTemplate, slavePodTemplate, serviceAccountName, registry, clusterID, apiURI string,
 	execution testkube.Execution, options ExecuteOptions, natsURI string, debug bool) (jobOptions JobOptions, err error) {
->>>>>>> fcb8d845
 	jsn, err := json.Marshal(execution)
 	if err != nil {
 		return jobOptions, err
@@ -845,13 +830,6 @@
 	jobOptions.Jsn = string(jsn)
 	jobOptions.InitImage = images.Init
 	jobOptions.TestName = execution.TestName
-<<<<<<< HEAD
-
-	// options needed for Log sidecar
-	jobOptions.Debug = os.Getenv("DEBUG") == "true"
-	jobOptions.NatsUri = os.Getenv("NATS_URI")
-	jobOptions.LogSidecarImage = images.LogSidecar
-=======
 	jobOptions.Features = options.Features
 
 	// options needed for Log sidecar
@@ -861,7 +839,6 @@
 		jobOptions.NatsUri = natsURI
 		jobOptions.LogSidecarImage = images.LogSidecar
 	}
->>>>>>> fcb8d845
 
 	if jobOptions.JobTemplate == "" {
 		jobOptions.JobTemplate = jobTemplate
