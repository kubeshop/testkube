package client

import (
	"bufio"
	"bytes"
	"context"
	"encoding/json"
	"io"
	"os"
	"strings"
	"text/template"
	"time"

	"github.com/kubeshop/testkube/pkg/repository/config"

	"github.com/pkg/errors"

	"github.com/kubeshop/testkube/pkg/version"

	"github.com/kubeshop/testkube/pkg/repository/result"

	"go.uber.org/zap"
	batchv1 "k8s.io/api/batch/v1"
	corev1 "k8s.io/api/core/v1"
	metav1 "k8s.io/apimachinery/pkg/apis/meta/v1"
	"k8s.io/apimachinery/pkg/util/wait"
	"k8s.io/apimachinery/pkg/util/yaml"
	"k8s.io/client-go/kubernetes"
	"sigs.k8s.io/kustomize/kyaml/yaml/merge2"

	kyaml "sigs.k8s.io/kustomize/kyaml/yaml"

	templatesv1 "github.com/kubeshop/testkube-operator/pkg/client/templates/v1"
	testexecutionsv1 "github.com/kubeshop/testkube-operator/pkg/client/testexecutions/v1"
	testsv3 "github.com/kubeshop/testkube-operator/pkg/client/tests/v3"
	"github.com/kubeshop/testkube/pkg/api/v1/testkube"
	"github.com/kubeshop/testkube/pkg/event"
	"github.com/kubeshop/testkube/pkg/executor"
	"github.com/kubeshop/testkube/pkg/executor/env"
	"github.com/kubeshop/testkube/pkg/executor/output"
	"github.com/kubeshop/testkube/pkg/executor/stream"
	"github.com/kubeshop/testkube/pkg/log"
	testexecutionsmapper "github.com/kubeshop/testkube/pkg/mapper/testexecutions"
	testsmapper "github.com/kubeshop/testkube/pkg/mapper/tests"
	"github.com/kubeshop/testkube/pkg/telemetry"
	"github.com/kubeshop/testkube/pkg/utils"
)

const (
	// GitUsernameSecretName is git username secret name
	GitUsernameSecretName = "git-username"
	// GitUsernameEnvVarName is git username environment var name
	GitUsernameEnvVarName = "RUNNER_GITUSERNAME"
	// GitTokenSecretName is git token secret name
	GitTokenSecretName = "git-token"
	// GitTokenEnvVarName is git token environment var name
	GitTokenEnvVarName = "RUNNER_GITTOKEN"
	// SecretTest is a test secret
	SecretTest = "secrets"
	// SecretSource is a source secret
	SecretSource = "source-secrets"

	pollTimeout  = 24 * time.Hour
	pollInterval = 200 * time.Millisecond
	// pollJobStatus is interval for checking if job timeout occurred
	pollJobStatus = 1 * time.Second
	// timeoutIndicator is string that is added to job logs when timeout occurs
	timeoutIndicator = "DeadlineExceeded"
)

// NewJobExecutor creates new job executor
func NewJobExecutor(
	repo result.Repository,
	namespace string,
	images executor.Images,
	jobTemplate string,
	serviceAccountName string,
	metrics ExecutionCounter,
	emiter *event.Emitter,
	configMap config.Repository,
	testsClient testsv3.Interface,
	clientset kubernetes.Interface,
	testExecutionsClient testexecutionsv1.Interface,
	templatesClient templatesv1.Interface,
	registry string,
	podStartTimeout time.Duration,
	clusterID string,
<<<<<<< HEAD
	logsStream stream.LogsStream,
=======
	dashboardURI string,
>>>>>>> f5af6438
) (client *JobExecutor, err error) {
	return &JobExecutor{
		ClientSet:            clientset,
		Repository:           repo,
		Log:                  log.DefaultLogger,
		Namespace:            namespace,
		images:               images,
		jobTemplate:          jobTemplate,
		serviceAccountName:   serviceAccountName,
		metrics:              metrics,
		Emitter:              emiter,
		configMap:            configMap,
		testsClient:          testsClient,
		testExecutionsClient: testExecutionsClient,
		templatesClient:      templatesClient,
		registry:             registry,
		podStartTimeout:      podStartTimeout,
		clusterID:            clusterID,
<<<<<<< HEAD
		logsStream:           logsStream,
=======
		dashboardURI:         dashboardURI,
>>>>>>> f5af6438
	}, nil
}

type ExecutionCounter interface {
	IncExecuteTest(execution testkube.Execution, dashboardURI string)
}

// JobExecutor is container for managing job executor dependencies
type JobExecutor struct {
	Repository           result.Repository
	Log                  *zap.SugaredLogger
	ClientSet            kubernetes.Interface
	Namespace            string
	Cmd                  string
	images               executor.Images
	jobTemplate          string
	serviceAccountName   string
	metrics              ExecutionCounter
	Emitter              *event.Emitter
	configMap            config.Repository
	testsClient          testsv3.Interface
	testExecutionsClient testexecutionsv1.Interface
	templatesClient      templatesv1.Interface
	registry             string
	podStartTimeout      time.Duration
	clusterID            string
<<<<<<< HEAD
	logsStream           stream.LogsStream
=======
	dashboardURI         string
>>>>>>> f5af6438
}

type JobOptions struct {
	Name                  string
	Namespace             string
	Image                 string
	ImagePullSecrets      []string
	ImageOverride         string
	Jsn                   string
	TestName              string
	InitImage             string
	JobTemplate           string
	Envs                  map[string]string
	SecretEnvs            map[string]string
	HTTPProxy             string
	HTTPSProxy            string
	UsernameSecret        *testkube.SecretRef
	TokenSecret           *testkube.SecretRef
	CertificateSecret     string
	Variables             map[string]testkube.Variable
	ActiveDeadlineSeconds int64
	ServiceAccountName    string
	JobTemplateExtensions string
	EnvConfigMaps         []testkube.EnvReference
	EnvSecrets            []testkube.EnvReference
	Labels                map[string]string
	Registry              string
	ClusterID             string
	ArtifactRequest       *testkube.ArtifactRequest
}

// Logs returns job logs stream channel from intermediate cache stream
func (c *JobExecutor) Logs(ctx context.Context, id string) (out chan output.Output, err error) {
	out = make(chan output.Output)

	go func() {
		defer func() {
			c.Log.Debug("closing JobExecutor.Logs out log")
			close(out)
		}()

		logs, err := c.logsStream.Listen(ctx, id)
		if err != nil {
			out <- output.NewOutputError(err)
			return
		}

		for l := range logs {
			entry, err := output.GetLogEntry(l)
			if err != nil {
				c.Log.Errorw("error parsing log entry", "error", err)
			}
			out <- entry
		}
	}()

	return
}

// Execute starts new external test execution, reads data and returns ID
func (c *JobExecutor) Execute(ctx context.Context, execution *testkube.Execution, options ExecuteOptions) (result *testkube.ExecutionResult, err error) {
	result = testkube.NewRunningExecutionResult()
	execution.ExecutionResult = result

	err = c.CreateJob(ctx, *execution, options)
	if err != nil {
		return result.Err(err), err
	}
	if !options.Sync {
		go c.MonitorJobForTimeout(ctx, execution.Id)
	}

	podsClient := c.ClientSet.CoreV1().Pods(c.Namespace)
	pods, err := executor.GetJobPods(ctx, podsClient, execution.Id, 1, 10)
	if err != nil {
		return result.Err(err), err
	}

	l := c.Log.With("executionID", execution.Id, "type", "async")

	for _, pod := range pods.Items {
		if pod.Status.Phase != corev1.PodRunning && pod.Labels["job-name"] == execution.Id {
			// for sync block and complete
			if options.Sync {
				return c.updateResultsFromPod(ctx, pod, l, execution, options.Request.NegativeTest)
			}

			// for async start goroutine and return in progress job
			go func(pod corev1.Pod) {
				_, err := c.updateResultsFromPod(ctx, pod, l, execution, options.Request.NegativeTest)
				if err != nil {
					l.Errorw("update results from jobs pod error", "error", err)
				}
			}(pod)

			return result, nil
		}
	}

	l.Debugw("no pods was found", "totalPodsCount", len(pods.Items))

	return testkube.NewRunningExecutionResult(), nil
}

func (c *JobExecutor) MonitorJobForTimeout(ctx context.Context, jobName string) {
	ticker := time.NewTicker(pollJobStatus)
	l := c.Log.With("jobName", jobName)
	for {
		select {
		case <-ctx.Done():
			l.Infow("context done, stopping job timeout monitor")
			return
		case <-ticker.C:
			jobs, err := c.ClientSet.BatchV1().Jobs(c.Namespace).List(ctx, metav1.ListOptions{LabelSelector: "job-name=" + jobName})
			if err != nil {
				l.Errorw("could not get jobs", "error", err)
				return
			}
			if jobs == nil || len(jobs.Items) == 0 {
				return
			}

			job := jobs.Items[0]

			if job.Status.Succeeded > 0 {
				l.Debugw("job succeeded", "status")
				return
			}

			if job.Status.Failed > 0 {
				l.Debugw("job failed")
				if len(job.Status.Conditions) > 0 {
					for _, condition := range job.Status.Conditions {
						l.Infow("job timeout", "condition.reason", condition.Reason)
						if condition.Reason == timeoutIndicator {
							c.Timeout(ctx, jobName)
						}
					}
				}
				return
			}

			if job.Status.Active > 0 {
				continue
			}
		}
	}
}

// CreateJob creates new Kubernetes job based on execution and execute options
func (c *JobExecutor) CreateJob(ctx context.Context, execution testkube.Execution, options ExecuteOptions) error {
	jobs := c.ClientSet.BatchV1().Jobs(c.Namespace)
	jobOptions, err := NewJobOptions(c.Log, c.templatesClient, c.images.Init, c.jobTemplate, c.serviceAccountName, c.registry,
		c.clusterID, execution, options)
	if err != nil {
		return err

	}

	c.Log.Debug("creating job with options", "options", jobOptions)
	jobSpec, err := NewJobSpec(c.Log, jobOptions)
	if err != nil {
		return err
	}

	_, err = jobs.Create(ctx, jobSpec, metav1.CreateOptions{})
	return err
}

// updateResultsFromPod watches logs and stores results if execution is finished
func (c *JobExecutor) updateResultsFromPod(ctx context.Context, pod corev1.Pod, l *zap.SugaredLogger, execution *testkube.Execution, isNegativeTest bool) (*testkube.ExecutionResult, error) {
	var err error

	// save stop time and final state
	defer func() {
		if err := c.stopExecution(ctx, l, execution, execution.ExecutionResult, isNegativeTest, err); err != nil {
			l.Errorw("error stopping execution after updating results from pod", "error", err)
		}
	}()

	// wait for pod to be loggable
	if err = wait.PollImmediate(pollInterval, c.podStartTimeout, executor.IsPodLoggable(ctx, c.ClientSet, pod.Name, c.Namespace)); err != nil {
		l.Errorw("waiting for pod started error", "error", err)
	}

	go func() {
		// push logs to the NATS stream
		l.Debug("starting pod logs stream proxy")
		stream.PodLogsProxy(l, c.ClientSet, c.Namespace, pod, c.logsStream, execution.Id)
	}()

	l.Debug("poll immediate waiting for pod")
	// wait for pod
	if err = wait.PollImmediate(pollInterval, pollTimeout, executor.IsPodReady(ctx, c.ClientSet, pod.Name, c.Namespace)); err != nil {
		// continue on poll err and try to get logs later
		l.Errorw("waiting for pod complete error", "error", err)
	}
	if err != nil {
		execution.ExecutionResult.Err(err)
	}
	l.Debug("poll immediate end")

	var logs []byte
	logs, err = executor.GetPodLogs(ctx, c.ClientSet, c.Namespace, pod)
	if err != nil {
		l.Errorw("get pod logs error", "error", err)
		return execution.ExecutionResult, err
	}

	// parse job output log (JSON stream)
	execution.ExecutionResult, err = output.ParseRunnerOutput(logs)
	if err != nil {
		l.Errorw("parse output error", "error", err)
		return execution.ExecutionResult, err
	}

	if execution.ExecutionResult.IsFailed() && execution.ExecutionResult.ErrorMessage == "" {
		execution.ExecutionResult.ErrorMessage = executor.GetPodErrorMessage(ctx, c.ClientSet, &pod)
	}

	// saving result in the defer function
	return execution.ExecutionResult, nil
}

func (c *JobExecutor) stopExecution(ctx context.Context, l *zap.SugaredLogger, execution *testkube.Execution, result *testkube.ExecutionResult, isNegativeTest bool, passedErr error) error {
	savedExecution, err := c.Repository.Get(ctx, execution.Id)
	if err != nil {
		l.Errorw("get execution error", "error", err)
		return err
	}
	l.Debugw("stopping execution", "executionId", execution.Id, "status", result.Status, "executionStatus", execution.ExecutionResult.Status, "passedError", passedErr, "savedExecutionStatus", savedExecution.ExecutionResult.Status)

	if savedExecution.IsCanceled() || savedExecution.IsTimeout() {
		return nil
	}

	execution.Stop()
	if isNegativeTest {
		if result.IsFailed() {
			l.Infow("test run was expected to fail, and it failed as expected", "test", execution.TestName)
			execution.ExecutionResult.Status = testkube.ExecutionStatusPassed
			result.Status = testkube.ExecutionStatusPassed
			result.Output = result.Output + "\nTest run was expected to fail, and it failed as expected"
		} else {
			l.Infow("test run was expected to fail - the result will be reversed", "test", execution.TestName)
			execution.ExecutionResult.Status = testkube.ExecutionStatusFailed
			result.Status = testkube.ExecutionStatusFailed
			result.Output = result.Output + "\nTest run was expected to fail, the result will be reversed"
		}
	}

	err = c.Repository.EndExecution(ctx, *execution)
	if err != nil {
		l.Errorw("Update execution result error", "error", err)
		return err
	}

	if passedErr != nil {
		result.Err(passedErr)
	}

	eventToSend := testkube.NewEventEndTestSuccess(execution)
	if result.IsAborted() {
		result.Output = result.Output + "\nTest run was aborted manually."
		eventToSend = testkube.NewEventEndTestAborted(execution)
	} else if result.IsTimeout() {
		result.Output = result.Output + "\nTest run was aborted due to timeout."
		eventToSend = testkube.NewEventEndTestTimeout(execution)
	} else if result.IsFailed() {
		eventToSend = testkube.NewEventEndTestFailed(execution)
	}

	// metrics increase
	execution.ExecutionResult = result
	l.Infow("execution ended, saving result", "executionId", execution.Id, "status", result.Status)
	if err = c.Repository.UpdateResult(ctx, execution.Id, *execution); err != nil {
		l.Errorw("Update execution result error", "error", err)
		return err
	}

	test, err := c.testsClient.Get(execution.TestName)
	if err != nil {
		l.Errorw("getting test error", "error", err)
		return err
	}

	test.Status = testsmapper.MapExecutionToTestStatus(execution)
	if err = c.testsClient.UpdateStatus(test); err != nil {
		l.Errorw("updating test error", "error", err)
		return err
	}

	if execution.TestExecutionName != "" {
		testExecution, err := c.testExecutionsClient.Get(execution.TestExecutionName)
		if err != nil {
			l.Errorw("getting test execution error", "error", err)
			return err
		}

		testExecution.Status = testexecutionsmapper.MapAPIToCRD(execution, testExecution.Generation)
		if err = c.testExecutionsClient.UpdateStatus(testExecution); err != nil {
			l.Errorw("updating test execution error", "error", err)
			return err
		}
	}

	c.metrics.IncExecuteTest(*execution, c.dashboardURI)
	c.Emitter.Notify(eventToSend)

	telemetryEnabled, err := c.configMap.GetTelemetryEnabled(ctx)
	if err != nil {
		l.Debugw("getting telemetry enabled error", "error", err)
	}

	if !telemetryEnabled {
		return nil
	}

	clusterID, err := c.configMap.GetUniqueClusterId(ctx)
	if err != nil {
		l.Debugw("getting cluster id error", "error", err)
	}

	host, err := os.Hostname()
	if err != nil {
		l.Debugw("getting hostname error", "hostname", host, "error", err)
	}

	var dataSource string
	if execution.Content != nil {
		dataSource = execution.Content.Type_
	}

	status := ""
	if execution.ExecutionResult != nil && execution.ExecutionResult.Status != nil {
		status = string(*execution.ExecutionResult.Status)
	}

	out, err := telemetry.SendRunEvent("testkube_api_run_test", telemetry.RunParams{
		AppVersion: version.Version,
		DataSource: dataSource,
		Host:       host,
		ClusterID:  clusterID,
		TestType:   execution.TestType,
		DurationMs: execution.DurationMs,
		Status:     status,
	})
	if err != nil {
		l.Debugw("sending run test telemetry event error", "error", err)
	} else {
		l.Debugw("sending run test telemetry event", "output", out)
	}

	return nil
}

// NewJobOptionsFromExecutionOptions compose JobOptions based on ExecuteOptions
func NewJobOptionsFromExecutionOptions(options ExecuteOptions) JobOptions {
	labels := map[string]string{
		testkube.TestLabelTestType: utils.SanitizeName(options.TestSpec.Type_),
		testkube.TestLabelExecutor: options.ExecutorName,
		testkube.TestLabelTestName: options.TestName,
	}
	for key, value := range options.Labels {
		labels[key] = value
	}

	return JobOptions{
		Image:                 options.ExecutorSpec.Image,
		ImageOverride:         options.ImageOverride,
		ImagePullSecrets:      options.ImagePullSecretNames,
		JobTemplate:           options.ExecutorSpec.JobTemplate,
		TestName:              options.TestName,
		Namespace:             options.Namespace,
		Envs:                  options.Request.Envs,
		SecretEnvs:            options.Request.SecretEnvs,
		HTTPProxy:             options.Request.HttpProxy,
		HTTPSProxy:            options.Request.HttpsProxy,
		UsernameSecret:        options.UsernameSecret,
		TokenSecret:           options.TokenSecret,
		CertificateSecret:     options.CertificateSecret,
		ActiveDeadlineSeconds: options.Request.ActiveDeadlineSeconds,
		JobTemplateExtensions: options.Request.JobTemplate,
		EnvConfigMaps:         options.Request.EnvConfigMaps,
		EnvSecrets:            options.Request.EnvSecrets,
		Labels:                labels,
	}
}

// TailJobLogs - locates logs for job pod(s)
func (c *JobExecutor) TailJobLogs(ctx context.Context, id string, logs chan []byte) (err error) {

	podsClient := c.ClientSet.CoreV1().Pods(c.Namespace)

	pods, err := executor.GetJobPods(ctx, podsClient, id, 1, 10)
	if err != nil {
		close(logs)
		return err
	}

	for _, pod := range pods.Items {
		if pod.Labels["job-name"] == id {

			l := c.Log.With("podNamespace", pod.Namespace, "podName", pod.Name, "podStatus", pod.Status)

			switch pod.Status.Phase {

			case corev1.PodRunning:
				l.Debug("tailing pod logs: immediately")
				return c.TailPodLogs(ctx, pod, logs)

			case corev1.PodFailed:
				err := errors.Errorf("can't get pod logs, pod failed: %s/%s", pod.Namespace, pod.Name)
				l.Errorw(err.Error())
				return c.GetLastLogLineError(ctx, pod)

			default:
				l.Debugw("tailing job logs: waiting for pod to be ready")
				if err = wait.PollImmediate(pollInterval, c.podStartTimeout, executor.IsPodLoggable(ctx, c.ClientSet, pod.Name, c.Namespace)); err != nil {
					l.Errorw("poll immediate error when tailing logs", "error", err)
					return err
				}

				l.Debug("tailing pod logs")
				return c.TailPodLogs(ctx, pod, logs)
			}
		}
	}

	return
}

func (c *JobExecutor) TailPodLogs(ctx context.Context, pod corev1.Pod, logs chan []byte) (err error) {
	count := int64(1)

	var containers []string
	for _, container := range pod.Spec.InitContainers {
		containers = append(containers, container.Name)
	}

	for _, container := range pod.Spec.Containers {
		containers = append(containers, container.Name)
	}

	go func() {
		defer close(logs)

		for _, container := range containers {
			podLogOptions := corev1.PodLogOptions{
				Follow:    true,
				TailLines: &count,
				Container: container,
			}

			podLogRequest := c.ClientSet.CoreV1().
				Pods(c.Namespace).
				GetLogs(pod.Name, &podLogOptions)

			stream, err := podLogRequest.Stream(ctx)
			if err != nil {
				c.Log.Errorw("stream error", "error", err)
				continue
			}

			reader := bufio.NewReader(stream)

			for {
				b, err := utils.ReadLongLine(reader)
				if err != nil {
					if err == io.EOF {
						err = nil
					}
					break
				}
				c.Log.Debug("TailPodLogs stream scan", "out", b, "pod", pod.Name)
				logs <- b
			}

			if err != nil {
				c.Log.Errorw("scanner error", "error", err)
			}
		}
	}()
	return
}

// GetPodLogError returns last line as error
func (c *JobExecutor) GetPodLogError(ctx context.Context, pod corev1.Pod) (logsBytes []byte, err error) {
	// error line should be last one
	return executor.GetPodLogs(ctx, c.ClientSet, c.Namespace, pod, 1)
}

// GetLastLogLineError return error if last line is failed
func (c *JobExecutor) GetLastLogLineError(ctx context.Context, pod corev1.Pod) error {
	l := c.Log.With("pod", pod.Name, "namespace", pod.Namespace)
	errorLog, err := c.GetPodLogError(ctx, pod)
	if err != nil {
		l.Errorw("getPodLogs error", "error", err, "pod", pod)
		return errors.Errorf("getPodLogs error: %v", err)
	}

	l.Debugw("log", "got last log bytes", string(errorLog)) // in case distorted log bytes
	entry, err := output.GetLogEntry(errorLog)
	if err != nil {
		l.Errorw("GetLogEntry error", "error", err, "input", string(errorLog), "pod", pod)
		return errors.Errorf("GetLogEntry error: %v", err)
	}

	l.Infow("got last log entry", "log", entry.String())
	return errors.Errorf("error from last log entry: %s", entry.String())
}

// Abort aborts K8S by job name
func (c *JobExecutor) Abort(ctx context.Context, execution *testkube.Execution) (result *testkube.ExecutionResult, err error) {
	l := c.Log.With("execution", execution.Id)
	result, err = executor.AbortJob(ctx, c.ClientSet, c.Namespace, execution.Id)
	if err != nil {
		l.Errorw("error aborting job", "execution", execution.Id, "error", err)
	}
	l.Debugw("job aborted", "execution", execution.Id, "result", result)
	if err := c.stopExecution(ctx, l, execution, result, false, nil); err != nil {
		l.Errorw("error stopping execution on job executor abort", "error", err)
	}
	return result, nil
}

func (c *JobExecutor) Timeout(ctx context.Context, jobName string) (result *testkube.ExecutionResult) {
	l := c.Log.With("jobName", jobName)
	l.Infow("job timeout")
	execution, err := c.Repository.Get(ctx, jobName)
	if err != nil {
		l.Errorw("error getting execution", "error", err)
		return
	}
	result = &testkube.ExecutionResult{
		Status: testkube.ExecutionStatusTimeout,
	}
	if err := c.stopExecution(ctx, l, &execution, result, false, nil); err != nil {
		l.Errorw("error stopping execution on job executor timeout", "error", err)
	}

	return
}

// NewJobSpec is a method to create new job spec
func NewJobSpec(log *zap.SugaredLogger, options JobOptions) (*batchv1.Job, error) {
	envManager := env.NewManager()
	secretEnvVars := append(envManager.PrepareSecrets(options.SecretEnvs, options.Variables),
		envManager.PrepareGitCredentials(options.UsernameSecret, options.TokenSecret)...)

	tmpl, err := utils.NewTemplate("job").Funcs(template.FuncMap{"vartypeptrtostring": testkube.VariableTypeString}).
		Parse(options.JobTemplate)
	if err != nil {
		return nil, errors.Errorf("creating job spec from options.JobTemplate error: %v", err)
	}

	options.Jsn = strings.ReplaceAll(options.Jsn, "'", "''")
	var buffer bytes.Buffer
	if err = tmpl.ExecuteTemplate(&buffer, "job", options); err != nil {
		return nil, errors.Errorf("executing job spec template: %v", err)
	}

	var job batchv1.Job
	jobSpec := buffer.String()
	if options.JobTemplateExtensions != "" {
		tmplExt, err := utils.NewTemplate("jobExt").Funcs(template.FuncMap{"vartypeptrtostring": testkube.VariableTypeString}).
			Parse(options.JobTemplateExtensions)
		if err != nil {
			return nil, errors.Errorf("creating job extensions spec from template error: %v", err)
		}

		var bufferExt bytes.Buffer
		if err = tmplExt.ExecuteTemplate(&bufferExt, "jobExt", options); err != nil {
			return nil, errors.Errorf("executing job extensions spec template: %v", err)
		}

		if jobSpec, err = merge2.MergeStrings(bufferExt.String(), jobSpec, false, kyaml.MergeOptions{}); err != nil {
			return nil, errors.Errorf("merging job spec templates: %v", err)
		}
	}

	log.Debug("Job specification", jobSpec)
	decoder := yaml.NewYAMLOrJSONDecoder(bytes.NewBufferString(jobSpec), len(jobSpec))
	if err := decoder.Decode(&job); err != nil {
		return nil, errors.Errorf("decoding job spec error: %v", err)
	}

	for key, value := range options.Labels {
		if job.Labels == nil {
			job.Labels = make(map[string]string)
		}

		job.Labels[key] = value

		if job.Spec.Template.Labels == nil {
			job.Spec.Template.Labels = make(map[string]string)
		}

		job.Spec.Template.Labels[key] = value
	}

	envs := append(executor.RunnerEnvVars, corev1.EnvVar{Name: "RUNNER_CLUSTERID", Value: options.ClusterID})
	if options.ArtifactRequest != nil && options.ArtifactRequest.StorageBucket != "" {
		envs = append(envs, corev1.EnvVar{Name: "RUNNER_BUCKET", Value: options.ArtifactRequest.StorageBucket})
	} else {
		envs = append(envs, corev1.EnvVar{Name: "RUNNER_BUCKET", Value: os.Getenv("STORAGE_BUCKET")})
	}

	envs = append(envs, secretEnvVars...)
	if options.HTTPProxy != "" {
		envs = append(envs, corev1.EnvVar{Name: "HTTP_PROXY", Value: options.HTTPProxy})
	}

	if options.HTTPSProxy != "" {
		envs = append(envs, corev1.EnvVar{Name: "HTTPS_PROXY", Value: options.HTTPSProxy})
	}

	envs = append(envs, envManager.PrepareEnvs(options.Envs, options.Variables)...)

	for i := range job.Spec.Template.Spec.InitContainers {
		job.Spec.Template.Spec.InitContainers[i].Env = append(job.Spec.Template.Spec.InitContainers[i].Env, envs...)
	}

	for i := range job.Spec.Template.Spec.Containers {
		job.Spec.Template.Spec.Containers[i].Env = append(job.Spec.Template.Spec.Containers[i].Env, envs...)
		// override container image if provided
		if options.ImageOverride != "" {
			job.Spec.Template.Spec.Containers[i].Image = options.ImageOverride
		}
	}

	return &job, nil
}

func NewJobOptions(log *zap.SugaredLogger, templatesClient templatesv1.Interface, initImage, jobTemplate, serviceAccountName, registry, clusterID string,
	execution testkube.Execution, options ExecuteOptions) (jobOptions JobOptions, err error) {
	jsn, err := json.Marshal(execution)
	if err != nil {
		return jobOptions, err
	}

	jobOptions = NewJobOptionsFromExecutionOptions(options)
	jobOptions.Name = execution.Id
	jobOptions.Namespace = execution.TestNamespace
	jobOptions.Jsn = string(jsn)
	jobOptions.InitImage = initImage
	jobOptions.TestName = execution.TestName
	if jobOptions.JobTemplate == "" {
		jobOptions.JobTemplate = jobTemplate
	}

	if options.ExecutorSpec.JobTemplateReference != "" {
		template, err := templatesClient.Get(options.ExecutorSpec.JobTemplateReference)
		if err != nil {
			return jobOptions, err
		}

		if template.Spec.Type_ != nil && testkube.TemplateType(*template.Spec.Type_) == testkube.JOB_TemplateType {
			jobOptions.JobTemplate = template.Spec.Body
		} else {
			log.Warnw("Not matched template type", "template", options.ExecutorSpec.JobTemplateReference)
		}
	}

	if options.Request.JobTemplateReference != "" {
		template, err := templatesClient.Get(options.Request.JobTemplateReference)
		if err != nil {
			return jobOptions, err
		}

		if template.Spec.Type_ != nil && testkube.TemplateType(*template.Spec.Type_) == testkube.JOB_TemplateType {
			jobOptions.JobTemplate = template.Spec.Body
		} else {
			log.Warnw("Not matched template type", "template", options.Request.JobTemplateReference)
		}
	}

	jobOptions.Variables = execution.Variables
	if options.ExecutorSpec.Slaves != nil {
		slvesConfigs, err := json.Marshal(executor.GetSlavesConfigs(initImage, *options.ExecutorSpec.Slaves))
		if err != nil {
			return jobOptions, err
		}
		jobOptions.Variables[executor.SlavesConfigsEnv] = testkube.NewBasicVariable(executor.SlavesConfigsEnv, string(slvesConfigs))
	}
	jobOptions.ServiceAccountName = serviceAccountName
	jobOptions.Registry = registry
	jobOptions.ClusterID = clusterID
	jobOptions.ArtifactRequest = execution.ArtifactRequest

	return
}<|MERGE_RESOLUTION|>--- conflicted
+++ resolved
@@ -85,11 +85,8 @@
 	registry string,
 	podStartTimeout time.Duration,
 	clusterID string,
-<<<<<<< HEAD
 	logsStream stream.LogsStream,
-=======
 	dashboardURI string,
->>>>>>> f5af6438
 ) (client *JobExecutor, err error) {
 	return &JobExecutor{
 		ClientSet:            clientset,
@@ -108,11 +105,8 @@
 		registry:             registry,
 		podStartTimeout:      podStartTimeout,
 		clusterID:            clusterID,
-<<<<<<< HEAD
 		logsStream:           logsStream,
-=======
 		dashboardURI:         dashboardURI,
->>>>>>> f5af6438
 	}, nil
 }
 
@@ -139,11 +133,8 @@
 	registry             string
 	podStartTimeout      time.Duration
 	clusterID            string
-<<<<<<< HEAD
 	logsStream           stream.LogsStream
-=======
 	dashboardURI         string
->>>>>>> f5af6438
 }
 
 type JobOptions struct {
