// Copyright 2024 Testkube.
//
// Licensed as a Testkube Pro file under the Testkube Community
// License (the "License"); you may not use this file except in compliance with
// the License. You may obtain a copy of the License at
//
//	https://github.com/kubeshop/testkube/blob/main/licenses/TCL.txt

package v1

import (
	"context"
	"errors"
	"fmt"
	"net/http"

	"github.com/gofiber/fiber/v2"
	kubeclient "sigs.k8s.io/controller-runtime/pkg/client"

	testworkflowsv1 "github.com/kubeshop/testkube-operator/pkg/client/testworkflows/v1"
	apiv1 "github.com/kubeshop/testkube/internal/app/api/v1"
	"github.com/kubeshop/testkube/internal/config"
	"github.com/kubeshop/testkube/pkg/api/v1/testkube"
	"github.com/kubeshop/testkube/pkg/imageinspector"
	configRepo "github.com/kubeshop/testkube/pkg/repository/config"
	"github.com/kubeshop/testkube/pkg/repository/result"
	"github.com/kubeshop/testkube/pkg/tcl/repositorytcl/testworkflow"
	"github.com/kubeshop/testkube/pkg/tcl/testworkflowstcl/testworkflowexecutor"
)

type apiTCL struct {
	apiv1.TestkubeAPI
<<<<<<< HEAD
	ProContext                     *config.ProContext
	ImageInspector                 imageinspector.Inspector
	TestWorkflowResults            testworkflow.Repository
	TestWorkflowOutput             testworkflow.OutputRepository
	TestWorkflowsClient            testworkflowsv1.Interface
	TestWorkflowTemplatesClient    testworkflowsv1.TestWorkflowTemplatesInterface
	TestWorkflowExecutor           testworkflowexecutor.TestWorkflowExecutor
	ApiUrl                         string
	GlobalTemplateName             string
	DefaultRegistry                string
	EnableImageDataPersistentCache bool
	ImageDataPersistentCacheKey    string
	configMap                      configRepo.Repository
=======
	ProContext                  *config.ProContext
	TestWorkflowResults         testworkflow.Repository
	TestWorkflowOutput          testworkflow.OutputRepository
	TestWorkflowsClient         testworkflowsv1.Interface
	TestWorkflowTemplatesClient testworkflowsv1.TestWorkflowTemplatesInterface
	TestWorkflowExecutor        testworkflowexecutor.TestWorkflowExecutor
	configMap                   configRepo.Repository
>>>>>>> 8aa1a95f
}

type ApiTCL interface {
	AppendRoutes()
	GetTestWorkflowNotificationsStream(ctx context.Context, executionID string) (chan testkube.TestWorkflowExecutionNotification, error)
}

func NewApiTCL(
	testkubeAPI apiv1.TestkubeAPI,
	proContext *config.ProContext,
	kubeClient kubeclient.Client,
	imageInspector imageinspector.Inspector,
	testWorkflowResults testworkflow.Repository,
	testWorkflowOutput testworkflow.OutputRepository,
	executionResults result.Repository,
	apiUrl string,
	globalTemplateName string,
	defaultRegistry string,
	enableImageDataPersistentCache bool,
	imageDataPersistentCacheKey string,
	configMap configRepo.Repository,
) ApiTCL {
	testWorkflowTemplatesClient := testworkflowsv1.NewTestWorkflowTemplatesClient(kubeClient, testkubeAPI.Namespace)
	executor := testworkflowexecutor.New(testkubeAPI.Events, testkubeAPI.Clientset, testWorkflowResults, testWorkflowOutput,
		testWorkflowTemplatesClient, imageInspector, configMap, executionResults, globalTemplateName,
		testkubeAPI.Namespace, apiUrl)
	go executor.Recover(context.Background())
	return &apiTCL{
<<<<<<< HEAD
		TestkubeAPI:                    testkubeAPI,
		ProContext:                     proContext,
		ImageInspector:                 imageInspector,
		TestWorkflowResults:            testWorkflowResults,
		TestWorkflowOutput:             testWorkflowOutput,
		TestWorkflowsClient:            testworkflowsv1.NewClient(kubeClient, testkubeAPI.Namespace),
		TestWorkflowTemplatesClient:    testworkflowsv1.NewTestWorkflowTemplatesClient(kubeClient, testkubeAPI.Namespace),
		TestWorkflowExecutor:           executor,
		ApiUrl:                         apiUrl,
		GlobalTemplateName:             globalTemplateName,
		DefaultRegistry:                defaultRegistry,
		EnableImageDataPersistentCache: enableImageDataPersistentCache,
		ImageDataPersistentCacheKey:    imageDataPersistentCacheKey,
		configMap:                      configMap,
=======
		TestkubeAPI:                 testkubeAPI,
		ProContext:                  proContext,
		TestWorkflowResults:         testWorkflowResults,
		TestWorkflowOutput:          testWorkflowOutput,
		TestWorkflowsClient:         testworkflowsv1.NewClient(kubeClient, testkubeAPI.Namespace),
		TestWorkflowTemplatesClient: testWorkflowTemplatesClient,
		TestWorkflowExecutor:        executor,
		configMap:                   configMap,
>>>>>>> 8aa1a95f
	}
}

func (s *apiTCL) NotImplemented(c *fiber.Ctx) error {
	return s.Error(c, http.StatusNotImplemented, errors.New("not implemented yet"))
}

func (s *apiTCL) BadGateway(c *fiber.Ctx, prefix, description string, err error) error {
	return s.Error(c, http.StatusBadGateway, fmt.Errorf("%s: %s: %w", prefix, description, err))
}

func (s *apiTCL) InternalError(c *fiber.Ctx, prefix, description string, err error) error {
	return s.Error(c, http.StatusInternalServerError, fmt.Errorf("%s: %s: %w", prefix, description, err))
}

func (s *apiTCL) BadRequest(c *fiber.Ctx, prefix, description string, err error) error {
	return s.Error(c, http.StatusBadRequest, fmt.Errorf("%s: %s: %w", prefix, description, err))
}

func (s *apiTCL) NotFound(c *fiber.Ctx, prefix, description string, err error) error {
	return s.Error(c, http.StatusNotFound, fmt.Errorf("%s: %s: %w", prefix, description, err))
}

func (s *apiTCL) ClientError(c *fiber.Ctx, prefix string, err error) error {
	if IsNotFound(err) {
		return s.NotFound(c, prefix, "client not found", err)
	}
	return s.BadGateway(c, prefix, "client problem", err)
}

func (s *apiTCL) AppendRoutes() {
	root := s.Routes

	// Register TestWorkflows as additional source for labels
	s.WithLabelSources(s.TestWorkflowsClient, s.TestWorkflowTemplatesClient)

	testWorkflows := root.Group("/test-workflows")
	testWorkflows.Get("/", s.pro(s.ListTestWorkflowsHandler()))
	testWorkflows.Post("/", s.pro(s.CreateTestWorkflowHandler()))
	testWorkflows.Delete("/", s.pro(s.DeleteTestWorkflowsHandler()))
	testWorkflows.Get("/:id", s.pro(s.GetTestWorkflowHandler()))
	testWorkflows.Put("/:id", s.pro(s.UpdateTestWorkflowHandler()))
	testWorkflows.Delete("/:id", s.pro(s.DeleteTestWorkflowHandler()))
	testWorkflows.Get("/:id/executions", s.pro(s.ListTestWorkflowExecutionsHandler()))
	testWorkflows.Post("/:id/executions", s.pro(s.ExecuteTestWorkflowHandler()))
	testWorkflows.Get("/:id/metrics", s.pro(s.GetTestWorkflowMetricsHandler()))
	testWorkflows.Get("/:id/executions/:executionID", s.pro(s.GetTestWorkflowExecutionHandler()))
	testWorkflows.Post("/:id/abort", s.pro(s.AbortAllTestWorkflowExecutionsHandler()))
	testWorkflows.Post("/:id/executions/:executionID/abort", s.pro(s.AbortTestWorkflowExecutionHandler()))
	testWorkflows.Post("/:id/executions/:executionID/pause", s.pro(s.PauseTestWorkflowExecutionHandler()))
	testWorkflows.Post("/:id/executions/:executionID/resume", s.pro(s.ResumeTestWorkflowExecutionHandler()))
	testWorkflows.Get("/:id/executions/:executionID/logs", s.pro(s.GetTestWorkflowExecutionLogsHandler()))

	testWorkflowExecutions := root.Group("/test-workflow-executions")
	testWorkflowExecutions.Get("/", s.pro(s.ListTestWorkflowExecutionsHandler()))
	testWorkflowExecutions.Get("/:executionID", s.pro(s.GetTestWorkflowExecutionHandler()))
	testWorkflowExecutions.Get("/:executionID/notifications", s.pro(s.StreamTestWorkflowExecutionNotificationsHandler()))
	testWorkflowExecutions.Get("/:executionID/notifications/stream", s.pro(s.StreamTestWorkflowExecutionNotificationsWebSocketHandler()))
	testWorkflowExecutions.Post("/:executionID/abort", s.pro(s.AbortTestWorkflowExecutionHandler()))
	testWorkflowExecutions.Post("/:executionID/pause", s.pro(s.PauseTestWorkflowExecutionHandler()))
	testWorkflowExecutions.Post("/:executionID/resume", s.pro(s.ResumeTestWorkflowExecutionHandler()))
	testWorkflowExecutions.Get("/:executionID/logs", s.pro(s.GetTestWorkflowExecutionLogsHandler()))
	testWorkflowExecutions.Get("/:executionID/artifacts", s.pro(s.ListTestWorkflowExecutionArtifactsHandler()))
	testWorkflowExecutions.Get("/:executionID/artifacts/:filename", s.pro(s.GetTestWorkflowArtifactHandler()))
	testWorkflowExecutions.Get("/:executionID/artifact-archive", s.pro(s.GetTestWorkflowArtifactArchiveHandler()))

	testWorkflowWithExecutions := root.Group("/test-workflow-with-executions")
	testWorkflowWithExecutions.Get("/", s.pro(s.ListTestWorkflowWithExecutionsHandler()))
	testWorkflowWithExecutions.Get("/:id", s.pro(s.GetTestWorkflowWithExecutionHandler()))

	root.Post("/preview-test-workflow", s.pro(s.PreviewTestWorkflowHandler()))

	testWorkflowTemplates := root.Group("/test-workflow-templates")
	testWorkflowTemplates.Get("/", s.pro(s.ListTestWorkflowTemplatesHandler()))
	testWorkflowTemplates.Post("/", s.pro(s.CreateTestWorkflowTemplateHandler()))
	testWorkflowTemplates.Delete("/", s.pro(s.DeleteTestWorkflowTemplatesHandler()))
	testWorkflowTemplates.Get("/:id", s.pro(s.GetTestWorkflowTemplateHandler()))
	testWorkflowTemplates.Put("/:id", s.pro(s.UpdateTestWorkflowTemplateHandler()))
	testWorkflowTemplates.Delete("/:id", s.pro(s.DeleteTestWorkflowTemplateHandler()))
}<|MERGE_RESOLUTION|>--- conflicted
+++ resolved
@@ -30,21 +30,6 @@
 
 type apiTCL struct {
 	apiv1.TestkubeAPI
-<<<<<<< HEAD
-	ProContext                     *config.ProContext
-	ImageInspector                 imageinspector.Inspector
-	TestWorkflowResults            testworkflow.Repository
-	TestWorkflowOutput             testworkflow.OutputRepository
-	TestWorkflowsClient            testworkflowsv1.Interface
-	TestWorkflowTemplatesClient    testworkflowsv1.TestWorkflowTemplatesInterface
-	TestWorkflowExecutor           testworkflowexecutor.TestWorkflowExecutor
-	ApiUrl                         string
-	GlobalTemplateName             string
-	DefaultRegistry                string
-	EnableImageDataPersistentCache bool
-	ImageDataPersistentCacheKey    string
-	configMap                      configRepo.Repository
-=======
 	ProContext                  *config.ProContext
 	TestWorkflowResults         testworkflow.Repository
 	TestWorkflowOutput          testworkflow.OutputRepository
@@ -52,7 +37,6 @@
 	TestWorkflowTemplatesClient testworkflowsv1.TestWorkflowTemplatesInterface
 	TestWorkflowExecutor        testworkflowexecutor.TestWorkflowExecutor
 	configMap                   configRepo.Repository
->>>>>>> 8aa1a95f
 }
 
 type ApiTCL interface {
@@ -78,25 +62,9 @@
 	testWorkflowTemplatesClient := testworkflowsv1.NewTestWorkflowTemplatesClient(kubeClient, testkubeAPI.Namespace)
 	executor := testworkflowexecutor.New(testkubeAPI.Events, testkubeAPI.Clientset, testWorkflowResults, testWorkflowOutput,
 		testWorkflowTemplatesClient, imageInspector, configMap, executionResults, globalTemplateName,
-		testkubeAPI.Namespace, apiUrl)
+		testkubeAPI.Namespace, apiUrl, defaultRegistry, enableImageDataPersistentCache, imageDataPersistentCacheKey)
 	go executor.Recover(context.Background())
 	return &apiTCL{
-<<<<<<< HEAD
-		TestkubeAPI:                    testkubeAPI,
-		ProContext:                     proContext,
-		ImageInspector:                 imageInspector,
-		TestWorkflowResults:            testWorkflowResults,
-		TestWorkflowOutput:             testWorkflowOutput,
-		TestWorkflowsClient:            testworkflowsv1.NewClient(kubeClient, testkubeAPI.Namespace),
-		TestWorkflowTemplatesClient:    testworkflowsv1.NewTestWorkflowTemplatesClient(kubeClient, testkubeAPI.Namespace),
-		TestWorkflowExecutor:           executor,
-		ApiUrl:                         apiUrl,
-		GlobalTemplateName:             globalTemplateName,
-		DefaultRegistry:                defaultRegistry,
-		EnableImageDataPersistentCache: enableImageDataPersistentCache,
-		ImageDataPersistentCacheKey:    imageDataPersistentCacheKey,
-		configMap:                      configMap,
-=======
 		TestkubeAPI:                 testkubeAPI,
 		ProContext:                  proContext,
 		TestWorkflowResults:         testWorkflowResults,
@@ -105,7 +73,6 @@
 		TestWorkflowTemplatesClient: testWorkflowTemplatesClient,
 		TestWorkflowExecutor:        executor,
 		configMap:                   configMap,
->>>>>>> 8aa1a95f
 	}
 }
 
