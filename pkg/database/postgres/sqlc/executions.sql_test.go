--- conflicted
+++ resolved
@@ -245,76 +245,6 @@
 	queries := New(mock)
 	ctx := context.Background()
 
-<<<<<<< HEAD
-	expectedQuery := `SELECT 
-    e\.id, e\.group_id, e\.runner_id, e\.runner_target, e\.runner_original_target, e\.name, e\.namespace, e\.number, e\.scheduled_at, e\.assigned_at, e\.status_at, e\.test_workflow_execution_name, e\.disable_webhooks, e\.tags, e\.running_context, e\.config_params, e\.created_at, e\.updated_at,
-    r\.status, r\.predicted_status, r\.queued_at, r\.started_at, r\.finished_at,
-    r\.duration, r\.total_duration, r\.duration_ms, r\.paused_ms, r\.total_duration_ms,
-    r\.pauses, r\.initialization, r\.steps,
-    w\.name as workflow_name, w\.namespace as workflow_namespace, w\.description as workflow_description,
-    w\.labels as workflow_labels, w\.annotations as workflow_annotations, w\.created as workflow_created,
-    w\.updated as workflow_updated, w\.spec as workflow_spec, w\.read_only as workflow_read_only,
-    w\.status as workflow_status,
-    rw\.name as resolved_workflow_name, rw\.namespace as resolved_workflow_namespace, 
-    rw\.description as resolved_workflow_description, rw\.labels as resolved_workflow_labels,
-    rw\.annotations as resolved_workflow_annotations, rw\.created as resolved_workflow_created,
-    rw\.updated as resolved_workflow_updated, rw\.spec as resolved_workflow_spec,
-    rw\.read_only as resolved_workflow_read_only, rw\.status as resolved_workflow_status,
-    COALESCE\(
-        \(SELECT json_agg\(
-            json_build_object\(
-                'id', s\.id,
-                'ref', s\.ref,
-                'name', s\.name,
-                'category', s\.category,
-                'optional', s\.optional,
-                'negative', s\.negative,
-                'parent_id', s\.parent_id
-            \) ORDER BY s\.id
-        \) FROM test_workflow_signatures s WHERE s\.execution_id = e\.id\),
-        '\[\]'::json
-    \)::json as signatures_json,
-    COALESCE\(
-        \(SELECT json_agg\(
-            json_build_object\(
-                'id', o\.id,
-                'ref', o\.ref,
-                'name', o\.name,
-                'value', o\.value
-            \) ORDER BY o\.id
-        \) FROM test_workflow_outputs o WHERE o\.execution_id = e\.id\),
-        '\[\]'::json
-    \)::json as outputs_json,
-    COALESCE\(
-        \(SELECT json_agg\(
-            json_build_object\(
-                'id', rep\.id,
-                'ref', rep\.ref,
-                'kind', rep\.kind,
-                'file', rep\.file,
-                'summary', rep\.summary
-            \) ORDER BY rep\.id
-        \) FROM test_workflow_reports rep WHERE rep\.execution_id = e\.id\),
-        '\[\]'::json
-    \)::json as reports_json,
-    ra\.global as resource_aggregations_global,
-    ra\.step as resource_aggregations_step
-FROM test_workflow_executions e
-LEFT JOIN test_workflow_results r ON e\.id = r\.execution_id
-LEFT JOIN test_workflows w ON e\.id = w\.execution_id AND w\.workflow_type = 'workflow'
-LEFT JOIN test_workflows rw ON e\.id = rw\.execution_id AND rw\.workflow_type = 'resolved_workflow'
-LEFT JOIN test_workflow_resource_aggregations ra ON e\.id = ra\.execution_id
-WHERE w\.name = \$1::text AND \(e\.organization_id = \$2 AND e\.environment_id = \$3\) 
-ORDER BY
-    CASE
-        WHEN \$4::boolean = true THEN e\.number
-        WHEN \$4::boolean = false THEN EXTRACT\(EPOCH FROM e\.status_at\)::integer
-    END DESC
-LIMIT 1
-`
-
-=======
->>>>>>> 79715146
 	rows := mock.NewRows([]string{
 		"id", "group_id", "runner_id", "runner_target", "runner_original_target", "name", "namespace", "number",
 		"scheduled_at", "assigned_at", "status_at", "test_workflow_execution_name", "disable_webhooks",
@@ -341,11 +271,7 @@
 		[]byte(`[]`), []byte(`[]`), []byte(`[]`), []byte(`{}`), []byte(`{}`),
 	)
 
-<<<<<<< HEAD
-	mock.ExpectQuery(expectedQuery).WithArgs("test-workflow", "org-id", "env-id", true).WillReturnRows(rows)
-=======
-	mock.ExpectQuery(regexp.QuoteMeta(getLatestTestWorkflowExecutionByTestWorkflow)).WithArgs("test-workflow", true, false).WillReturnRows(rows)
->>>>>>> 79715146
+	mock.ExpectQuery(regexp.QuoteMeta(getLatestTestWorkflowExecutionByTestWorkflow)).WithArgs("test-workflow", "org-id", "env-id", true, false).WillReturnRows(rows)
 
 	// Execute query
 	result, err := queries.GetLatestTestWorkflowExecutionByTestWorkflow(ctx, GetLatestTestWorkflowExecutionByTestWorkflowParams{
@@ -540,11 +466,7 @@
 LEFT JOIN test_workflows w ON e\.id = w\.execution_id AND w\.workflow_type = 'workflow'
 LEFT JOIN test_workflows rw ON e\.id = rw\.execution_id AND rw\.workflow_type = 'resolved_workflow'
 LEFT JOIN test_workflow_resource_aggregations ra ON e\.id = ra\.execution_id
-<<<<<<< HEAD
-WHERE r\.status IN \('queued', 'assigned', 'starting', 'running', 'pausing', 'paused', 'resuming'\) AND \(e\.organization_id = \$1 AND e\.environment_id = \$2\)
-=======
-WHERE r\.status IN \('queued', 'pending', 'starting', 'running', 'pausing', 'paused', 'resuming'\)
->>>>>>> 79715146
+WHERE r\.status IN \('queued', 'pending', 'starting', 'running', 'pausing', 'paused', 'resuming'\) AND \(e\.organization_id = \$1 AND e\.environment_id = \$2\)
 ORDER BY e\.id DESC`
 
 	rows := mock.NewRows([]string{
