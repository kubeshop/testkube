-- name: GetTestWorkflowExecution :one
SELECT 
    e.id, e.group_id, e.runner_id, e.runner_target, e.runner_original_target, e.name, e.namespace, e.number, e.scheduled_at, e.assigned_at, e.status_at, e.test_workflow_execution_name, e.disable_webhooks, e.tags, e.running_context, e.config_params, e.created_at, e.updated_at,
    r.status, r.predicted_status, r.queued_at, r.started_at, r.finished_at,
    r.duration, r.total_duration, r.duration_ms, r.paused_ms, r.total_duration_ms,
    r.pauses, r.initialization, r.steps,
    w.name as workflow_name, w.namespace as workflow_namespace, w.description as workflow_description,
    w.labels as workflow_labels, w.annotations as workflow_annotations, w.created as workflow_created,
    w.updated as workflow_updated, w.spec as workflow_spec, w.read_only as workflow_read_only,
    w.status as workflow_status,
    rw.name as resolved_workflow_name, rw.namespace as resolved_workflow_namespace, 
    rw.description as resolved_workflow_description, rw.labels as resolved_workflow_labels,
    rw.annotations as resolved_workflow_annotations, rw.created as resolved_workflow_created,
    rw.updated as resolved_workflow_updated, rw.spec as resolved_workflow_spec,
    rw.read_only as resolved_workflow_read_only, rw.status as resolved_workflow_status,
    COALESCE(
        (SELECT json_agg(
            json_build_object(
                'id', s.id,
                'ref', s.ref,
                'name', s.name,
                'category', s.category,
                'optional', s.optional,
                'negative', s.negative,
                'parent_id', s.parent_id
            ) ORDER BY s.id
        ) FROM test_workflow_signatures s WHERE s.execution_id = e.id),
        '[]'::json
    )::json as signatures_json,
    COALESCE(
        (SELECT json_agg(
            json_build_object(
                'id', o.id,
                'ref', o.ref,
                'name', o.name,
                'value', o.value
            ) ORDER BY o.id
        ) FROM test_workflow_outputs o WHERE o.execution_id = e.id),
        '[]'::json
    )::json as outputs_json,
    COALESCE(
        (SELECT json_agg(
            json_build_object(
                'id', rep.id,
                'ref', rep.ref,
                'kind', rep.kind,
                'file', rep.file,
                'summary', rep.summary
            ) ORDER BY rep.id
        ) FROM test_workflow_reports rep WHERE rep.execution_id = e.id),
        '[]'::json
    )::json as reports_json,
    ra.global as resource_aggregations_global,
    ra.step as resource_aggregations_step
FROM test_workflow_executions e
LEFT JOIN test_workflow_results r ON e.id = r.execution_id
LEFT JOIN test_workflows w ON e.id = w.execution_id AND w.workflow_type = 'workflow'
LEFT JOIN test_workflows rw ON e.id = rw.execution_id AND rw.workflow_type = 'resolved_workflow'
LEFT JOIN test_workflow_resource_aggregations ra ON e.id = ra.execution_id
WHERE (e.id = @id OR e.name = @id) AND (e.organization_id = @organization_id AND e.environment_id = @environment_id);

-- name: GetTestWorkflowExecutionByNameAndTestWorkflow :one
SELECT 
    e.id, e.group_id, e.runner_id, e.runner_target, e.runner_original_target, e.name, e.namespace, e.number, e.scheduled_at, e.assigned_at, e.status_at, e.test_workflow_execution_name, e.disable_webhooks, e.tags, e.running_context, e.config_params, e.created_at, e.updated_at,
    r.status, r.predicted_status, r.queued_at, r.started_at, r.finished_at,
    r.duration, r.total_duration, r.duration_ms, r.paused_ms, r.total_duration_ms,
    r.pauses, r.initialization, r.steps,
    w.name as workflow_name, w.namespace as workflow_namespace, w.description as workflow_description,
    w.labels as workflow_labels, w.annotations as workflow_annotations, w.created as workflow_created,
    w.updated as workflow_updated, w.spec as workflow_spec, w.read_only as workflow_read_only,
    w.status as workflow_status,
    rw.name as resolved_workflow_name, rw.namespace as resolved_workflow_namespace, 
    rw.description as resolved_workflow_description, rw.labels as resolved_workflow_labels,
    rw.annotations as resolved_workflow_annotations, rw.created as resolved_workflow_created,
    rw.updated as resolved_workflow_updated, rw.spec as resolved_workflow_spec,
    rw.read_only as resolved_workflow_read_only, rw.status as resolved_workflow_status,
    COALESCE(
        (SELECT json_agg(
            json_build_object(
                'id', s.id,
                'ref', s.ref,
                'name', s.name,
                'category', s.category,
                'optional', s.optional,
                'negative', s.negative,
                'parent_id', s.parent_id
            ) ORDER BY s.id
        ) FROM test_workflow_signatures s WHERE s.execution_id = e.id),
        '[]'::json
    )::json as signatures_json,
    COALESCE(
        (SELECT json_agg(
            json_build_object(
                'id', o.id,
                'ref', o.ref,
                'name', o.name,
                'value', o.value
            ) ORDER BY o.id
        ) FROM test_workflow_outputs o WHERE o.execution_id = e.id),
        '[]'::json
    )::json as outputs_json,
    COALESCE(
        (SELECT json_agg(
            json_build_object(
                'id', rep.id,
                'ref', rep.ref,
                'kind', rep.kind,
                'file', rep.file,
                'summary', rep.summary
            ) ORDER BY rep.id
        ) FROM test_workflow_reports rep WHERE rep.execution_id = e.id),
        '[]'::json
    )::json as reports_json,
    ra.global as resource_aggregations_global,
    ra.step as resource_aggregations_step
FROM test_workflow_executions e
LEFT JOIN test_workflow_results r ON e.id = r.execution_id
LEFT JOIN test_workflows w ON e.id = w.execution_id AND w.workflow_type = 'workflow'
LEFT JOIN test_workflows rw ON e.id = rw.execution_id AND rw.workflow_type = 'resolved_workflow'
LEFT JOIN test_workflow_resource_aggregations ra ON e.id = ra.execution_id
WHERE (e.id = @name OR e.name = @name) AND w.name = @workflow_name::text AND (e.organization_id = @organization_id AND e.environment_id = @environment_id);

-- name: GetLatestTestWorkflowExecutionByTestWorkflow :one
SELECT 
    e.id, e.group_id, e.runner_id, e.runner_target, e.runner_original_target, e.name, e.namespace, e.number, e.scheduled_at, e.assigned_at, e.status_at, e.test_workflow_execution_name, e.disable_webhooks, e.tags, e.running_context, e.config_params, e.created_at, e.updated_at,
    r.status, r.predicted_status, r.queued_at, r.started_at, r.finished_at,
    r.duration, r.total_duration, r.duration_ms, r.paused_ms, r.total_duration_ms,
    r.pauses, r.initialization, r.steps,
    w.name as workflow_name, w.namespace as workflow_namespace, w.description as workflow_description,
    w.labels as workflow_labels, w.annotations as workflow_annotations, w.created as workflow_created,
    w.updated as workflow_updated, w.spec as workflow_spec, w.read_only as workflow_read_only,
    w.status as workflow_status,
    rw.name as resolved_workflow_name, rw.namespace as resolved_workflow_namespace, 
    rw.description as resolved_workflow_description, rw.labels as resolved_workflow_labels,
    rw.annotations as resolved_workflow_annotations, rw.created as resolved_workflow_created,
    rw.updated as resolved_workflow_updated, rw.spec as resolved_workflow_spec,
    rw.read_only as resolved_workflow_read_only, rw.status as resolved_workflow_status,
    COALESCE(
        (SELECT json_agg(
            json_build_object(
                'id', s.id,
                'ref', s.ref,
                'name', s.name,
                'category', s.category,
                'optional', s.optional,
                'negative', s.negative,
                'parent_id', s.parent_id
            ) ORDER BY s.id
        ) FROM test_workflow_signatures s WHERE s.execution_id = e.id),
        '[]'::json
    )::json as signatures_json,
    COALESCE(
        (SELECT json_agg(
            json_build_object(
                'id', o.id,
                'ref', o.ref,
                'name', o.name,
                'value', o.value
            ) ORDER BY o.id
        ) FROM test_workflow_outputs o WHERE o.execution_id = e.id),
        '[]'::json
    )::json as outputs_json,
    COALESCE(
        (SELECT json_agg(
            json_build_object(
                'id', rep.id,
                'ref', rep.ref,
                'kind', rep.kind,
                'file', rep.file,
                'summary', rep.summary
            ) ORDER BY rep.id
        ) FROM test_workflow_reports rep WHERE rep.execution_id = e.id),
        '[]'::json
    )::json as reports_json,
    ra.global as resource_aggregations_global,
    ra.step as resource_aggregations_step
FROM test_workflow_executions e
LEFT JOIN test_workflow_results r ON e.id = r.execution_id
LEFT JOIN test_workflows w ON e.id = w.execution_id AND w.workflow_type = 'workflow'
LEFT JOIN test_workflows rw ON e.id = rw.execution_id AND rw.workflow_type = 'resolved_workflow'
LEFT JOIN test_workflow_resource_aggregations ra ON e.id = ra.execution_id
WHERE w.name = @workflow_name::text AND (e.organization_id = @organization_id AND e.environment_id = @environment_id)
ORDER BY
    CASE
        WHEN @sort_by_number::boolean = true AND @sort_by_status::boolean = false THEN e.number
        WHEN @sort_by_status::boolean = true AND @sort_by_number::boolean = false THEN EXTRACT(EPOCH FROM e.status_at)::integer
    ELSE
        EXTRACT(EPOCH FROM e.scheduled_at)::integer
    END DESC
LIMIT 1;

-- name: GetLatestTestWorkflowExecutionsByTestWorkflows :many
SELECT DISTINCT ON (w.name)
    e.id, e.group_id, e.runner_id, e.runner_target, e.runner_original_target, e.name, e.namespace, e.number, e.scheduled_at, e.assigned_at, e.status_at, e.test_workflow_execution_name, e.disable_webhooks, e.tags, e.running_context, e.config_params, e.created_at, e.updated_at,
    r.status, r.predicted_status, r.queued_at, r.started_at, r.finished_at,
    r.duration, r.total_duration, r.duration_ms, r.paused_ms, r.total_duration_ms,
    r.pauses, r.initialization, r.steps,
    w.name as workflow_name, w.namespace as workflow_namespace, w.description as workflow_description,
    w.labels as workflow_labels, w.annotations as workflow_annotations, w.created as workflow_created,
    w.updated as workflow_updated, w.spec as workflow_spec, w.read_only as workflow_read_only,
    w.status as workflow_status,
    rw.name as resolved_workflow_name, rw.namespace as resolved_workflow_namespace, 
    rw.description as resolved_workflow_description, rw.labels as resolved_workflow_labels,
    rw.annotations as resolved_workflow_annotations, rw.created as resolved_workflow_created,
    rw.updated as resolved_workflow_updated, rw.spec as resolved_workflow_spec,
    rw.read_only as resolved_workflow_read_only, rw.status as resolved_workflow_status,
    COALESCE(
        (SELECT json_agg(
            json_build_object(
                'id', s.id,
                'ref', s.ref,
                'name', s.name,
                'category', s.category,
                'optional', s.optional,
                'negative', s.negative,
                'parent_id', s.parent_id
            ) ORDER BY s.id
        ) FROM test_workflow_signatures s WHERE s.execution_id = e.id),
        '[]'::json
    )::json as signatures_json,
    COALESCE(
        (SELECT json_agg(
            json_build_object(
                'id', o.id,
                'ref', o.ref,
                'name', o.name,
                'value', o.value
            ) ORDER BY o.id
        ) FROM test_workflow_outputs o WHERE o.execution_id = e.id),
        '[]'::json
    )::json as outputs_json,
    COALESCE(
        (SELECT json_agg(
            json_build_object(
                'id', rep.id,
                'ref', rep.ref,
                'kind', rep.kind,
                'file', rep.file,
                'summary', rep.summary
            ) ORDER BY rep.id
        ) FROM test_workflow_reports rep WHERE rep.execution_id = e.id),
        '[]'::json
    )::json as reports_json,
    ra.global as resource_aggregations_global,
    ra.step as resource_aggregations_step
FROM test_workflow_executions e
LEFT JOIN test_workflow_results r ON e.id = r.execution_id
LEFT JOIN test_workflows w ON e.id = w.execution_id AND w.workflow_type = 'workflow'
LEFT JOIN test_workflows rw ON e.id = rw.execution_id AND rw.workflow_type = 'resolved_workflow'
LEFT JOIN test_workflow_resource_aggregations ra ON e.id = ra.execution_id
WHERE w.name = ANY(@workflow_names::text[]) AND (e.organization_id = @organization_id AND e.environment_id = @environment_id)
ORDER BY w.name, e.status_at DESC;

-- name: GetRunningTestWorkflowExecutions :many
SELECT 
    e.id, e.group_id, e.runner_id, e.runner_target, e.runner_original_target, e.name, e.namespace, e.number, e.scheduled_at, e.assigned_at, e.status_at, e.test_workflow_execution_name, e.disable_webhooks, e.tags, e.running_context, e.config_params, e.created_at, e.updated_at,
    r.status, r.predicted_status, r.queued_at, r.started_at, r.finished_at,
    r.duration, r.total_duration, r.duration_ms, r.paused_ms, r.total_duration_ms,
    r.pauses, r.initialization, r.steps,
    w.name as workflow_name, w.namespace as workflow_namespace, w.description as workflow_description,
    w.labels as workflow_labels, w.annotations as workflow_annotations, w.created as workflow_created,
    w.updated as workflow_updated, w.spec as workflow_spec, w.read_only as workflow_read_only,
    w.status as workflow_status,
    rw.name as resolved_workflow_name, rw.namespace as resolved_workflow_namespace, 
    rw.description as resolved_workflow_description, rw.labels as resolved_workflow_labels,
    rw.annotations as resolved_workflow_annotations, rw.created as resolved_workflow_created,
    rw.updated as resolved_workflow_updated, rw.spec as resolved_workflow_spec,
    rw.read_only as resolved_workflow_read_only, rw.status as resolved_workflow_status,
    COALESCE(
        (SELECT json_agg(
            json_build_object(
                'id', s.id,
                'ref', s.ref,
                'name', s.name,
                'category', s.category,
                'optional', s.optional,
                'negative', s.negative,
                'parent_id', s.parent_id
            ) ORDER BY s.id
        ) FROM test_workflow_signatures s WHERE s.execution_id = e.id),
        '[]'::json
    )::json as signatures_json,
    COALESCE(
        (SELECT json_agg(
            json_build_object(
                'id', o.id,
                'ref', o.ref,
                'name', o.name,
                'value', o.value
            ) ORDER BY o.id
        ) FROM test_workflow_outputs o WHERE o.execution_id = e.id),
        '[]'::json
    )::json as outputs_json,
    COALESCE(
        (SELECT json_agg(
            json_build_object(
                'id', rep.id,
                'ref', rep.ref,
                'kind', rep.kind,
                'file', rep.file,
                'summary', rep.summary
            ) ORDER BY rep.id
        ) FROM test_workflow_reports rep WHERE rep.execution_id = e.id),
        '[]'::json
    )::json as reports_json,
    ra.global as resource_aggregations_global,
    ra.step as resource_aggregations_step
FROM test_workflow_executions e
LEFT JOIN test_workflow_results r ON e.id = r.execution_id
LEFT JOIN test_workflows w ON e.id = w.execution_id AND w.workflow_type = 'workflow'
LEFT JOIN test_workflows rw ON e.id = rw.execution_id AND rw.workflow_type = 'resolved_workflow'
LEFT JOIN test_workflow_resource_aggregations ra ON e.id = ra.execution_id
<<<<<<< HEAD
WHERE r.status IN ('queued', 'assigned', 'starting', 'running', 'pausing', 'paused', 'resuming') AND (e.organization_id = @organization_id AND e.environment_id = @environment_id)
=======
WHERE r.status IN ('queued', 'pending', 'starting', 'running', 'pausing', 'paused', 'resuming')
>>>>>>> 79715146
ORDER BY e.id DESC;

-- name: GetFinishedTestWorkflowExecutions :many
SELECT 
    e.id, e.group_id, e.runner_id, e.runner_target, e.runner_original_target, e.name, e.namespace, e.number, e.scheduled_at, e.assigned_at, e.status_at, e.test_workflow_execution_name, e.disable_webhooks, e.tags, e.running_context, e.config_params, e.created_at, e.updated_at,
    r.status, r.predicted_status, r.queued_at, r.started_at, r.finished_at,
    r.duration, r.total_duration, r.duration_ms, r.paused_ms, r.total_duration_ms,
    r.pauses, r.initialization, r.steps,
    w.name as workflow_name, w.namespace as workflow_namespace, w.description as workflow_description,
    w.labels as workflow_labels, w.annotations as workflow_annotations, w.created as workflow_created,
    w.updated as workflow_updated, w.spec as workflow_spec, w.read_only as workflow_read_only,
    w.status as workflow_status,
    rw.name as resolved_workflow_name, rw.namespace as resolved_workflow_namespace, 
    rw.description as resolved_workflow_description, rw.labels as resolved_workflow_labels,
    rw.annotations as resolved_workflow_annotations, rw.created as resolved_workflow_created,
    rw.updated as resolved_workflow_updated, rw.spec as resolved_workflow_spec,
    rw.read_only as resolved_workflow_read_only, rw.status as resolved_workflow_status,
    COALESCE(
        (SELECT json_agg(
            json_build_object(
                'id', s.id,
                'ref', s.ref,
                'name', s.name,
                'category', s.category,
                'optional', s.optional,
                'negative', s.negative,
                'parent_id', s.parent_id
            ) ORDER BY s.id
        ) FROM test_workflow_signatures s WHERE s.execution_id = e.id),
        '[]'::json
    )::json as signatures_json,
    COALESCE(
        (SELECT json_agg(
            json_build_object(
                'id', o.id,
                'ref', o.ref,
                'name', o.name,
                'value', o.value
            ) ORDER BY o.id
        ) FROM test_workflow_outputs o WHERE o.execution_id = e.id),
        '[]'::json
    )::json as outputs_json,
    COALESCE(
        (SELECT json_agg(
            json_build_object(
                'id', rep.id,
                'ref', rep.ref,
                'kind', rep.kind,
                'file', rep.file,
                'summary', rep.summary
            ) ORDER BY rep.id
        ) FROM test_workflow_reports rep WHERE rep.execution_id = e.id),
        '[]'::json
    )::json as reports_json,
    ra.global as resource_aggregations_global,
    ra.step as resource_aggregations_step    
FROM test_workflow_executions e
LEFT JOIN test_workflow_results r ON e.id = r.execution_id
LEFT JOIN test_workflows w ON e.id = w.execution_id AND w.workflow_type = 'workflow'
LEFT JOIN test_workflows rw ON e.id = rw.execution_id AND rw.workflow_type = 'resolved_workflow'
LEFT JOIN test_workflow_resource_aggregations ra ON e.id = ra.execution_id
WHERE r.status IN ('passed', 'failed', 'aborted') AND (e.organization_id = @organization_id AND e.environment_id = @environment_id)
    AND (COALESCE(@workflow_name::text, '') = '' OR w.name = @workflow_name::text)
    AND (COALESCE(@workflow_names::text[], ARRAY[]::text[]) = ARRAY[]::text[] OR w.name = ANY(@workflow_names::text[]))
    AND (COALESCE(@text_search::text, '') = '' OR e.name ILIKE '%' || @text_search::text || '%')
    AND (COALESCE(@start_date::timestamptz, '1900-01-01'::timestamptz) = '1900-01-01'::timestamptz OR e.scheduled_at >= @start_date::timestamptz)
    AND (COALESCE(@end_date::timestamptz, '2100-01-01'::timestamptz) = '2100-01-01'::timestamptz OR e.scheduled_at <= @end_date::timestamptz)
    AND (COALESCE(@last_n_days::integer, 0) = 0 OR e.scheduled_at >= NOW() - (COALESCE(@last_n_days::integer, 0) || ' days')::interval)
    AND (COALESCE(@statuses::text[], ARRAY[]::text[]) = ARRAY[]::text[] OR r.status = ANY(@statuses::text[]))
    AND (COALESCE(@runner_id::text, '') = '' OR e.runner_id = @runner_id::text)
    AND (COALESCE(@assigned, NULL) IS NULL OR 
         (@assigned::boolean = true AND e.runner_id IS NOT NULL AND e.runner_id != '') OR 
         (@assigned::boolean = false AND (e.runner_id IS NULL OR e.runner_id = '')))
    AND (COALESCE(@actor_name::text, '') = '' OR e.running_context->'actor'->>'name' = @actor_name::text)
    AND (COALESCE(@actor_type::text, '') = '' OR e.running_context->'actor'->>'type_' = @actor_type::text)
    AND (COALESCE(@group_id::text, '') = '' OR e.id = @group_id::text OR e.group_id = @group_id::text)
    AND (COALESCE(@initialized, NULL) IS NULL OR 
         (@initialized::boolean = true AND (r.status != 'queued' OR r.steps IS NOT NULL)) OR
         (@initialized::boolean = false AND r.status = 'queued' AND (r.steps IS NULL OR r.steps = '{}'::jsonb)))
    AND (     
        (COALESCE(@tag_keys::jsonb, '[]'::jsonb) = '[]'::jsonb OR 
            (SELECT COUNT(*) FROM jsonb_array_elements(@tag_keys::jsonb) AS key_condition
                WHERE 
                CASE 
                    WHEN key_condition->>'operator' = 'not_exists' THEN
                        NOT (e.tags ? (key_condition->>'key'))
                    ELSE
                        e.tags ? (key_condition->>'key')
                END
            ) = jsonb_array_length(@tag_keys::jsonb)
        )
        AND
        (COALESCE(@tag_conditions::jsonb, '[]'::jsonb) = '[]'::jsonb OR 
            (SELECT COUNT(*) FROM jsonb_array_elements(@tag_conditions::jsonb) AS condition
                WHERE e.tags->>(condition->>'key') = ANY(
                    SELECT jsonb_array_elements_text(condition->'values')
                )
            ) > 0
        )
    )
    AND (
        (COALESCE(@label_keys::jsonb, '[]'::jsonb) = '[]'::jsonb OR 
            (SELECT COUNT(*) FROM jsonb_array_elements(@label_keys::jsonb) AS key_condition
                WHERE 
                CASE 
                    WHEN key_condition->>'operator' = 'not_exists' THEN
                        NOT (w.labels ? (key_condition->>'key'))
                    ELSE
                        w.labels ? (key_condition->>'key')
                END
            ) > 0
        )
        OR
        (COALESCE(@label_conditions::jsonb, '[]'::jsonb) = '[]'::jsonb OR 
            (SELECT COUNT(*) FROM jsonb_array_elements(@label_conditions::jsonb) AS condition
                WHERE w.labels->>(condition->>'key') = ANY(
                    SELECT jsonb_array_elements_text(condition->'values')
                )
            ) > 0
        )
    )
    AND (
        (COALESCE(@selector_keys::jsonb, '[]'::jsonb) = '[]'::jsonb OR 
            (SELECT COUNT(*) FROM jsonb_array_elements(@selector_keys::jsonb) AS key_condition
                WHERE 
                CASE 
                    WHEN key_condition->>'operator' = 'not_exists' THEN
                        NOT (w.labels ? (key_condition->>'key'))
                    ELSE
                        w.labels ? (key_condition->>'key')
                END
            ) = jsonb_array_length(@selector_keys::jsonb)
        )
        AND
        (COALESCE(@selector_conditions::jsonb, '[]'::jsonb) = '[]'::jsonb OR 
            (SELECT COUNT(*) FROM jsonb_array_elements(@selector_conditions::jsonb) AS condition
                WHERE w.labels->>(condition->>'key') = ANY(
                    SELECT jsonb_array_elements_text(condition->'values')
                )
            ) = jsonb_array_length(@selector_conditions::jsonb)
        )
    )
ORDER BY e.scheduled_at DESC
LIMIT @lmt OFFSET @fst;

-- name: GetTestWorkflowExecutionsTotals :many
SELECT 
    r.status,
    COUNT(*) as count
FROM test_workflow_executions e
LEFT JOIN test_workflow_results r ON e.id = r.execution_id
LEFT JOIN test_workflows w ON e.id = w.execution_id AND w.workflow_type = 'workflow'
WHERE (e.organization_id = @organization_id AND e.environment_id = @environment_id)
    AND (COALESCE(@workflow_name::text, '') = '' OR w.name = @workflow_name::text)
    AND (COALESCE(@workflow_names::text[], ARRAY[]::text[]) = ARRAY[]::text[] OR w.name = ANY(@workflow_names::text[]))
    AND (COALESCE(@text_search::text, '') = '' OR e.name ILIKE '%' || @text_search::text || '%')
    AND (COALESCE(@start_date::timestamptz, '1900-01-01'::timestamptz) = '1900-01-01'::timestamptz OR e.scheduled_at >= @start_date::timestamptz)
    AND (COALESCE(@end_date::timestamptz, '2100-01-01'::timestamptz) = '2100-01-01'::timestamptz OR e.scheduled_at <= @end_date::timestamptz)
    AND (COALESCE(@last_n_days::integer, 0) = 0 OR e.scheduled_at >= NOW() - (COALESCE(@last_n_days::integer, 0) || ' days')::interval)
    AND (COALESCE(@statuses::text[], ARRAY[]::text[]) = ARRAY[]::text[] OR r.status = ANY(@statuses::text[]))
    AND (COALESCE(@runner_id::text, '') = '' OR e.runner_id = @runner_id::text)
    AND (COALESCE(@assigned, NULL) IS NULL OR 
         (@assigned::boolean = true AND e.runner_id IS NOT NULL AND e.runner_id != '') OR 
         (@assigned::boolean = false AND (e.runner_id IS NULL OR e.runner_id = '')))
    AND (COALESCE(@actor_name::text, '') = '' OR e.running_context->'actor'->>'name' = @actor_name::text)
    AND (COALESCE(@actor_type::text, '') = '' OR e.running_context->'actor'->>'type_' = @actor_type::text)
    AND (COALESCE(@group_id::text, '') = '' OR e.id = @group_id::text OR e.group_id = @group_id::text)
    AND (COALESCE(@initialized, NULL) IS NULL OR 
         (@initialized::boolean = true AND (r.status != 'queued' OR r.steps IS NOT NULL)) OR
         (@initialized::boolean = false AND r.status = 'queued' AND (r.steps IS NULL OR r.steps = '{}'::jsonb)))
    AND (     
        (COALESCE(@tag_keys::jsonb, '[]'::jsonb) = '[]'::jsonb OR 
            (SELECT COUNT(*) FROM jsonb_array_elements(@tag_keys::jsonb) AS key_condition
                WHERE 
                CASE 
                    WHEN key_condition->>'operator' = 'not_exists' THEN
                        NOT (e.tags ? (key_condition->>'key'))
                    ELSE
                        e.tags ? (key_condition->>'key')
                END
            ) = jsonb_array_length(@tag_keys::jsonb)
        )
        AND
        (COALESCE(@tag_conditions::jsonb, '[]'::jsonb) = '[]'::jsonb OR 
            (SELECT COUNT(*) FROM jsonb_array_elements(@tag_conditions::jsonb) AS condition
                WHERE e.tags->>(condition->>'key') = ANY(
                    SELECT jsonb_array_elements_text(condition->'values')
                )
            ) > 0
        )
    )
    AND (
        (COALESCE(@label_keys::jsonb, '[]'::jsonb) = '[]'::jsonb OR 
            (SELECT COUNT(*) FROM jsonb_array_elements(@label_keys::jsonb) AS key_condition
                WHERE 
                CASE 
                    WHEN key_condition->>'operator' = 'not_exists' THEN
                        NOT (w.labels ? (key_condition->>'key'))
                    ELSE
                        w.labels ? (key_condition->>'key')
                END
            ) > 0
        )
        OR
        (COALESCE(@label_conditions::jsonb, '[]'::jsonb) = '[]'::jsonb OR 
            (SELECT COUNT(*) FROM jsonb_array_elements(@label_conditions::jsonb) AS condition
                WHERE w.labels->>(condition->>'key') = ANY(
                    SELECT jsonb_array_elements_text(condition->'values')
                )
            ) > 0
        )
    )
    AND (
        (COALESCE(@selector_keys::jsonb, '[]'::jsonb) = '[]'::jsonb OR 
            (SELECT COUNT(*) FROM jsonb_array_elements(@selector_keys::jsonb) AS key_condition
                WHERE 
                CASE 
                    WHEN key_condition->>'operator' = 'not_exists' THEN
                        NOT (w.labels ? (key_condition->>'key'))
                    ELSE
                        w.labels ? (key_condition->>'key')
                END
            ) = jsonb_array_length(@selector_keys::jsonb)
        )
        AND
        (COALESCE(@selector_conditions::jsonb, '[]'::jsonb) = '[]'::jsonb OR 
            (SELECT COUNT(*) FROM jsonb_array_elements(@selector_conditions::jsonb) AS condition
                WHERE w.labels->>(condition->>'key') = ANY(
                    SELECT jsonb_array_elements_text(condition->'values')
                )
            ) = jsonb_array_length(@selector_conditions::jsonb)
        )
    )
GROUP BY r.status;

-- name: GetTestWorkflowExecutions :many
SELECT 
    e.id, e.group_id, e.runner_id, e.runner_target, e.runner_original_target, e.name, e.namespace, e.number, e.scheduled_at, e.assigned_at, e.status_at, e.test_workflow_execution_name, e.disable_webhooks, e.tags, e.running_context, e.config_params, e.created_at, e.updated_at,
    r.status, r.predicted_status, r.queued_at, r.started_at, r.finished_at,
    r.duration, r.total_duration, r.duration_ms, r.paused_ms, r.total_duration_ms,
    r.pauses, r.initialization, r.steps,
    w.name as workflow_name, w.namespace as workflow_namespace, w.description as workflow_description,
    w.labels as workflow_labels, w.annotations as workflow_annotations, w.created as workflow_created,
    w.updated as workflow_updated, w.spec as workflow_spec, w.read_only as workflow_read_only,
    w.status as workflow_status,
    rw.name as resolved_workflow_name, rw.namespace as resolved_workflow_namespace, 
    rw.description as resolved_workflow_description, rw.labels as resolved_workflow_labels,
    rw.annotations as resolved_workflow_annotations, rw.created as resolved_workflow_created,
    rw.updated as resolved_workflow_updated, rw.spec as resolved_workflow_spec,
    rw.read_only as resolved_workflow_read_only, rw.status as resolved_workflow_status,
    COALESCE(
        (SELECT json_agg(
            json_build_object(
                'id', s.id,
                'ref', s.ref,
                'name', s.name,
                'category', s.category,
                'optional', s.optional,
                'negative', s.negative,
                'parent_id', s.parent_id
            ) ORDER BY s.id
        ) FROM test_workflow_signatures s WHERE s.execution_id = e.id),
        '[]'::json
    )::json as signatures_json,
    COALESCE(
        (SELECT json_agg(
            json_build_object(
                'id', o.id,
                'ref', o.ref,
                'name', o.name,
                'value', o.value
            ) ORDER BY o.id
        ) FROM test_workflow_outputs o WHERE o.execution_id = e.id),
        '[]'::json
    )::json as outputs_json,
    COALESCE(
        (SELECT json_agg(
            json_build_object(
                'id', rep.id,
                'ref', rep.ref,
                'kind', rep.kind,
                'file', rep.file,
                'summary', rep.summary
            ) ORDER BY rep.id
        ) FROM test_workflow_reports rep WHERE rep.execution_id = e.id),
        '[]'::json
    )::json as reports_json,
    ra.global as resource_aggregations_global,
    ra.step as resource_aggregations_step
FROM test_workflow_executions e
LEFT JOIN test_workflow_results r ON e.id = r.execution_id
LEFT JOIN test_workflows w ON e.id = w.execution_id AND w.workflow_type = 'workflow'
LEFT JOIN test_workflows rw ON e.id = rw.execution_id AND rw.workflow_type = 'resolved_workflow'
LEFT JOIN test_workflow_resource_aggregations ra ON e.id = ra.execution_id
WHERE (e.organization_id = @organization_id AND e.environment_id = @environment_id)
    AND (COALESCE(@workflow_name::text, '') = '' OR w.name = @workflow_name::text)
    AND (COALESCE(@workflow_names::text[], ARRAY[]::text[]) = ARRAY[]::text[] OR w.name = ANY(@workflow_names::text[]))
    AND (COALESCE(@text_search::text, '') = '' OR e.name ILIKE '%' || @text_search::text || '%')
    AND (COALESCE(@start_date::timestamptz, '1900-01-01'::timestamptz) = '1900-01-01'::timestamptz OR e.scheduled_at >= @start_date::timestamptz)
    AND (COALESCE(@end_date::timestamptz, '2100-01-01'::timestamptz) = '2100-01-01'::timestamptz OR e.scheduled_at <= @end_date::timestamptz)
    AND (COALESCE(@last_n_days::integer, 0) = 0 OR e.scheduled_at >= NOW() - (COALESCE(@last_n_days::integer, 0) || ' days')::interval)
    AND (COALESCE(@statuses::text[], ARRAY[]::text[]) = ARRAY[]::text[] OR r.status = ANY(@statuses::text[]))
    AND (COALESCE(@runner_id::text, '') = '' OR e.runner_id = @runner_id::text)
    AND (COALESCE(@assigned, NULL) IS NULL OR 
         (@assigned::boolean = true AND e.runner_id IS NOT NULL AND e.runner_id != '') OR 
         (@assigned::boolean = false AND (e.runner_id IS NULL OR e.runner_id = '')))
    AND (COALESCE(@actor_name::text, '') = '' OR e.running_context->'actor'->>'name' = @actor_name::text)
    AND (COALESCE(@actor_type::text, '') = '' OR e.running_context->'actor'->>'type_' = @actor_type::text)
    AND (COALESCE(@group_id::text, '') = '' OR e.id = @group_id::text OR e.group_id = @group_id::text)
    AND (COALESCE(@initialized, NULL) IS NULL OR 
         (@initialized::boolean = true AND (r.status != 'queued' OR r.steps IS NOT NULL)) OR
         (@initialized::boolean = false AND r.status = 'queued' AND (r.steps IS NULL OR r.steps = '{}'::jsonb)))
    AND (     
        (COALESCE(@tag_keys::jsonb, '[]'::jsonb) = '[]'::jsonb OR 
            (SELECT COUNT(*) FROM jsonb_array_elements(@tag_keys::jsonb) AS key_condition
                WHERE 
                CASE 
                    WHEN key_condition->>'operator' = 'not_exists' THEN
                        NOT (e.tags ? (key_condition->>'key'))
                    ELSE
                        e.tags ? (key_condition->>'key')
                END
            ) = jsonb_array_length(@tag_keys::jsonb)
        )
        AND
        (COALESCE(@tag_conditions::jsonb, '[]'::jsonb) = '[]'::jsonb OR 
            (SELECT COUNT(*) FROM jsonb_array_elements(@tag_conditions::jsonb) AS condition
                WHERE e.tags->>(condition->>'key') = ANY(
                    SELECT jsonb_array_elements_text(condition->'values')
                )
            ) > 0
        )
    )
    AND (
        (COALESCE(@label_keys::jsonb, '[]'::jsonb) = '[]'::jsonb OR 
            (SELECT COUNT(*) FROM jsonb_array_elements(@label_keys::jsonb) AS key_condition
                WHERE 
                CASE 
                    WHEN key_condition->>'operator' = 'not_exists' THEN
                        NOT (w.labels ? (key_condition->>'key'))
                    ELSE
                        w.labels ? (key_condition->>'key')
                END
            ) > 0
        )
        OR
        (COALESCE(@label_conditions::jsonb, '[]'::jsonb) = '[]'::jsonb OR 
            (SELECT COUNT(*) FROM jsonb_array_elements(@label_conditions::jsonb) AS condition
                WHERE w.labels->>(condition->>'key') = ANY(
                    SELECT jsonb_array_elements_text(condition->'values')
                )
            ) > 0
        )
    )
    AND (
        (COALESCE(@selector_keys::jsonb, '[]'::jsonb) = '[]'::jsonb OR 
            (SELECT COUNT(*) FROM jsonb_array_elements(@selector_keys::jsonb) AS key_condition
                WHERE 
                CASE 
                    WHEN key_condition->>'operator' = 'not_exists' THEN
                        NOT (w.labels ? (key_condition->>'key'))
                    ELSE
                        w.labels ? (key_condition->>'key')
                END
            ) = jsonb_array_length(@selector_keys::jsonb)
        )
        AND
        (COALESCE(@selector_conditions::jsonb, '[]'::jsonb) = '[]'::jsonb OR 
            (SELECT COUNT(*) FROM jsonb_array_elements(@selector_conditions::jsonb) AS condition
                WHERE w.labels->>(condition->>'key') = ANY(
                    SELECT jsonb_array_elements_text(condition->'values')
                )
            ) = jsonb_array_length(@selector_conditions::jsonb)
        )
    )
ORDER BY e.scheduled_at DESC
LIMIT @lmt OFFSET @fst;

-- name: InsertTestWorkflowExecution :exec
INSERT INTO test_workflow_executions (
    id, group_id, runner_id, runner_target, runner_original_target, name, namespace, number,
    scheduled_at, assigned_at, status_at, test_workflow_execution_name, disable_webhooks, 
    tags, running_context, config_params, organization_id, environment_id
) VALUES (
    @id, @group_id, @runner_id, @runner_target, @runner_original_target, @name, @namespace, @number,
    @scheduled_at, @assigned_at, @status_at, @test_workflow_execution_name, @disable_webhooks,
    @tags, @running_context, @config_params, @organization_id, @environment_id
);

-- name: InsertTestWorkflowSignature :one
INSERT INTO test_workflow_signatures (
    execution_id, ref, name, category, optional, negative, parent_id
) VALUES (
    @execution_id, @ref, @name, @category, @optional, @negative, @parent_id
)
RETURNING test_workflow_signatures.id;

-- name: InsertTestWorkflowResult :exec
INSERT INTO test_workflow_results (
    execution_id, status, predicted_status, queued_at, started_at, finished_at,
    duration, total_duration, duration_ms, paused_ms, total_duration_ms,
    pauses, initialization, steps
) VALUES (
    @execution_id, @status, @predicted_status, @queued_at, @started_at, @finished_at,
    @duration, @total_duration, @duration_ms, @paused_ms, @total_duration_ms,
    @pauses, @initialization, @steps
)
ON CONFLICT (execution_id) DO UPDATE SET
    status = EXCLUDED.status,
    predicted_status = EXCLUDED.predicted_status,
    queued_at = EXCLUDED.queued_at,
    started_at = EXCLUDED.started_at,
    finished_at = EXCLUDED.finished_at,
    duration = EXCLUDED.duration,
    total_duration = EXCLUDED.total_duration,
    duration_ms = EXCLUDED.duration_ms,
    paused_ms = EXCLUDED.paused_ms,
    total_duration_ms = EXCLUDED.total_duration_ms,
    pauses = EXCLUDED.pauses,
    initialization = EXCLUDED.initialization,
    steps = EXCLUDED.steps;

-- name: InsertTestWorkflowOutput :exec
INSERT INTO test_workflow_outputs (execution_id, ref, name, value)
VALUES (@execution_id, @ref, @name, @value);

-- name: InsertTestWorkflowReport :exec
INSERT INTO test_workflow_reports (execution_id, ref, kind, file, summary)
VALUES (@execution_id, @ref, @kind, @file, @summary);

-- name: InsertTestWorkflowResourceAggregations :exec
INSERT INTO test_workflow_resource_aggregations (execution_id, global, step)
VALUES (@execution_id, @global, @step)
ON CONFLICT (execution_id) DO UPDATE SET
    global = EXCLUDED.global,
    step = EXCLUDED.step;

-- name: InsertTestWorkflow :exec
INSERT INTO test_workflows (
    execution_id, workflow_type, name, namespace, description, labels, annotations,
    created, updated, spec, read_only, status
) VALUES (
    @execution_id, @workflow_type, @name, @namespace, @description, @labels, @annotations,
    @created, @updated, @spec, @read_only, @status
)
ON CONFLICT (execution_id, workflow_type) DO UPDATE SET
    name = EXCLUDED.name,
    namespace = EXCLUDED.namespace,
    description = EXCLUDED.description,
    labels = EXCLUDED.labels,
    annotations = EXCLUDED.annotations,
    created = EXCLUDED.created,
    updated = EXCLUDED.updated,
    spec = EXCLUDED.spec,
    read_only = EXCLUDED.read_only,
    status = EXCLUDED.status;

-- name: UpdateTestWorkflowExecutionResult :exec
UPDATE test_workflow_results 
SET 
    status = @status,
    predicted_status = @predicted_status,
    queued_at = @queued_at,
    started_at = @started_at,
    finished_at = @finished_at,
    duration = @duration,
    total_duration = @total_duration,
    duration_ms = @duration_ms,
    paused_ms = @paused_ms,
    total_duration_ms = @total_duration_ms,
    pauses = @pauses,
    initialization = @initialization,
    steps = @steps
WHERE execution_id = @execution_id;

-- name: UpdateExecutionStatusAt :exec
UPDATE test_workflow_executions 
SET status_at = @status_at
WHERE id = @execution_id AND (organization_id = @organization_id AND environment_id = @environment_id);

-- name: UpdateTestWorkflowExecutionReport :exec
INSERT INTO test_workflow_reports (execution_id, ref, kind, file, summary)
VALUES (@execution_id, @ref, @kind, @file, @summary);

-- name: DeleteTestWorkflowSignatures :exec
DELETE FROM test_workflow_signatures WHERE execution_id = @execution_id;

-- name: DeleteTestWorkflowResult :exec
DELETE FROM test_workflow_results WHERE execution_id = @execution_id;

-- name: DeleteTestWorkflowOutputs :exec
DELETE FROM test_workflow_outputs WHERE execution_id = @execution_id;

-- name: DeleteTestWorkflowReports :exec
DELETE FROM test_workflow_reports WHERE execution_id = @execution_id;

-- name: DeleteTestWorkflowResourceAggregations :exec
DELETE FROM test_workflow_resource_aggregations WHERE execution_id = @execution_id;

-- name: DeleteTestWorkflow :exec
DELETE FROM test_workflows WHERE execution_id = @execution_id AND workflow_type = @workflow_type;

-- name: UpdateTestWorkflowExecutionResourceAggregations :exec
UPDATE test_workflow_resource_aggregations 
SET 
    global = @global,
    step = @step
WHERE execution_id = @execution_id;

-- name: DeleteTestWorkflowExecutionsByTestWorkflow :exec
DELETE FROM test_workflow_executions e
USING test_workflows w
WHERE e.id = w.execution_id AND (e.organization_id = @organization_id AND e.environment_id = @environment_id)
  AND w.workflow_type = 'workflow' 
  AND w.name = @workflow_name::text;

-- name: DeleteAllTestWorkflowExecutions :exec
DELETE FROM test_workflow_executions WHERE organization_id = @organization_id AND environment_id = @environment_id;

-- name: DeleteTestWorkflowExecutionsByTestWorkflows :exec
DELETE FROM test_workflow_executions e
USING test_workflows w
WHERE e.id = w.execution_id AND (e.organization_id = @organization_id AND e.environment_id = @environment_id)
  AND w.workflow_type = 'workflow' 
  AND w.name = ANY(@workflow_names::text[]);

-- name: GetTestWorkflowMetrics :many
SELECT 
    e.id as execution_id,
    e.group_id,
    r.duration,
    r.duration_ms,
    r.status,
    e.name,
    e.scheduled_at as start_time,
    e.runner_id
FROM test_workflow_executions e
LEFT JOIN test_workflow_results r ON e.id = r.execution_id
LEFT JOIN test_workflows w ON e.id = w.execution_id AND w.workflow_type = 'workflow'
WHERE w.name = @workflow_name::text AND (e.organization_id = @organization_id AND e.environment_id = @environment_id)
    AND (@last_n_days::integer = 0 OR e.scheduled_at >= NOW() - (@last_n_days::integer || ' days')::interval)
ORDER BY e.scheduled_at DESC
LIMIT @lmt;

-- name: GetPreviousFinishedState :one
SELECT r.status
FROM test_workflow_executions e
LEFT JOIN test_workflow_results r ON e.id = r.execution_id
LEFT JOIN test_workflows w ON e.id = w.execution_id AND w.workflow_type = 'workflow'
WHERE w.name = @workflow_name::text AND (e.organization_id = @organization_id AND e.environment_id = @environment_id)
    AND r.finished_at < @date
    AND r.status IN ('passed', 'failed', 'skipped', 'aborted', 'canceled', 'timeout')
ORDER BY r.finished_at DESC
LIMIT 1;

-- name: GetTestWorkflowExecutionTags :many
WITH tag_extracts AS (
    SELECT 
        e.id,
        w.name as workflow_name,
        tag_pair.key as tag_key,
        tag_pair.value as tag_value
    FROM test_workflow_executions e
    LEFT JOIN test_workflows w ON e.id = w.execution_id AND w.workflow_type = 'workflow'
    CROSS JOIN LATERAL jsonb_each_text(e.tags) AS tag_pair(key, value)
    WHERE e.tags IS NOT NULL AND (e.organization_id = @organization_id AND e.environment_id = @environment_id)
        AND e.tags != '{}'::jsonb
        AND jsonb_typeof(e.tags) = 'object'
)
SELECT 
    tag_key::text,
    array_agg(DISTINCT tag_value ORDER BY tag_value)::text[] as values
FROM tag_extracts
WHERE (COALESCE(@workflow_name::text, '') = '' OR workflow_name = @workflow_name::text)
GROUP BY tag_key
ORDER BY tag_key;

-- name: InitTestWorkflowExecution :exec
UPDATE test_workflow_executions 
SET 
    namespace = @namespace,
<<<<<<< HEAD
    runner_id = @runner_id
WHERE id = @id AND (organization_id = @organization_id AND environment_id = @environment_id);
=======
    runner_id = @runner_id,
    status_at = NOW()
WHERE id = @id;
>>>>>>> 79715146

-- name: AssignTestWorkflowExecution :one
UPDATE test_workflow_executions 
SET 
    runner_id = @new_runner_id::text,
    assigned_at = @assigned_at
FROM test_workflow_results r
WHERE test_workflow_executions.id = @id AND (test_workflow_executions.organization_id = @organization_id AND test_workflow_executions.environment_id = @environment_id)
    AND test_workflow_executions.id = r.execution_id
    AND r.status = 'queued'
    AND ((test_workflow_executions.runner_id IS NULL OR test_workflow_executions.runner_id = '')
         OR (test_workflow_executions.runner_id = @new_runner_id::text AND assigned_at < @assigned_at)
         OR (test_workflow_executions.runner_id = @prev_runner_id::text AND assigned_at < NOW() - INTERVAL '1 minute' AND assigned_at < @assigned_at))
RETURNING test_workflow_executions.id;

-- name: GetUnassignedTestWorkflowExecutions :many
SELECT 
    e.id, e.group_id, e.runner_id, e.runner_target, e.runner_original_target, e.name, e.namespace, e.number, e.scheduled_at, e.assigned_at, e.status_at, e.test_workflow_execution_name, e.disable_webhooks, e.tags, e.running_context, e.config_params, e.created_at, e.updated_at,
    r.status, r.predicted_status, r.queued_at, r.started_at, r.finished_at,
    r.duration, r.total_duration, r.duration_ms, r.paused_ms, r.total_duration_ms,
    r.pauses, r.initialization, r.steps,
    w.name as workflow_name, w.namespace as workflow_namespace, w.description as workflow_description,
    w.labels as workflow_labels, w.annotations as workflow_annotations, w.created as workflow_created,
    w.updated as workflow_updated, w.spec as workflow_spec, w.read_only as workflow_read_only,
    w.status as workflow_status,
    rw.name as resolved_workflow_name, rw.namespace as resolved_workflow_namespace, 
    rw.description as resolved_workflow_description, rw.labels as resolved_workflow_labels,
    rw.annotations as resolved_workflow_annotations, rw.created as resolved_workflow_created,
    rw.updated as resolved_workflow_updated, rw.spec as resolved_workflow_spec,
    rw.read_only as resolved_workflow_read_only, rw.status as resolved_workflow_status,
    COALESCE(
        (SELECT json_agg(
            json_build_object(
                'id', s.id,
                'ref', s.ref,
                'name', s.name,
                'category', s.category,
                'optional', s.optional,
                'negative', s.negative,
                'parent_id', s.parent_id
            ) ORDER BY s.id
        ) FROM test_workflow_signatures s WHERE s.execution_id = e.id),
        '[]'::json
    )::json  as signatures_json,
    COALESCE(
        (SELECT json_agg(
            json_build_object(
                'id', o.id,
                'ref', o.ref,
                'name', o.name,
                'value', o.value
            ) ORDER BY o.id
        ) FROM test_workflow_outputs o WHERE o.execution_id = e.id),
        '[]'::json
    )::json  as outputs_json,
    COALESCE(
        (SELECT json_agg(
            json_build_object(
                'id', rep.id,
                'ref', rep.ref,
                'kind', rep.kind,
                'file', rep.file,
                'summary', rep.summary
            ) ORDER BY rep.id
        ) FROM test_workflow_reports rep WHERE rep.execution_id = e.id),
        '[]'::json
    )::json  as reports_json,
    ra.global as resource_aggregations_global,
    ra.step as resource_aggregations_step    
FROM test_workflow_executions e
LEFT JOIN test_workflow_results r ON e.id = r.execution_id
LEFT JOIN test_workflows w ON e.id = w.execution_id AND w.workflow_type = 'workflow'
LEFT JOIN test_workflows rw ON e.id = rw.execution_id AND rw.workflow_type = 'resolved_workflow'
LEFT JOIN test_workflow_resource_aggregations ra ON e.id = ra.execution_id
WHERE r.status = 'queued' AND (e.organization_id = @organization_id AND e.environment_id = @environment_id)
    AND (e.runner_id IS NULL OR e.runner_id = '')
ORDER BY e.id DESC;

-- name: AbortTestWorkflowExecutionIfQueued :one
UPDATE test_workflow_executions 
SET status_at = @abort_time
FROM test_workflow_results r
WHERE test_workflow_executions.id = @id AND (test_workflow_executions.organization_id = @organization_id AND test_workflow_executions.environment_id = @environment_id)
    AND test_workflow_executions.id = r.execution_id
    AND r.status IN ('queued', 'pending', 'starting', 'running', 'paused', 'resuming')
    AND (test_workflow_executions.runner_id IS NULL OR test_workflow_executions.runner_id = '')
RETURNING test_workflow_executions.id;

-- name: AbortTestWorkflowResultIfQueued :exec
UPDATE test_workflow_results 
SET 
    status = 'aborted',
    predicted_status = 'aborted',
    finished_at = @abort_time,
    initialization = jsonb_set(
        jsonb_set(
            jsonb_set(COALESCE(initialization, '{}'::jsonb), '{status}', '"aborted"'),
            '{errormessage}', '"Aborted before initialization."'
        ),
        '{finishedat}', to_jsonb(@abort_time::timestamp)
    )
WHERE execution_id = @id
    AND status IN ('queued', 'running', 'paused');

-- name: UpdateTestWorkflowExecution :exec
UPDATE test_workflow_executions
SET
    group_id = @group_id,
    runner_id = @runner_id,
    runner_target = @runner_target,
    runner_original_target = @runner_original_target,
    name = @name,
    namespace = @namespace,
    number = @number,
    scheduled_at = @scheduled_at,
    assigned_at = @assigned_at,
    status_at = @status_at,
    test_workflow_execution_name = @test_workflow_execution_name,
    disable_webhooks = @disable_webhooks,
    tags = @tags,
    running_context = @running_context,
    config_params = @config_params
WHERE id = @id AND (organization_id = @organization_id AND environment_id = @environment_id);

-- name: GetTestWorkflowExecutionsSummary :many
SELECT 
    e.id, e.group_id, e.runner_id, e.runner_target, e.runner_original_target, e.name, e.namespace, e.number, e.scheduled_at, e.assigned_at, e.status_at, e.test_workflow_execution_name, e.disable_webhooks, e.tags, e.running_context, e.config_params, e.created_at, e.updated_at,
    r.status, r.predicted_status, r.queued_at, r.started_at, r.finished_at,
    r.duration, r.total_duration, r.duration_ms, r.paused_ms, r.total_duration_ms,
    r.pauses, r.initialization, r.steps,
    w.name as workflow_name, w.namespace as workflow_namespace, w.description as workflow_description,
    w.labels as workflow_labels, w.annotations as workflow_annotations, w.created as workflow_created,
    w.updated as workflow_updated, w.spec as workflow_spec, w.read_only as workflow_read_only,
    w.status as workflow_status,
    rw.name as resolved_workflow_name, rw.namespace as resolved_workflow_namespace, 
    rw.description as resolved_workflow_description, rw.labels as resolved_workflow_labels,
    rw.annotations as resolved_workflow_annotations, rw.created as resolved_workflow_created,
    rw.updated as resolved_workflow_updated, rw.spec as resolved_workflow_spec,
    rw.read_only as resolved_workflow_read_only, rw.status as resolved_workflow_status,
    COALESCE(
        (SELECT json_agg(
            json_build_object(
                'id', s.id,
                'ref', s.ref,
                'name', s.name,
                'category', s.category,
                'optional', s.optional,
                'negative', s.negative,
                'parent_id', s.parent_id
            ) ORDER BY s.id
        ) FROM test_workflow_signatures s WHERE s.execution_id = e.id),
        '[]'::json
    )::json as signatures_json,
    COALESCE(
        (SELECT json_agg(
            json_build_object(
                'id', o.id,
                'ref', o.ref,
                'name', o.name,
                'value', o.value
            ) ORDER BY o.id
        ) FROM test_workflow_outputs o WHERE o.execution_id = e.id),
        '[]'::json
    )::json as outputs_json,
    COALESCE(
        (SELECT json_agg(
            json_build_object(
                'id', rep.id,
                'ref', rep.ref,
                'kind', rep.kind,
                'file', rep.file,
                'summary', rep.summary
            ) ORDER BY rep.id
        ) FROM test_workflow_reports rep WHERE rep.execution_id = e.id),
        '[]'::json
    )::json as reports_json,
    ra.global as resource_aggregations_global,
    ra.step as resource_aggregations_step    
FROM test_workflow_executions e
LEFT JOIN test_workflow_results r ON e.id = r.execution_id
LEFT JOIN test_workflows w ON e.id = w.execution_id AND w.workflow_type = 'workflow'
LEFT JOIN test_workflows rw ON e.id = rw.execution_id AND rw.workflow_type = 'resolved_workflow'
LEFT JOIN test_workflow_resource_aggregations ra ON e.id = ra.execution_id
WHERE (e.organization_id = @organization_id AND e.environment_id = @environment_id)
    AND (COALESCE(@workflow_name::text, '') = '' OR w.name = @workflow_name::text)
    AND (COALESCE(@workflow_names::text[], ARRAY[]::text[]) = ARRAY[]::text[] OR w.name = ANY(@workflow_names::text[]))
    AND (COALESCE(@text_search::text, '') = '' OR e.name ILIKE '%' || @text_search::text || '%')
    AND (COALESCE(@start_date::timestamptz, '1900-01-01'::timestamptz) = '1900-01-01'::timestamptz OR e.scheduled_at >= @start_date::timestamptz)
    AND (COALESCE(@end_date::timestamptz, '2100-01-01'::timestamptz) = '2100-01-01'::timestamptz OR e.scheduled_at <= @end_date::timestamptz)
    AND (COALESCE(@last_n_days::integer, 0) = 0 OR e.scheduled_at >= NOW() - (COALESCE(@last_n_days::integer, 0) || ' days')::interval)
    AND (COALESCE(@statuses::text[], ARRAY[]::text[]) = ARRAY[]::text[] OR r.status = ANY(@statuses::text[]))
    AND (COALESCE(@runner_id::text, '') = '' OR e.runner_id = @runner_id::text)
    AND (COALESCE(@assigned, NULL) IS NULL OR 
         (@assigned::boolean = true AND e.runner_id IS NOT NULL AND e.runner_id != '') OR 
         (@assigned::boolean = false AND (e.runner_id IS NULL OR e.runner_id = '')))
    AND (COALESCE(@actor_name::text, '') = '' OR e.running_context->'actor'->>'name' = @actor_name::text)
    AND (COALESCE(@actor_type::text, '') = '' OR e.running_context->'actor'->>'type_' = @actor_type::text)
    AND (COALESCE(@group_id::text, '') = '' OR e.id = @group_id::text OR e.group_id = @group_id::text)
    AND (COALESCE(@initialized, NULL) IS NULL OR 
         (@initialized::boolean = true AND (r.status != 'queued' OR r.steps IS NOT NULL)) OR
         (@initialized::boolean = false AND r.status = 'queued' AND (r.steps IS NULL OR r.steps = '{}'::jsonb)))
    AND (     
        (COALESCE(@tag_keys::jsonb, '[]'::jsonb) = '[]'::jsonb OR 
            (SELECT COUNT(*) FROM jsonb_array_elements(@tag_keys::jsonb) AS key_condition
                WHERE 
                CASE 
                    WHEN key_condition->>'operator' = 'not_exists' THEN
                        NOT (e.tags ? (key_condition->>'key'))
                    ELSE
                        e.tags ? (key_condition->>'key')
                END
            ) = jsonb_array_length(@tag_keys::jsonb)
        )
        AND
        (COALESCE(@tag_conditions::jsonb, '[]'::jsonb) = '[]'::jsonb OR 
            (SELECT COUNT(*) FROM jsonb_array_elements(@tag_conditions::jsonb) AS condition
                WHERE e.tags->>(condition->>'key') = ANY(
                    SELECT jsonb_array_elements_text(condition->'values')
                )
            ) > 0
        )
    )
    AND (
        (COALESCE(@label_keys::jsonb, '[]'::jsonb) = '[]'::jsonb OR 
            (SELECT COUNT(*) FROM jsonb_array_elements(@label_keys::jsonb) AS key_condition
                WHERE 
                CASE 
                    WHEN key_condition->>'operator' = 'not_exists' THEN
                        NOT (w.labels ? (key_condition->>'key'))
                    ELSE
                        w.labels ? (key_condition->>'key')
                END
            ) > 0
        )
        OR
        (COALESCE(@label_conditions::jsonb, '[]'::jsonb) = '[]'::jsonb OR 
            (SELECT COUNT(*) FROM jsonb_array_elements(@label_conditions::jsonb) AS condition
                WHERE w.labels->>(condition->>'key') = ANY(
                    SELECT jsonb_array_elements_text(condition->'values')
                )
            ) > 0
        )
    )
    AND (
        (COALESCE(@selector_keys::jsonb, '[]'::jsonb) = '[]'::jsonb OR 
            (SELECT COUNT(*) FROM jsonb_array_elements(@selector_keys::jsonb) AS key_condition
                WHERE 
                CASE 
                    WHEN key_condition->>'operator' = 'not_exists' THEN
                        NOT (w.labels ? (key_condition->>'key'))
                    ELSE
                        w.labels ? (key_condition->>'key')
                END
            ) = jsonb_array_length(@selector_keys::jsonb)
        )
        AND
        (COALESCE(@selector_conditions::jsonb, '[]'::jsonb) = '[]'::jsonb OR 
            (SELECT COUNT(*) FROM jsonb_array_elements(@selector_conditions::jsonb) AS condition
                WHERE w.labels->>(condition->>'key') = ANY(
                    SELECT jsonb_array_elements_text(condition->'values')
                )
            ) = jsonb_array_length(@selector_conditions::jsonb)
        )
    )
ORDER BY e.scheduled_at DESC
LIMIT @lmt OFFSET @fst;

-- name: CountTestWorkflowExecutions :one
SELECT COUNT(*)
FROM test_workflow_executions e
LEFT JOIN test_workflow_results r ON e.id = r.execution_id
LEFT JOIN test_workflows w ON e.id = w.execution_id AND w.workflow_type = 'workflow'
LEFT JOIN test_workflows rw ON e.id = rw.execution_id AND rw.workflow_type = 'resolved_workflow'
LEFT JOIN test_workflow_resource_aggregations ra ON e.id = ra.execution_id
WHERE (e.organization_id = @organization_id AND e.environment_id = @environment_id)
    AND (COALESCE(@workflow_name::text, '') = '' OR w.name = @workflow_name::text)
    AND (COALESCE(@workflow_names::text[], ARRAY[]::text[]) = ARRAY[]::text[] OR w.name = ANY(@workflow_names::text[]))
    AND (COALESCE(@text_search::text, '') = '' OR e.name ILIKE '%' || @text_search::text || '%')
    AND (COALESCE(@start_date::timestamptz, '1900-01-01'::timestamptz) = '1900-01-01'::timestamptz OR e.scheduled_at >= @start_date::timestamptz)
    AND (COALESCE(@end_date::timestamptz, '2100-01-01'::timestamptz) = '2100-01-01'::timestamptz OR e.scheduled_at <= @end_date::timestamptz)
    AND (COALESCE(@last_n_days::integer, 0) = 0 OR e.scheduled_at >= NOW() - (COALESCE(@last_n_days::integer, 0) || ' days')::interval)
    AND (COALESCE(@statuses::text[], ARRAY[]::text[]) = ARRAY[]::text[] OR r.status = ANY(@statuses::text[]))
    AND (COALESCE(@runner_id::text, '') = '' OR e.runner_id = @runner_id::text)
    AND (COALESCE(@assigned, NULL) IS NULL OR 
         (@assigned::boolean = true AND e.runner_id IS NOT NULL AND e.runner_id != '') OR 
         (@assigned::boolean = false AND (e.runner_id IS NULL OR e.runner_id = '')))
    AND (COALESCE(@actor_name::text, '') = '' OR e.running_context->'actor'->>'name' = @actor_name::text)
    AND (COALESCE(@actor_type::text, '') = '' OR e.running_context->'actor'->>'type_' = @actor_type::text)
    AND (COALESCE(@group_id::text, '') = '' OR e.id = @group_id::text OR e.group_id = @group_id::text)
    AND (COALESCE(@initialized, NULL) IS NULL OR 
         (@initialized::boolean = true AND (r.status != 'queued' OR r.steps IS NOT NULL)) OR
         (@initialized::boolean = false AND r.status = 'queued' AND (r.steps IS NULL OR r.steps = '{}'::jsonb)))
    AND (     
        (COALESCE(@tag_keys::jsonb, '[]'::jsonb) = '[]'::jsonb OR 
            (SELECT COUNT(*) FROM jsonb_array_elements(@tag_keys::jsonb) AS key_condition
                WHERE 
                CASE 
                    WHEN key_condition->>'operator' = 'not_exists' THEN
                        NOT (e.tags ? (key_condition->>'key'))
                    ELSE
                        e.tags ? (key_condition->>'key')
                END
            ) = jsonb_array_length(@tag_keys::jsonb)
        )
        AND
        (COALESCE(@tag_conditions::jsonb, '[]'::jsonb) = '[]'::jsonb OR 
            (SELECT COUNT(*) FROM jsonb_array_elements(@tag_conditions::jsonb) AS condition
                WHERE e.tags->>(condition->>'key') = ANY(
                    SELECT jsonb_array_elements_text(condition->'values')
                )
            ) > 0
        )
    )
    AND (
        (COALESCE(@label_keys::jsonb, '[]'::jsonb) = '[]'::jsonb OR 
            (SELECT COUNT(*) FROM jsonb_array_elements(@label_keys::jsonb) AS key_condition
                WHERE 
                CASE 
                    WHEN key_condition->>'operator' = 'not_exists' THEN
                        NOT (w.labels ? (key_condition->>'key'))
                    ELSE
                        w.labels ? (key_condition->>'key')
                END
            ) > 0
        )
        OR
        (COALESCE(@label_conditions::jsonb, '[]'::jsonb) = '[]'::jsonb OR 
            (SELECT COUNT(*) FROM jsonb_array_elements(@label_conditions::jsonb) AS condition
                WHERE w.labels->>(condition->>'key') = ANY(
                    SELECT jsonb_array_elements_text(condition->'values')
                )
            ) > 0
        )
    )
    AND (
        (COALESCE(@selector_keys::jsonb, '[]'::jsonb) = '[]'::jsonb OR 
            (SELECT COUNT(*) FROM jsonb_array_elements(@selector_keys::jsonb) AS key_condition
                WHERE 
                CASE 
                    WHEN key_condition->>'operator' = 'not_exists' THEN
                        NOT (w.labels ? (key_condition->>'key'))
                    ELSE
                        w.labels ? (key_condition->>'key')
                END
            ) = jsonb_array_length(@selector_keys::jsonb)
        )
        AND
        (COALESCE(@selector_conditions::jsonb, '[]'::jsonb) = '[]'::jsonb OR 
            (SELECT COUNT(*) FROM jsonb_array_elements(@selector_conditions::jsonb) AS condition
                WHERE w.labels->>(condition->>'key') = ANY(
                    SELECT jsonb_array_elements_text(condition->'values')
                )
            ) = jsonb_array_length(@selector_conditions::jsonb)
        )
    )
ORDER BY e.scheduled_at DESC
LIMIT @lmt OFFSET @fst;<|MERGE_RESOLUTION|>--- conflicted
+++ resolved
@@ -310,11 +310,7 @@
 LEFT JOIN test_workflows w ON e.id = w.execution_id AND w.workflow_type = 'workflow'
 LEFT JOIN test_workflows rw ON e.id = rw.execution_id AND rw.workflow_type = 'resolved_workflow'
 LEFT JOIN test_workflow_resource_aggregations ra ON e.id = ra.execution_id
-<<<<<<< HEAD
-WHERE r.status IN ('queued', 'assigned', 'starting', 'running', 'pausing', 'paused', 'resuming') AND (e.organization_id = @organization_id AND e.environment_id = @environment_id)
-=======
-WHERE r.status IN ('queued', 'pending', 'starting', 'running', 'pausing', 'paused', 'resuming')
->>>>>>> 79715146
+WHERE r.status IN ('queued', 'pending', 'starting', 'running', 'pausing', 'paused', 'resuming') AND (e.organization_id = @organization_id AND e.environment_id = @environment_id)
 ORDER BY e.id DESC;
 
 -- name: GetFinishedTestWorkflowExecutions :many
@@ -896,14 +892,9 @@
 UPDATE test_workflow_executions 
 SET 
     namespace = @namespace,
-<<<<<<< HEAD
-    runner_id = @runner_id
-WHERE id = @id AND (organization_id = @organization_id AND environment_id = @environment_id);
-=======
     runner_id = @runner_id,
     status_at = NOW()
-WHERE id = @id;
->>>>>>> 79715146
+WHERE id = @id AND (organization_id = @organization_id AND environment_id = @environment_id);
 
 -- name: AssignTestWorkflowExecution :one
 UPDATE test_workflow_executions 
