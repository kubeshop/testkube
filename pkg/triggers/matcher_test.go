package triggers

import (
	"context"
	"net/http"
	"net/http/httptest"
	"net/url"
	"testing"

	"github.com/stretchr/testify/assert"
	metav1 "k8s.io/apimachinery/pkg/apis/meta/v1"
	v1 "k8s.io/apimachinery/pkg/apis/meta/v1"

	testtriggersv1 "github.com/kubeshop/testkube-operator/api/testtriggers/v1"
	"github.com/kubeshop/testkube/cmd/api-server/services"
	"github.com/kubeshop/testkube/internal/app/api/metrics"
	"github.com/kubeshop/testkube/pkg/log"
)

func TestService_matchConditionsRetry(t *testing.T) {
	t.Parallel()

	retry := 0
	e := &watcherEvent{
<<<<<<< HEAD
		resource:       "deployment",
		name:           "test-deployment",
		namespace:      "testkube",
		resourceLabels: nil,
		objectMeta:     nil,
		object:         nil,
		eventType:      "modified",
		causes:         nil,
=======
		resource:   "deployment",
		name:       "test-deployment",
		Namespace:  "testkube",
		labels:     nil,
		objectMeta: nil,
		Object:     nil,
		eventType:  "modified",
		causes:     nil,
>>>>>>> ad8735f3
		conditionsGetter: func() ([]testtriggersv1.TestTriggerCondition, error) {
			retry++
			status := testtriggersv1.FALSE_TestTriggerConditionStatuses
			if retry == 1 {
				status = testtriggersv1.TRUE_TestTriggerConditionStatuses
			}

			return []testtriggersv1.TestTriggerCondition{
				{
					Type_:  "Progressing",
					Status: &status,
					Reason: "NewReplicaSetAvailable",
					Ttl:    60,
				},
				{
					Type_:  "Available",
					Status: &status,
				},
			}, nil
		},
	}

	var timeout int32 = 1
	status := testtriggersv1.TRUE_TestTriggerConditionStatuses
	testTrigger1 := &testtriggersv1.TestTrigger{
		ObjectMeta: metav1.ObjectMeta{Namespace: "testkube", Name: "test-trigger-1"},
		Spec: testtriggersv1.TestTriggerSpec{
			Resource:         "deployment",
			ResourceSelector: testtriggersv1.TestTriggerSelector{Name: "test-deployment"},
			Event:            "modified",
			ConditionSpec: &testtriggersv1.TestTriggerConditionSpec{
				Timeout: timeout,
				Conditions: []testtriggersv1.TestTriggerCondition{
					{
						Type_:  "Progressing",
						Status: &status,
						Reason: "NewReplicaSetAvailable",
						Ttl:    60,
					},
					{
						Type_:  "Available",
						Status: &status,
					},
				},
			},
			Action:            "run",
			Execution:         "test",
			ConcurrencyPolicy: "allow",
			TestSelector:      testtriggersv1.TestTriggerSelector{Name: "some-test"},
			Disabled:          false,
		},
	}
	statusKey1 := newStatusKey(testTrigger1.Namespace, testTrigger1.Name)
	triggerStatus1 := &triggerStatus{testTrigger: testTrigger1}
	s := &Service{
		deprecatedSystem:              &services.DeprecatedSystem{},
		defaultConditionsCheckBackoff: defaultConditionsCheckBackoff,
		defaultConditionsCheckTimeout: defaultConditionsCheckTimeout,
		triggerExecutor: func(ctx context.Context, e *watcherEvent, trigger *testtriggersv1.TestTrigger) error {
			assert.Equal(t, "testkube", trigger.Namespace)
			assert.Equal(t, "test-trigger-1", trigger.Name)
			return nil
		},
		triggerStatus: map[statusKey]*triggerStatus{statusKey1: triggerStatus1},
		logger:        log.DefaultLogger,
		metrics:       metrics.NewMetrics(),
	}

	err := s.match(context.Background(), e)
	assert.NoError(t, err)
	assert.Equal(t, 1, retry)
}

func TestService_matchConditionsTimeout(t *testing.T) {
	t.Parallel()

	e := &watcherEvent{
<<<<<<< HEAD
		resource:       "deployment",
		name:           "test-deployment",
		namespace:      "testkube",
		resourceLabels: nil,
		objectMeta:     nil,
		object:         nil,
		eventType:      "modified",
		causes:         nil,
=======
		resource:   "deployment",
		name:       "test-deployment",
		Namespace:  "testkube",
		labels:     nil,
		objectMeta: nil,
		Object:     nil,
		eventType:  "modified",
		causes:     nil,
>>>>>>> ad8735f3
		conditionsGetter: func() ([]testtriggersv1.TestTriggerCondition, error) {
			status := testtriggersv1.FALSE_TestTriggerConditionStatuses
			return []testtriggersv1.TestTriggerCondition{
				{
					Type_:  "Progressing",
					Status: &status,
					Reason: "NewReplicaSetAvailable",
					Ttl:    60,
				},
				{
					Type_:  "Available",
					Status: &status,
				},
			}, nil
		},
	}

	var timeout int32 = 1
	status := testtriggersv1.TRUE_TestTriggerConditionStatuses
	testTrigger1 := &testtriggersv1.TestTrigger{
		ObjectMeta: metav1.ObjectMeta{Namespace: "testkube", Name: "test-trigger-1"},
		Spec: testtriggersv1.TestTriggerSpec{
			Resource:         "deployment",
			ResourceSelector: testtriggersv1.TestTriggerSelector{Name: "test-deployment"},
			Event:            "modified",
			ConditionSpec: &testtriggersv1.TestTriggerConditionSpec{
				Timeout: timeout,
				Conditions: []testtriggersv1.TestTriggerCondition{
					{
						Type_:  "Progressing",
						Status: &status,
						Reason: "NewReplicaSetAvailable",
						Ttl:    60,
					},
					{
						Type_:  "Available",
						Status: &status,
					},
				},
			},
			Action:            "run",
			Execution:         "test",
			ConcurrencyPolicy: "allow",
			TestSelector:      testtriggersv1.TestTriggerSelector{Name: "some-test"},
			Disabled:          false,
		},
	}
	statusKey1 := newStatusKey(testTrigger1.Namespace, testTrigger1.Name)
	triggerStatus1 := &triggerStatus{testTrigger: testTrigger1}
	s := &Service{
		deprecatedSystem:              &services.DeprecatedSystem{},
		defaultConditionsCheckBackoff: defaultConditionsCheckBackoff,
		defaultConditionsCheckTimeout: defaultConditionsCheckTimeout,
		triggerExecutor: func(ctx context.Context, e *watcherEvent, trigger *testtriggersv1.TestTrigger) error {
			assert.Equal(t, "testkube", trigger.Namespace)
			assert.Equal(t, "test-trigger-1", trigger.Name)
			return nil
		},
		triggerStatus: map[statusKey]*triggerStatus{statusKey1: triggerStatus1},
		logger:        log.DefaultLogger,
		metrics:       metrics.NewMetrics(),
	}

	err := s.match(context.Background(), e)
	assert.ErrorIs(t, err, ErrConditionTimeout)
}

func TestService_matchProbesMultiple(t *testing.T) {
	t.Parallel()

	e := &watcherEvent{
<<<<<<< HEAD
		resource:       "deployment",
		name:           "test-deployment",
		namespace:      "testkube",
		resourceLabels: nil,
		objectMeta:     nil,
		object:         nil,
		eventType:      "modified",
		causes:         nil,
=======
		resource:   "deployment",
		name:       "test-deployment",
		Namespace:  "testkube",
		labels:     nil,
		objectMeta: nil,
		Object:     nil,
		eventType:  "modified",
		causes:     nil,
>>>>>>> ad8735f3
	}

	srv1 := httptest.NewServer(http.HandlerFunc(func(w http.ResponseWriter, r *http.Request) {
	}))
	defer srv1.Close()

	url1, err := url.Parse(srv1.URL)
	assert.NoError(t, err)

	srv2 := httptest.NewServer(http.HandlerFunc(func(w http.ResponseWriter, r *http.Request) {
	}))
	defer srv2.Close()

	url2, err := url.Parse(srv2.URL)
	assert.NoError(t, err)

	testTrigger1 := &testtriggersv1.TestTrigger{
		ObjectMeta: metav1.ObjectMeta{Namespace: "testkube", Name: "test-trigger-1"},
		Spec: testtriggersv1.TestTriggerSpec{
			Resource:          "deployment",
			ResourceSelector:  testtriggersv1.TestTriggerSelector{Name: "test-deployment"},
			Event:             "modified",
			Action:            "run",
			Execution:         "test",
			ConcurrencyPolicy: "allow",
			TestSelector:      testtriggersv1.TestTriggerSelector{Name: "some-test"},
			ProbeSpec: &testtriggersv1.TestTriggerProbeSpec{
				Probes: []testtriggersv1.TestTriggerProbe{
					{
						Scheme: url1.Scheme,
						Host:   url1.Host,
						Path:   url1.Path,
					},
					{
						Scheme: url2.Scheme,
						Host:   url2.Host,
						Path:   url2.Path,
					},
				},
			},
			Disabled: false,
		},
	}

	statusKey1 := newStatusKey(testTrigger1.Namespace, testTrigger1.Name)
	triggerStatus1 := &triggerStatus{testTrigger: testTrigger1}
	s := &Service{
		deprecatedSystem:          &services.DeprecatedSystem{},
		defaultProbesCheckBackoff: defaultProbesCheckBackoff,
		defaultProbesCheckTimeout: defaultProbesCheckTimeout,
		triggerExecutor: func(ctx context.Context, e *watcherEvent, trigger *testtriggersv1.TestTrigger) error {
			assert.Equal(t, "testkube", trigger.Namespace)
			assert.Equal(t, "test-trigger-1", trigger.Name)
			return nil
		},
		triggerStatus: map[statusKey]*triggerStatus{statusKey1: triggerStatus1},
		logger:        log.DefaultLogger,
		httpClient:    http.DefaultClient,
		metrics:       metrics.NewMetrics(),
	}

	err = s.match(context.Background(), e)
	assert.NoError(t, err)
}

func TestService_matchProbesTimeout(t *testing.T) {
	t.Parallel()

	e := &watcherEvent{
<<<<<<< HEAD
		resource:       "deployment",
		name:           "test-deployment",
		namespace:      "testkube",
		resourceLabels: nil,
		objectMeta:     nil,
		object:         nil,
		eventType:      "modified",
		causes:         nil,
=======
		resource:   "deployment",
		name:       "test-deployment",
		Namespace:  "testkube",
		labels:     nil,
		objectMeta: nil,
		Object:     nil,
		eventType:  "modified",
		causes:     nil,
>>>>>>> ad8735f3
	}

	srv1 := httptest.NewServer(http.HandlerFunc(func(w http.ResponseWriter, r *http.Request) {
	}))
	defer srv1.Close()

	url1, err := url.Parse(srv1.URL)
	assert.NoError(t, err)

	testTrigger1 := &testtriggersv1.TestTrigger{
		ObjectMeta: metav1.ObjectMeta{Namespace: "testkube", Name: "test-trigger-1"},
		Spec: testtriggersv1.TestTriggerSpec{
			Resource:          "deployment",
			ResourceSelector:  testtriggersv1.TestTriggerSelector{Name: "test-deployment"},
			Event:             "modified",
			Action:            "run",
			Execution:         "test",
			ConcurrencyPolicy: "allow",
			TestSelector:      testtriggersv1.TestTriggerSelector{Name: "some-test"},
			ProbeSpec: &testtriggersv1.TestTriggerProbeSpec{
				Timeout: 2,
				Delay:   1,
				Probes: []testtriggersv1.TestTriggerProbe{
					{
						Scheme: url1.Scheme,
						Host:   url1.Host,
						Path:   url1.Path,
					},
					{
						Host: "fakehost",
					},
				},
			},
			Disabled: false,
		},
	}

	statusKey1 := newStatusKey(testTrigger1.Namespace, testTrigger1.Name)
	triggerStatus1 := &triggerStatus{testTrigger: testTrigger1}
	s := &Service{
		deprecatedSystem:          &services.DeprecatedSystem{},
		defaultProbesCheckBackoff: defaultProbesCheckBackoff,
		defaultProbesCheckTimeout: defaultProbesCheckTimeout,
		triggerExecutor: func(ctx context.Context, e *watcherEvent, trigger *testtriggersv1.TestTrigger) error {
			assert.Equal(t, "testkube", trigger.Namespace)
			assert.Equal(t, "test-trigger-1", trigger.Name)
			return nil
		},
		triggerStatus: map[statusKey]*triggerStatus{statusKey1: triggerStatus1},
		logger:        log.DefaultLogger,
		httpClient:    http.DefaultClient,
		metrics:       metrics.NewMetrics(),
	}

	err = s.match(context.Background(), e)
	assert.ErrorIs(t, err, ErrProbeTimeout)
}

func TestService_match(t *testing.T) {
	t.Parallel()

	e := &watcherEvent{
<<<<<<< HEAD
		resource:       "deployment",
		name:           "test-deployment",
		namespace:      "testkube",
		resourceLabels: nil,
		objectMeta:     nil,
		object:         nil,
		eventType:      "modified",
		causes:         nil,
=======
		resource:   "deployment",
		name:       "test-deployment",
		Namespace:  "testkube",
		labels:     nil,
		objectMeta: nil,
		Object:     nil,
		eventType:  "modified",
		causes:     nil,
>>>>>>> ad8735f3
		conditionsGetter: func() ([]testtriggersv1.TestTriggerCondition, error) {
			status := testtriggersv1.TRUE_TestTriggerConditionStatuses
			return []testtriggersv1.TestTriggerCondition{
				{
					Type_:  "Progressing",
					Status: &status,
					Reason: "NewReplicaSetAvailable",
					Ttl:    60,
				},
				{
					Type_:  "Available",
					Status: &status,
				},
			}, nil
		},
	}

	srv1 := httptest.NewServer(http.HandlerFunc(func(w http.ResponseWriter, r *http.Request) {
	}))
	defer srv1.Close()

	url1, err := url.Parse(srv1.URL)
	assert.NoError(t, err)

	srv2 := httptest.NewServer(http.HandlerFunc(func(w http.ResponseWriter, r *http.Request) {
	}))
	defer srv2.Close()

	url2, err := url.Parse(srv2.URL)
	assert.NoError(t, err)

	status := testtriggersv1.TRUE_TestTriggerConditionStatuses
	testTrigger1 := &testtriggersv1.TestTrigger{
		ObjectMeta: metav1.ObjectMeta{Namespace: "testkube", Name: "test-trigger-1"},
		Spec: testtriggersv1.TestTriggerSpec{
			Resource:         "deployment",
			ResourceSelector: testtriggersv1.TestTriggerSelector{Name: "test-deployment"},
			Event:            "modified",
			ConditionSpec: &testtriggersv1.TestTriggerConditionSpec{
				Conditions: []testtriggersv1.TestTriggerCondition{
					{
						Type_:  "Progressing",
						Status: &status,
						Reason: "NewReplicaSetAvailable",
						Ttl:    60,
					},
					{
						Type_:  "Available",
						Status: &status,
					},
				},
			},
			ProbeSpec: &testtriggersv1.TestTriggerProbeSpec{
				Probes: []testtriggersv1.TestTriggerProbe{
					{
						Scheme: url1.Scheme,
						Host:   url1.Host,
						Path:   url1.Path,
					},
					{
						Scheme: url2.Scheme,
						Host:   url2.Host,
						Path:   url2.Path,
					},
				},
			},
			Action:            "run",
			Execution:         "test",
			ConcurrencyPolicy: "allow",
			TestSelector:      testtriggersv1.TestTriggerSelector{Name: "some-test"},
			Disabled:          false,
		},
	}
	statusKey1 := newStatusKey(testTrigger1.Namespace, testTrigger1.Name)
	triggerStatus1 := &triggerStatus{testTrigger: testTrigger1}
	s := &Service{
		deprecatedSystem:              &services.DeprecatedSystem{},
		defaultConditionsCheckBackoff: defaultConditionsCheckBackoff,
		defaultConditionsCheckTimeout: defaultConditionsCheckTimeout,
		defaultProbesCheckBackoff:     defaultProbesCheckBackoff,
		defaultProbesCheckTimeout:     defaultProbesCheckTimeout,
		triggerExecutor: func(ctx context.Context, e *watcherEvent, trigger *testtriggersv1.TestTrigger) error {
			assert.Equal(t, "testkube", trigger.Namespace)
			assert.Equal(t, "test-trigger-1", trigger.Name)
			return nil
		},
		triggerStatus: map[statusKey]*triggerStatus{statusKey1: triggerStatus1},
		logger:        log.DefaultLogger,
		httpClient:    http.DefaultClient,
		metrics:       metrics.NewMetrics(),
	}

	err = s.match(context.Background(), e)
	assert.NoError(t, err)
}

func TestService_matchRegex(t *testing.T) {
	t.Parallel()

	e := &watcherEvent{
<<<<<<< HEAD
		resource:       "deployment",
		name:           "test-deployment",
		namespace:      "testkube",
		resourceLabels: nil,
		objectMeta:     nil,
		object:         nil,
		eventType:      "modified",
		causes:         nil,
=======
		resource:   "deployment",
		name:       "test-deployment",
		Namespace:  "testkube",
		labels:     nil,
		objectMeta: nil,
		Object:     nil,
		eventType:  "modified",
		causes:     nil,
>>>>>>> ad8735f3
	}

	srv1 := httptest.NewServer(http.HandlerFunc(func(w http.ResponseWriter, r *http.Request) {
	}))
	defer srv1.Close()

	testTrigger1 := &testtriggersv1.TestTrigger{
		ObjectMeta: metav1.ObjectMeta{Namespace: "testkube", Name: "test-trigger-1"},
		Spec: testtriggersv1.TestTriggerSpec{
			Resource:          "deployment",
			ResourceSelector:  testtriggersv1.TestTriggerSelector{NameRegex: "test.*"},
			Event:             "modified",
			Action:            "run",
			Execution:         "test",
			ConcurrencyPolicy: "allow",
			TestSelector:      testtriggersv1.TestTriggerSelector{NameRegex: "some.*"},
			Disabled:          false,
		},
	}
	statusKey1 := newStatusKey(testTrigger1.Namespace, testTrigger1.Name)
	triggerStatus1 := &triggerStatus{testTrigger: testTrigger1}
	s := &Service{
		deprecatedSystem:              &services.DeprecatedSystem{},
		defaultConditionsCheckBackoff: defaultConditionsCheckBackoff,
		defaultConditionsCheckTimeout: defaultConditionsCheckTimeout,
		defaultProbesCheckBackoff:     defaultProbesCheckBackoff,
		defaultProbesCheckTimeout:     defaultProbesCheckTimeout,
		triggerExecutor: func(ctx context.Context, e *watcherEvent, trigger *testtriggersv1.TestTrigger) error {
			assert.Equal(t, "testkube", trigger.Namespace)
			assert.Equal(t, "test-trigger-1", trigger.Name)
			return nil
		},
		triggerStatus: map[statusKey]*triggerStatus{statusKey1: triggerStatus1},
		logger:        log.DefaultLogger,
		httpClient:    http.DefaultClient,
		metrics:       metrics.NewMetrics(),
	}

	err := s.match(context.Background(), e)
	assert.NoError(t, err)
}

func TestService_noMatch(t *testing.T) {
	t.Parallel()

	e := &watcherEvent{
<<<<<<< HEAD
		resource:       "deployment",
		name:           "test-deployment",
		namespace:      "testkube",
		resourceLabels: nil,
		objectMeta:     nil,
		object:         nil,
		eventType:      "modified",
		causes:         nil,
=======
		resource:   "deployment",
		name:       "test-deployment",
		Namespace:  "testkube",
		labels:     nil,
		objectMeta: nil,
		Object:     nil,
		eventType:  "modified",
		causes:     nil,
>>>>>>> ad8735f3
	}

	testTrigger1 := &testtriggersv1.TestTrigger{
		ObjectMeta: metav1.ObjectMeta{Namespace: "testkube", Name: "test-trigger-1"},
		Spec: testtriggersv1.TestTriggerSpec{
			Resource:          "pod",
			ResourceSelector:  testtriggersv1.TestTriggerSelector{Name: "test-pod"},
			Event:             "modified",
			Action:            "run",
			Execution:         "test",
			ConcurrencyPolicy: "allow",
			TestSelector:      testtriggersv1.TestTriggerSelector{Name: "some-test"},
			Disabled:          false,
		},
	}
	statusKey1 := newStatusKey(testTrigger1.Namespace, testTrigger1.Name)
	triggerStatus1 := &triggerStatus{testTrigger: testTrigger1}
	testExecutorF := func(ctx context.Context, e *watcherEvent, trigger *testtriggersv1.TestTrigger) error {
		assert.Fail(t, "should not match event")
		return nil
	}
	s := &Service{
		deprecatedSystem: &services.DeprecatedSystem{},
		triggerExecutor:  testExecutorF,
		triggerStatus:    map[statusKey]*triggerStatus{statusKey1: triggerStatus1},
		logger:           log.DefaultLogger,
		metrics:          metrics.NewMetrics(),
	}

	err := s.match(context.Background(), e)
	assert.NoError(t, err)
}

func newDefaultTestTriggersService(t *testing.T, trigger *testtriggersv1.TestTrigger) *Service {
	key := newStatusKey(trigger.Namespace, trigger.Name)
	status := &triggerStatus{testTrigger: trigger}
	return &Service{
		defaultConditionsCheckBackoff: defaultConditionsCheckBackoff,
		defaultConditionsCheckTimeout: defaultConditionsCheckTimeout,
		defaultProbesCheckBackoff:     defaultProbesCheckBackoff,
		defaultProbesCheckTimeout:     defaultProbesCheckTimeout,
		triggerExecutor: func(ctx context.Context, e *watcherEvent, trigger *testtriggersv1.TestTrigger) error {
			t.Log("default test trigger executor")
			return nil
		},
		triggerStatus: map[statusKey]*triggerStatus{key: status},
		logger:        log.DefaultLogger,
		httpClient:    http.DefaultClient,
		metrics:       metrics.NewMetrics(),
	}
}

func TestService_matchResourceSelector_matchLabels(t *testing.T) {
	t.Parallel()

	e := &watcherEvent{
		resourceLabels: map[string]string{
			"app": "test",
		},
	}

	testTrigger := &testtriggersv1.TestTrigger{
		ObjectMeta: metav1.ObjectMeta{Namespace: "testkube", Name: "test-trigger"},
		Spec: testtriggersv1.TestTriggerSpec{
			ResourceSelector: testtriggersv1.TestTriggerSelector{
				LabelSelector: &metav1.LabelSelector{
					MatchLabels: map[string]string{
						"app": "test",
					},
				},
			},
		},
	}

	s := newDefaultTestTriggersService(t, testTrigger)
	triggerCount := 0
	s.triggerExecutor = func(ctx context.Context, e *watcherEvent, trigger *testtriggersv1.TestTrigger) error {
		triggerCount++
		assert.Equal(t, "testkube", trigger.Namespace)
		assert.Equal(t, "test-trigger", trigger.Name)
		return nil
	}

	err := s.match(context.Background(), e)
	assert.NoError(t, err)
	assert.Equal(t, 1, triggerCount)
}

func TestService_matchResourceSelector_matchLabels_noMatch(t *testing.T) {
	t.Parallel()

	e := &watcherEvent{
		resourceLabels: map[string]string{
			"app": "test",
		},
	}

	testTrigger := &testtriggersv1.TestTrigger{
		ObjectMeta: metav1.ObjectMeta{Namespace: "testkube", Name: "test-trigger"},
		Spec: testtriggersv1.TestTriggerSpec{
			ResourceSelector: testtriggersv1.TestTriggerSelector{
				LabelSelector: &metav1.LabelSelector{
					MatchLabels: map[string]string{
						"app": "not-test",
					},
				},
			},
		},
	}

	s := newDefaultTestTriggersService(t, testTrigger)
	s.triggerExecutor = func(ctx context.Context, e *watcherEvent, trigger *testtriggersv1.TestTrigger) error {
		t.Error("should not trigger")
		return nil
	}

	err := s.match(context.Background(), e)
	assert.NoError(t, err)
}

func TestService_matchResourceSelector_matchExpression(t *testing.T) {
	t.Parallel()

	e := &watcherEvent{
		resourceLabels: map[string]string{
			"app": "test",
		},
	}

	testTrigger := &testtriggersv1.TestTrigger{
		ObjectMeta: metav1.ObjectMeta{Namespace: "testkube", Name: "test-trigger"},
		Spec: testtriggersv1.TestTriggerSpec{
			ResourceSelector: testtriggersv1.TestTriggerSelector{
				LabelSelector: &metav1.LabelSelector{
					MatchExpressions: []metav1.LabelSelectorRequirement{
						{
							Key:      "app",
							Operator: metav1.LabelSelectorOpIn,
							Values:   []string{"test", "dev", "staging"},
						},
					},
				},
			},
		},
	}

	s := newDefaultTestTriggersService(t, testTrigger)
	triggerCount := 0
	s.triggerExecutor = func(ctx context.Context, e *watcherEvent, trigger *testtriggersv1.TestTrigger) error {
		triggerCount++
		assert.Equal(t, "testkube", trigger.Namespace)
		assert.Equal(t, "test-trigger", trigger.Name)
		return nil
	}

	err := s.match(context.Background(), e)
	assert.NoError(t, err)
	assert.Equal(t, 1, triggerCount)
}

func TestService_matchResourceSelector_matchExpression_noMatch(t *testing.T) {
	t.Parallel()

	e := &watcherEvent{
		resourceLabels: map[string]string{
			"app": "test",
		},
	}

	testTrigger := &testtriggersv1.TestTrigger{
		ObjectMeta: metav1.ObjectMeta{Namespace: "testkube", Name: "test-trigger"},
		Spec: testtriggersv1.TestTriggerSpec{
			ResourceSelector: testtriggersv1.TestTriggerSelector{
				LabelSelector: &metav1.LabelSelector{
					MatchExpressions: []metav1.LabelSelectorRequirement{
						{
							Key:      "app",
							Operator: metav1.LabelSelectorOpDoesNotExist,
						},
					},
				},
			},
		},
	}

	s := newDefaultTestTriggersService(t, testTrigger)
	s.triggerExecutor = func(ctx context.Context, e *watcherEvent, trigger *testtriggersv1.TestTrigger) error {
		t.Error("should not trigger executor")
		return nil
	}

	err := s.match(context.Background(), e)
	assert.NoError(t, err)
}

func TestService_matchSelector_nilSelector(t *testing.T) {
	t.Parallel()

	e := &watcherEvent{
		resourceLabels: map[string]string{
			"app": "test",
		},
	}

	testTrigger := &testtriggersv1.TestTrigger{
		ObjectMeta: metav1.ObjectMeta{Namespace: "testkube", Name: "test-trigger"},
		Spec: testtriggersv1.TestTriggerSpec{
			Selector: nil,
		},
	}

	s := newDefaultTestTriggersService(t, testTrigger)
	triggerCount := 0
	s.triggerExecutor = func(ctx context.Context, e *watcherEvent, trigger *testtriggersv1.TestTrigger) error {
		triggerCount++
		assert.Equal(t, "testkube", trigger.Namespace)
		assert.Equal(t, "test-trigger", trigger.Name)
		return nil
	}

	err := s.match(context.Background(), e)
	assert.NoError(t, err)
	assert.Equal(t, 1, triggerCount)
}

func TestService_matchSelector_emptySelector(t *testing.T) {
	t.Parallel()

	e := &watcherEvent{
		resourceLabels: map[string]string{
			"app": "test",
		},
	}

	testTrigger := &testtriggersv1.TestTrigger{
		ObjectMeta: metav1.ObjectMeta{Namespace: "testkube", Name: "test-trigger"},
		Spec: testtriggersv1.TestTriggerSpec{
			Selector: &v1.LabelSelector{},
		},
	}

	s := newDefaultTestTriggersService(t, testTrigger)
	triggerCount := 0
	s.triggerExecutor = func(ctx context.Context, e *watcherEvent, trigger *testtriggersv1.TestTrigger) error {
		triggerCount++
		assert.Equal(t, "testkube", trigger.Namespace)
		assert.Equal(t, "test-trigger", trigger.Name)
		return nil
	}

	err := s.match(context.Background(), e)
	assert.NoError(t, err)
	assert.Equal(t, 1, triggerCount)
}

func TestService_matchSelector_matchLabels(t *testing.T) {
	t.Parallel()

	e := &watcherEvent{
		// Event labels should take precedence over the resource labels
		eventLabels: map[string]string{
			"label-source": "listener",
		},
		resourceLabels: map[string]string{
			"label-source": "resource",
		},
	}

	testTrigger := &testtriggersv1.TestTrigger{
		ObjectMeta: metav1.ObjectMeta{Namespace: "testkube", Name: "test-trigger"},
		Spec: testtriggersv1.TestTriggerSpec{
			Selector: &v1.LabelSelector{
				MatchLabels: map[string]string{
					"label-source": "listener",
				},
			},
		},
	}

	s := newDefaultTestTriggersService(t, testTrigger)
	triggerCount := 0
	s.triggerExecutor = func(ctx context.Context, e *watcherEvent, trigger *testtriggersv1.TestTrigger) error {
		triggerCount++
		assert.Equal(t, "testkube", trigger.Namespace)
		assert.Equal(t, "test-trigger", trigger.Name)
		return nil
	}

	err := s.match(context.Background(), e)
	assert.NoError(t, err)
	assert.Equal(t, 1, triggerCount)
}

func TestService_matchSelector_matchExpression(t *testing.T) {
	t.Parallel()

	e := &watcherEvent{
		eventLabels: map[string]string{
			"label-source": "listener",
		},
		resourceLabels: map[string]string{
			"label-source": "resource",
		},
	}

	testTrigger := &testtriggersv1.TestTrigger{
		ObjectMeta: metav1.ObjectMeta{Namespace: "testkube", Name: "test-trigger"},
		Spec: testtriggersv1.TestTriggerSpec{
			Selector: &v1.LabelSelector{
				MatchExpressions: []v1.LabelSelectorRequirement{
					{
						Key:      "label-source",
						Operator: v1.LabelSelectorOpIn,
						Values:   []string{"listener"},
					},
				},
			},
		},
	}

	s := newDefaultTestTriggersService(t, testTrigger)
	triggerCount := 0
	s.triggerExecutor = func(ctx context.Context, e *watcherEvent, trigger *testtriggersv1.TestTrigger) error {
		triggerCount++
		assert.Equal(t, "testkube", trigger.Namespace)
		assert.Equal(t, "test-trigger", trigger.Name)
		return nil
	}

	err := s.match(context.Background(), e)
	assert.NoError(t, err)
	assert.Equal(t, 1, triggerCount)
}

func TestService_matchSelector_noMatch(t *testing.T) {
	t.Parallel()

	e := &watcherEvent{
		eventLabels: map[string]string{
			"label-source": "listener",
		},
	}

	testTrigger := &testtriggersv1.TestTrigger{
		ObjectMeta: metav1.ObjectMeta{Namespace: "testkube", Name: "test-trigger"},
		Spec: testtriggersv1.TestTriggerSpec{
			Selector: &v1.LabelSelector{
				MatchExpressions: []v1.LabelSelectorRequirement{
					{
						Key:      "label-source",
						Operator: v1.LabelSelectorOpIn,
						Values:   []string{"not-listener"},
					},
				},
			},
		},
	}

	s := newDefaultTestTriggersService(t, testTrigger)
	s.triggerExecutor = func(ctx context.Context, e *watcherEvent, trigger *testtriggersv1.TestTrigger) error {
		t.Error("should not trigger")
		return nil
	}

	err := s.match(context.Background(), e)
	assert.NoError(t, err)
}<|MERGE_RESOLUTION|>--- conflicted
+++ resolved
@@ -22,25 +22,14 @@
 
 	retry := 0
 	e := &watcherEvent{
-<<<<<<< HEAD
 		resource:       "deployment",
 		name:           "test-deployment",
-		namespace:      "testkube",
+		Namespace:      "testkube",
 		resourceLabels: nil,
 		objectMeta:     nil,
-		object:         nil,
+		Object:         nil,
 		eventType:      "modified",
 		causes:         nil,
-=======
-		resource:   "deployment",
-		name:       "test-deployment",
-		Namespace:  "testkube",
-		labels:     nil,
-		objectMeta: nil,
-		Object:     nil,
-		eventType:  "modified",
-		causes:     nil,
->>>>>>> ad8735f3
 		conditionsGetter: func() ([]testtriggersv1.TestTriggerCondition, error) {
 			retry++
 			status := testtriggersv1.FALSE_TestTriggerConditionStatuses
@@ -118,25 +107,14 @@
 	t.Parallel()
 
 	e := &watcherEvent{
-<<<<<<< HEAD
 		resource:       "deployment",
 		name:           "test-deployment",
-		namespace:      "testkube",
+		Namespace:      "testkube",
 		resourceLabels: nil,
 		objectMeta:     nil,
-		object:         nil,
+		Object:         nil,
 		eventType:      "modified",
 		causes:         nil,
-=======
-		resource:   "deployment",
-		name:       "test-deployment",
-		Namespace:  "testkube",
-		labels:     nil,
-		objectMeta: nil,
-		Object:     nil,
-		eventType:  "modified",
-		causes:     nil,
->>>>>>> ad8735f3
 		conditionsGetter: func() ([]testtriggersv1.TestTriggerCondition, error) {
 			status := testtriggersv1.FALSE_TestTriggerConditionStatuses
 			return []testtriggersv1.TestTriggerCondition{
@@ -208,25 +186,14 @@
 	t.Parallel()
 
 	e := &watcherEvent{
-<<<<<<< HEAD
 		resource:       "deployment",
 		name:           "test-deployment",
-		namespace:      "testkube",
+		Namespace:      "testkube",
 		resourceLabels: nil,
 		objectMeta:     nil,
-		object:         nil,
+		Object:         nil,
 		eventType:      "modified",
 		causes:         nil,
-=======
-		resource:   "deployment",
-		name:       "test-deployment",
-		Namespace:  "testkube",
-		labels:     nil,
-		objectMeta: nil,
-		Object:     nil,
-		eventType:  "modified",
-		causes:     nil,
->>>>>>> ad8735f3
 	}
 
 	srv1 := httptest.NewServer(http.HandlerFunc(func(w http.ResponseWriter, r *http.Request) {
@@ -296,25 +263,14 @@
 	t.Parallel()
 
 	e := &watcherEvent{
-<<<<<<< HEAD
 		resource:       "deployment",
 		name:           "test-deployment",
-		namespace:      "testkube",
+		Namespace:      "testkube",
 		resourceLabels: nil,
 		objectMeta:     nil,
-		object:         nil,
+		Object:         nil,
 		eventType:      "modified",
 		causes:         nil,
-=======
-		resource:   "deployment",
-		name:       "test-deployment",
-		Namespace:  "testkube",
-		labels:     nil,
-		objectMeta: nil,
-		Object:     nil,
-		eventType:  "modified",
-		causes:     nil,
->>>>>>> ad8735f3
 	}
 
 	srv1 := httptest.NewServer(http.HandlerFunc(func(w http.ResponseWriter, r *http.Request) {
@@ -377,25 +333,14 @@
 	t.Parallel()
 
 	e := &watcherEvent{
-<<<<<<< HEAD
 		resource:       "deployment",
 		name:           "test-deployment",
-		namespace:      "testkube",
+		Namespace:      "testkube",
 		resourceLabels: nil,
 		objectMeta:     nil,
-		object:         nil,
+		Object:         nil,
 		eventType:      "modified",
 		causes:         nil,
-=======
-		resource:   "deployment",
-		name:       "test-deployment",
-		Namespace:  "testkube",
-		labels:     nil,
-		objectMeta: nil,
-		Object:     nil,
-		eventType:  "modified",
-		causes:     nil,
->>>>>>> ad8735f3
 		conditionsGetter: func() ([]testtriggersv1.TestTriggerCondition, error) {
 			status := testtriggersv1.TRUE_TestTriggerConditionStatuses
 			return []testtriggersv1.TestTriggerCondition{
@@ -496,25 +441,14 @@
 	t.Parallel()
 
 	e := &watcherEvent{
-<<<<<<< HEAD
 		resource:       "deployment",
 		name:           "test-deployment",
-		namespace:      "testkube",
+		Namespace:      "testkube",
 		resourceLabels: nil,
 		objectMeta:     nil,
-		object:         nil,
+		Object:         nil,
 		eventType:      "modified",
 		causes:         nil,
-=======
-		resource:   "deployment",
-		name:       "test-deployment",
-		Namespace:  "testkube",
-		labels:     nil,
-		objectMeta: nil,
-		Object:     nil,
-		eventType:  "modified",
-		causes:     nil,
->>>>>>> ad8735f3
 	}
 
 	srv1 := httptest.NewServer(http.HandlerFunc(func(w http.ResponseWriter, r *http.Request) {
@@ -561,25 +495,14 @@
 	t.Parallel()
 
 	e := &watcherEvent{
-<<<<<<< HEAD
 		resource:       "deployment",
 		name:           "test-deployment",
-		namespace:      "testkube",
+		Namespace:      "testkube",
 		resourceLabels: nil,
 		objectMeta:     nil,
-		object:         nil,
+		Object:         nil,
 		eventType:      "modified",
 		causes:         nil,
-=======
-		resource:   "deployment",
-		name:       "test-deployment",
-		Namespace:  "testkube",
-		labels:     nil,
-		objectMeta: nil,
-		Object:     nil,
-		eventType:  "modified",
-		causes:     nil,
->>>>>>> ad8735f3
 	}
 
 	testTrigger1 := &testtriggersv1.TestTrigger{
