--- conflicted
+++ resolved
@@ -2,6 +2,8 @@
 
 import (
 	"context"
+
+	metav1 "k8s.io/apimachinery/pkg/apis/meta/v1"
 
 	"github.com/kubeshop/testkube-operator/pkg/clientset/versioned"
 	testkubeinformerv1 "github.com/kubeshop/testkube-operator/pkg/informers/externalversions/tests/v1"
@@ -38,7 +40,6 @@
 	testSuiteInformer    testkubeinformerv2.TestSuiteInformer
 	testInformer         testkubeinformerv3.TestInformer
 	configMapInformer    coreinformerv1.ConfigMapInformer
-	clientset            kubernetes.Interface
 }
 
 func newK8sInformers(clientset kubernetes.Interface, testKubeClientset versioned.Interface) *k8sInformers {
@@ -69,7 +70,6 @@
 		testSuiteInformer:    testSuiteInformer,
 		testInformer:         testInformer,
 		configMapInformer:    configMapInformer,
-		clientset:            clientset,
 	}
 }
 
@@ -148,6 +148,11 @@
 }
 
 func (s *Service) podEventHandler(ctx context.Context) cache.ResourceEventHandlerFuncs {
+	getConditions := func(object metav1.Object) func() ([]testtriggersv1.TestTriggerCondition, error) {
+		return func() ([]testtriggersv1.TestTriggerCondition, error) {
+			return getPodConditions(ctx, s.clientset, object)
+		}
+	}
 	return cache.ResourceEventHandlerFuncs{
 		AddFunc: func(obj any) {
 			pod, ok := obj.(*corev1.Pod)
@@ -163,11 +168,7 @@
 				return
 			}
 			s.logger.Debugf("trigger service: watcher component: emiting event: pod %s/%s created", pod.Namespace, pod.Name)
-<<<<<<< HEAD
-			event := newWatcherEvent(testtrigger.EventCreated, pod, nil)
-=======
-			event := newPodEvent(s.clientset, testtrigger.EventCreated, pod)
->>>>>>> b8778b82
+			event := newWatcherEvent(testtrigger.EventCreated, pod, withConditionsGetter(getConditions(pod)))
 			if err := s.match(ctx, event); err != nil {
 				s.logger.Errorf("event matcher returned an error while matching create pod event: %v", err)
 			}
@@ -179,11 +180,7 @@
 				return
 			}
 			s.logger.Debugf("trigger service: watcher component: emiting event: pod %s/%s deleted", pod.Namespace, pod.Name)
-<<<<<<< HEAD
-			event := newWatcherEvent(testtrigger.EventDeleted, pod, nil)
-=======
-			event := newPodEvent(s.clientset, testtrigger.EventDeleted, pod)
->>>>>>> b8778b82
+			event := newWatcherEvent(testtrigger.EventDeleted, pod, withConditionsGetter(getConditions(pod)))
 			if err := s.match(ctx, event); err != nil {
 				s.logger.Errorf("event matcher returned an error while matching delete pod event: %v", err)
 			}
@@ -192,6 +189,11 @@
 }
 
 func (s *Service) deploymentEventHandler(ctx context.Context) cache.ResourceEventHandlerFuncs {
+	getConditions := func(object metav1.Object) func() ([]testtriggersv1.TestTriggerCondition, error) {
+		return func() ([]testtriggersv1.TestTriggerCondition, error) {
+			return getDeploymentConditions(ctx, s.clientset, object)
+		}
+	}
 	return cache.ResourceEventHandlerFuncs{
 		AddFunc: func(obj any) {
 			deployment, ok := obj.(*appsv1.Deployment)
@@ -207,11 +209,7 @@
 				return
 			}
 			s.logger.Debugf("emiting event: deployment %s/%s created", deployment.Namespace, deployment.Name)
-<<<<<<< HEAD
-			event := newWatcherEvent(testtrigger.EventCreated, deployment, nil)
-=======
-			event := newDeploymentEvent(s.clientset, testtrigger.EventCreated, deployment, nil)
->>>>>>> b8778b82
+			event := newWatcherEvent(testtrigger.EventCreated, deployment, withConditionsGetter(getConditions(deployment)))
 			if err := s.match(ctx, event); err != nil {
 				s.logger.Errorf("event matcher returned an error while matching create deployment event: %v", err)
 			}
@@ -242,11 +240,7 @@
 				newDeployment.Namespace, newDeployment.Name,
 			)
 			causes := diffDeployments(oldDeployment, newDeployment)
-<<<<<<< HEAD
-			event := newWatcherEvent(testtrigger.EventModified, newDeployment, causes)
-=======
-			event := newDeploymentEvent(s.clientset, testtrigger.EventModified, newDeployment, causes)
->>>>>>> b8778b82
+			event := newWatcherEvent(testtrigger.EventModified, newDeployment, withCauses(causes), withConditionsGetter(getConditions(newDeployment)))
 			if err := s.match(ctx, event); err != nil {
 				s.logger.Errorf("event matcher returned an error while matching update deployment event: %v", err)
 			}
@@ -258,11 +252,7 @@
 				return
 			}
 			s.logger.Debugf("trigger service: watcher component: emiting event: deployment %s/%s deleted", deployment.Namespace, deployment.Name)
-<<<<<<< HEAD
-			event := newWatcherEvent(testtrigger.EventDeleted, deployment, nil)
-=======
-			event := newDeploymentEvent(s.clientset, testtrigger.EventDeleted, deployment, nil)
->>>>>>> b8778b82
+			event := newWatcherEvent(testtrigger.EventDeleted, deployment, withConditionsGetter(getConditions(deployment)))
 			if err := s.match(ctx, event); err != nil {
 				s.logger.Errorf("event matcher returned an error while matching delete deployment event: %v", err)
 			}
@@ -271,6 +261,11 @@
 }
 
 func (s *Service) statefulSetEventHandler(ctx context.Context) cache.ResourceEventHandlerFuncs {
+	getConditions := func(object metav1.Object) func() ([]testtriggersv1.TestTriggerCondition, error) {
+		return func() ([]testtriggersv1.TestTriggerCondition, error) {
+			return getStatefulSetConditions(ctx, s.clientset, object)
+		}
+	}
 	return cache.ResourceEventHandlerFuncs{
 		AddFunc: func(obj any) {
 			statefulset, ok := obj.(*appsv1.StatefulSet)
@@ -286,11 +281,7 @@
 				return
 			}
 			s.logger.Debugf("trigger service: watcher component: emiting event: statefulset %s/%s created", statefulset.Namespace, statefulset.Name)
-<<<<<<< HEAD
-			event := newWatcherEvent(testtrigger.EventCreated, statefulset, nil)
-=======
-			event := newStatefulSetEvent(s.clientset, testtrigger.EventCreated, statefulset)
->>>>>>> b8778b82
+			event := newWatcherEvent(testtrigger.EventCreated, statefulset, withConditionsGetter(getConditions(statefulset)))
 			if err := s.match(ctx, event); err != nil {
 				s.logger.Errorf("event matcher returned an error while matching create statefulset event: %v", err)
 			}
@@ -320,11 +311,7 @@
 				"trigger service: watcher component: emiting event: statefulset %s/%s updated",
 				newStatefulSet.Namespace, newStatefulSet.Name,
 			)
-<<<<<<< HEAD
-			event := newWatcherEvent(testtrigger.EventModified, newStatefulSet, nil)
-=======
-			event := newStatefulSetEvent(s.clientset, testtrigger.EventModified, newStatefulSet)
->>>>>>> b8778b82
+			event := newWatcherEvent(testtrigger.EventModified, newStatefulSet, withConditionsGetter(getConditions(newStatefulSet)))
 			if err := s.match(ctx, event); err != nil {
 				s.logger.Errorf("event matcher returned an error while matching update statefulset event: %v", err)
 			}
@@ -336,11 +323,7 @@
 				return
 			}
 			s.logger.Debugf("trigger service: watcher component: emiting event: statefulset %s/%s deleted", statefulset.Namespace, statefulset.Name)
-<<<<<<< HEAD
-			event := newWatcherEvent(testtrigger.EventDeleted, statefulset, nil)
-=======
-			event := newStatefulSetEvent(s.clientset, testtrigger.EventDeleted, statefulset)
->>>>>>> b8778b82
+			event := newWatcherEvent(testtrigger.EventDeleted, statefulset, withConditionsGetter(getConditions(statefulset)))
 			if err := s.match(ctx, event); err != nil {
 				s.logger.Errorf("event matcher returned an error while matching delete statefulset event: %v", err)
 			}
@@ -349,6 +332,11 @@
 }
 
 func (s *Service) daemonSetEventHandler(ctx context.Context) cache.ResourceEventHandlerFuncs {
+	getConditions := func(object metav1.Object) func() ([]testtriggersv1.TestTriggerCondition, error) {
+		return func() ([]testtriggersv1.TestTriggerCondition, error) {
+			return getDaemonSetConditions(ctx, s.clientset, object)
+		}
+	}
 	return cache.ResourceEventHandlerFuncs{
 		AddFunc: func(obj any) {
 			daemonset, ok := obj.(*appsv1.DaemonSet)
@@ -364,11 +352,7 @@
 				return
 			}
 			s.logger.Debugf("trigger service: watcher component: emiting event: daemonset %s/%s created", daemonset.Namespace, daemonset.Name)
-<<<<<<< HEAD
-			event := newWatcherEvent(testtrigger.EventCreated, daemonset, nil)
-=======
-			event := newDaemonSetEvent(s.clientset, testtrigger.EventCreated, daemonset)
->>>>>>> b8778b82
+			event := newWatcherEvent(testtrigger.EventCreated, daemonset, withConditionsGetter(getConditions(daemonset)))
 			if err := s.match(ctx, event); err != nil {
 				s.logger.Errorf("event matcher returned an error while matching create daemonset event: %v", err)
 			}
@@ -398,11 +382,7 @@
 				"trigger service: watcher component: emiting event: daemonset %s/%s updated",
 				newDaemonSet.Namespace, newDaemonSet.Name,
 			)
-<<<<<<< HEAD
-			event := newWatcherEvent(testtrigger.EventModified, newDaemonSet, nil)
-=======
-			event := newDaemonSetEvent(s.clientset, testtrigger.EventModified, newDaemonSet)
->>>>>>> b8778b82
+			event := newWatcherEvent(testtrigger.EventModified, newDaemonSet, withConditionsGetter(getConditions(newDaemonSet)))
 			if err := s.match(ctx, event); err != nil {
 				s.logger.Errorf("event matcher returned an error while matching update daemonset event: %v", err)
 			}
@@ -414,11 +394,7 @@
 				return
 			}
 			s.logger.Debugf("trigger service: watcher component: emiting event: daemonset %s/%s deleted", daemonset.Namespace, daemonset.Name)
-<<<<<<< HEAD
-			event := newWatcherEvent(testtrigger.EventDeleted, daemonset, nil)
-=======
-			event := newDaemonSetEvent(s.clientset, testtrigger.EventDeleted, daemonset)
->>>>>>> b8778b82
+			event := newWatcherEvent(testtrigger.EventDeleted, daemonset, withConditionsGetter(getConditions(daemonset)))
 			if err := s.match(ctx, event); err != nil {
 				s.logger.Errorf("event matcher returned an error while matching delete daemonset event: %v", err)
 			}
@@ -427,6 +403,11 @@
 }
 
 func (s *Service) serviceEventHandler(ctx context.Context) cache.ResourceEventHandlerFuncs {
+	getConditions := func(object metav1.Object) func() ([]testtriggersv1.TestTriggerCondition, error) {
+		return func() ([]testtriggersv1.TestTriggerCondition, error) {
+			return getServiceConditions(ctx, s.clientset, object)
+		}
+	}
 	return cache.ResourceEventHandlerFuncs{
 		AddFunc: func(obj any) {
 			service, ok := obj.(*corev1.Service)
@@ -442,11 +423,7 @@
 				return
 			}
 			s.logger.Debugf("trigger service: watcher component: emiting event: service %s/%s created", service.Namespace, service.Name)
-<<<<<<< HEAD
-			event := newWatcherEvent(testtrigger.EventCreated, service, nil)
-=======
-			event := newServiceEvent(s.clientset, testtrigger.EventCreated, service)
->>>>>>> b8778b82
+			event := newWatcherEvent(testtrigger.EventCreated, service, withConditionsGetter(getConditions(service)))
 			if err := s.match(ctx, event); err != nil {
 				s.logger.Errorf("event matcher returned an error while matching create service event: %v", err)
 			}
@@ -476,11 +453,7 @@
 				"trigger service: watcher component: emiting event: service %s/%s updated",
 				newService.Namespace, newService.Name,
 			)
-<<<<<<< HEAD
-			event := newWatcherEvent(testtrigger.EventModified, newService, nil)
-=======
-			event := newServiceEvent(s.clientset, testtrigger.EventModified, newService)
->>>>>>> b8778b82
+			event := newWatcherEvent(testtrigger.EventModified, newService, withConditionsGetter(getConditions(newService)))
 			if err := s.match(ctx, event); err != nil {
 				s.logger.Errorf("event matcher returned an error while matching update service event: %v", err)
 			}
@@ -492,11 +465,7 @@
 				return
 			}
 			s.logger.Debugf("trigger service: watcher component: emiting event: service %s/%s deleted", service.Namespace, service.Name)
-<<<<<<< HEAD
-			event := newWatcherEvent(testtrigger.EventDeleted, service, nil)
-=======
-			event := newServiceEvent(s.clientset, testtrigger.EventDeleted, service)
->>>>>>> b8778b82
+			event := newWatcherEvent(testtrigger.EventDeleted, service, withConditionsGetter(getConditions(service)))
 			if err := s.match(ctx, event); err != nil {
 				s.logger.Errorf("event matcher returned an error while matching delete service event: %v", err)
 			}
@@ -520,7 +489,7 @@
 				return
 			}
 			s.logger.Debugf("trigger service: watcher component: emiting event: ingress %s/%s created", ingress.Namespace, ingress.Name)
-			event := newWatcherEvent(testtrigger.EventCreated, ingress, nil)
+			event := newWatcherEvent(testtrigger.EventCreated, ingress)
 			if err := s.match(ctx, event); err != nil {
 				s.logger.Errorf("event matcher returned an error while matching create ingress event: %v", err)
 			}
@@ -550,7 +519,7 @@
 				"trigger service: watcher component: emiting event: ingress %s/%s updated",
 				oldIngress.Namespace, newIngress.Name,
 			)
-			event := newWatcherEvent(testtrigger.EventModified, newIngress, nil)
+			event := newWatcherEvent(testtrigger.EventModified, newIngress)
 			if err := s.match(ctx, event); err != nil {
 				s.logger.Errorf("event matcher returned an error while matching update ingress event: %v", err)
 			}
@@ -562,7 +531,7 @@
 				return
 			}
 			s.logger.Debugf("trigger service: watcher component: emiting event: ingress %s/%s deleted", ingress.Namespace, ingress.Name)
-			event := newWatcherEvent(testtrigger.EventDeleted, ingress, nil)
+			event := newWatcherEvent(testtrigger.EventDeleted, ingress)
 			if err := s.match(ctx, event); err != nil {
 				s.logger.Errorf("event matcher returned an error while matching delete ingress event: %v", err)
 			}
@@ -586,7 +555,7 @@
 				return
 			}
 			s.logger.Debugf("trigger service: watcher component: emiting event: cluster event %s/%s created", clusterEvent.Namespace, clusterEvent.Name)
-			event := newWatcherEvent(testtrigger.EventCreated, clusterEvent, nil)
+			event := newWatcherEvent(testtrigger.EventCreated, clusterEvent)
 			if err := s.match(ctx, event); err != nil {
 				s.logger.Errorf("event matcher returned an error while matching create cluster event event: %v", err)
 			}
@@ -688,7 +657,7 @@
 				return
 			}
 			s.logger.Debugf("trigger service: watcher component: emiting event: config map %s/%s created", configMap.Namespace, configMap.Name)
-			event := newWatcherEvent(testtrigger.EventCreated, configMap, nil)
+			event := newWatcherEvent(testtrigger.EventCreated, configMap)
 			if err := s.match(ctx, event); err != nil {
 				s.logger.Errorf("event matcher returned an error while matching create config map event: %v", err)
 			}
@@ -718,7 +687,7 @@
 				"trigger service: watcher component: emiting event: config map %s/%s updated",
 				oldConfigMap.Namespace, newConfigMap.Name,
 			)
-			event := newWatcherEvent(testtrigger.EventModified, newConfigMap, nil)
+			event := newWatcherEvent(testtrigger.EventModified, newConfigMap)
 			if err := s.match(ctx, event); err != nil {
 				s.logger.Errorf("event matcher returned an error while matching update config map event: %v", err)
 			}
@@ -730,7 +699,7 @@
 				return
 			}
 			s.logger.Debugf("trigger service: watcher component: emiting event: config map %s/%s deleted", configMap.Namespace, configMap.Name)
-			event := newWatcherEvent(testtrigger.EventDeleted, configMap, nil)
+			event := newWatcherEvent(testtrigger.EventDeleted, configMap)
 			if err := s.match(ctx, event); err != nil {
 				s.logger.Errorf("event matcher returned an error while matching delete config map event: %v", err)
 			}
