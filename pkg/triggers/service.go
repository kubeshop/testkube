package triggers

import (
	"context"
	"fmt"
	"os"
	"strings"
	"sync"
	"time"

	"go.uber.org/zap"
	"k8s.io/client-go/kubernetes"

	testsv3 "github.com/kubeshop/testkube-operator/api/tests/v3"
	testsuitev3 "github.com/kubeshop/testkube-operator/api/testsuite/v3"
	testtriggersv1 "github.com/kubeshop/testkube-operator/api/testtriggers/v1"
	testkubeclientsetv1 "github.com/kubeshop/testkube-operator/pkg/clientset/versioned"
	"github.com/kubeshop/testkube/cmd/api-server/services"
	"github.com/kubeshop/testkube/internal/app/api/metrics"
	intconfig "github.com/kubeshop/testkube/internal/config"
	"github.com/kubeshop/testkube/pkg/api/v1/testkube"
	"github.com/kubeshop/testkube/pkg/event/bus"
	"github.com/kubeshop/testkube/pkg/http"
	"github.com/kubeshop/testkube/pkg/newclients/testtriggerclient"
	"github.com/kubeshop/testkube/pkg/newclients/testworkflowclient"
	"github.com/kubeshop/testkube/pkg/repository/config"
	"github.com/kubeshop/testkube/pkg/repository/leasebackend"
	"github.com/kubeshop/testkube/pkg/repository/testworkflow"
	"github.com/kubeshop/testkube/pkg/telemetry"
	"github.com/kubeshop/testkube/pkg/testworkflows/executionworker/executionworkertypes"
	"github.com/kubeshop/testkube/pkg/testworkflows/testworkflowexecutor"
	"github.com/kubeshop/testkube/pkg/utils"
	"github.com/kubeshop/testkube/pkg/version"
)

const (
	defaultScraperInterval        = 5 * time.Second
	defaultLeaseCheckInterval     = 5 * time.Second
	defaultConditionsCheckBackoff = 1 * time.Second
	defaultConditionsCheckTimeout = 60 * time.Second
	defaultProbesCheckBackoff     = 1 * time.Second
	defaultProbesCheckTimeout     = 60 * time.Second
	defaultClusterID              = "testkube-api"
	defaultIdentifierFormat       = "testkube-api-%s"
)

type Service struct {
	informers                     *k8sInformers
	leaseBackend                  leasebackend.Repository
	identifier                    string
	clusterID                     string
	agentName                     string
	triggerExecutor               ExecutorF
	scraperInterval               time.Duration
	leaseCheckInterval            time.Duration
	maxLeaseDuration              time.Duration
	defaultConditionsCheckTimeout time.Duration
	defaultConditionsCheckBackoff time.Duration
	defaultProbesCheckTimeout     time.Duration
	defaultProbesCheckBackoff     time.Duration
	watchFromDate                 time.Time
	triggerStatus                 map[statusKey]*triggerStatus
	clientset                     kubernetes.Interface
	testKubeClientset             testkubeclientsetv1.Interface
	testWorkflowsClient           testworkflowclient.TestWorkflowClient
	testTriggersClient            testtriggerclient.TestTriggerClient
	logger                        *zap.SugaredLogger
	configMap                     config.Repository
	httpClient                    http.HttpClient
	eventsBus                     bus.Bus
	metrics                       metrics.Metrics
	executionWorkerClient         executionworkertypes.Worker
	testWorkflowExecutor          testworkflowexecutor.TestWorkflowExecutor
	testWorkflowResultsRepository testworkflow.Repository
	testkubeNamespace             string
	watcherNamespaces             []string
	disableSecretCreation         bool
	deprecatedSystem              *services.DeprecatedSystem
	proContext                    *intconfig.ProContext
	testTriggerControlPlane       bool
<<<<<<< HEAD
	eventLabels                   map[string]string
=======
	Agent                         watcherAgent
>>>>>>> ad8735f3
}

type Option func(*Service)

func NewService(
	listenerName string,
	deprecatedSystem *services.DeprecatedSystem,
	clientset kubernetes.Interface,
	testKubeClientset testkubeclientsetv1.Interface,
	testWorkflowsClient testworkflowclient.TestWorkflowClient,
	testTriggersClient testtriggerclient.TestTriggerClient,
	leaseBackend leasebackend.Repository,
	logger *zap.SugaredLogger,
	configMap config.Repository,
	eventsBus bus.Bus,
	metrics metrics.Metrics,
	executionWorkerClient executionworkertypes.Worker,
	testWorkflowExecutor testworkflowexecutor.TestWorkflowExecutor,
	testWorkflowResultsRepository testworkflow.Repository,
	proContext *intconfig.ProContext,
	opts ...Option,
) *Service {
	identifier := fmt.Sprintf(defaultIdentifierFormat, utils.RandAlphanum(10))
	s := &Service{
		identifier:                    identifier,
		clusterID:                     defaultClusterID,
		agentName:                     listenerName,
		scraperInterval:               defaultScraperInterval,
		leaseCheckInterval:            defaultLeaseCheckInterval,
		maxLeaseDuration:              leasebackend.DefaultMaxLeaseDuration,
		defaultConditionsCheckTimeout: defaultConditionsCheckTimeout,
		defaultConditionsCheckBackoff: defaultConditionsCheckBackoff,
		defaultProbesCheckTimeout:     defaultProbesCheckTimeout,
		defaultProbesCheckBackoff:     defaultProbesCheckBackoff,
		clientset:                     clientset,
		testKubeClientset:             testKubeClientset,
		testWorkflowsClient:           testWorkflowsClient,
		testTriggersClient:            testTriggersClient,
		leaseBackend:                  leaseBackend,
		logger:                        logger,
		configMap:                     configMap,
		eventsBus:                     eventsBus,
		metrics:                       metrics,
		executionWorkerClient:         executionWorkerClient,
		testWorkflowExecutor:          testWorkflowExecutor,
		testWorkflowResultsRepository: testWorkflowResultsRepository,
		httpClient:                    http.NewClient(),
		watchFromDate:                 time.Now(),
		triggerStatus:                 make(map[statusKey]*triggerStatus),
		deprecatedSystem:              deprecatedSystem,
		proContext:                    proContext,
	}
	if s.triggerExecutor == nil {
		s.triggerExecutor = s.execute
	}

	for _, opt := range opts {
		opt(s)
	}

	// Initialize agent snapshot from proContext if available
	s.Agent = watcherAgent{}
	if s.proContext != nil {
		s.Agent.Name = s.proContext.Agent.Name
		s.Agent.Labels = s.proContext.Agent.Labels
	}

	s.informers = newK8sInformers(clientset, testKubeClientset, s.testkubeNamespace, s.watcherNamespaces)

	return s
}

func WithIdentifier(id string) Option {
	return func(s *Service) {
		s.identifier = id
	}
}

func WithHostnameIdentifier() Option {
	return func(s *Service) {
		identifier, err := os.Hostname()
		if err == nil {
			s.identifier = identifier
		}
	}
}

func WithClusterID(id string) Option {
	return func(s *Service) {
		s.clusterID = id
	}
}

func WithWatchFromDate(from time.Time) Option {
	return func(s *Service) {
		s.watchFromDate = from
	}
}

func WithLeaseCheckerInterval(interval time.Duration) Option {
	return func(s *Service) {
		s.leaseCheckInterval = interval
	}
}

func WithScraperInterval(interval time.Duration) Option {
	return func(s *Service) {
		s.scraperInterval = interval
	}
}

func WithExecutor(triggerExecutor ExecutorF) Option {
	return func(s *Service) {
		s.triggerExecutor = triggerExecutor
	}
}

func WithTestkubeNamespace(namespace string) Option {
	return func(s *Service) {
		s.testkubeNamespace = namespace
	}
}

func WithWatcherNamespaces(namespaces string) Option {
	return func(s *Service) {
		for _, namespace := range strings.Split(namespaces, ",") {
			value := strings.TrimSpace(namespace)
			if value != "" {
				s.watcherNamespaces = append(s.watcherNamespaces, value)
			}
		}
	}
}

func WithDisableSecretCreation(disableSecretCreation bool) Option {
	return func(s *Service) {
		s.disableSecretCreation = disableSecretCreation
	}
}

// WithTestTriggerControlPlane enables Control Plane-backed trigger watching
func WithTestTriggerControlPlane(enabled bool) Option {
	return func(s *Service) {
		s.testTriggerControlPlane = enabled
	}
}

func WithEventLabels(eventLabels map[string]string) Option {
	return func(s *Service) {
		s.eventLabels = eventLabels
	}
}

func (s *Service) Run(ctx context.Context) {
	leaseChan := make(chan bool)

	wg := sync.WaitGroup{}
	wg.Add(3)
	go func() {
		s.runLeaseChecker(ctx, leaseChan)
		wg.Done()
	}()
	go func() {
		s.runWatcher(ctx, leaseChan)
		wg.Done()
	}()
	go func() {
		s.runExecutionScraper(ctx)
		wg.Done()
	}()
	wg.Wait()
}

func (s *Service) addTrigger(t *testtriggersv1.TestTrigger) {
	key := newStatusKey(t.Namespace, t.Name)
	s.triggerStatus[key] = newTriggerStatus(t)
}

func (s *Service) updateTrigger(target *testtriggersv1.TestTrigger) {
	key := newStatusKey(target.Namespace, target.Name)
	if s.triggerStatus[key] != nil {
		s.triggerStatus[key].testTrigger = target
	} else {
		s.triggerStatus[key] = newTriggerStatus(target)
	}
}

func (s *Service) removeTrigger(target *testtriggersv1.TestTrigger) {
	key := newStatusKey(target.Namespace, target.Name)
	delete(s.triggerStatus, key)
}

func (s *Service) addTest(test *testsv3.Test) {
	ctx := context.Background()
	telemetryEnabled, err := s.configMap.GetTelemetryEnabled(ctx)
	if err != nil {
		s.logger.Debugw("getting telemetry enabled error", "error", err)
	}

	if !telemetryEnabled {
		return
	}

	clusterID, err := s.configMap.GetUniqueClusterId(ctx)
	if err != nil {
		s.logger.Debugw("getting cluster id error", "error", err)
	}

	host, err := os.Hostname()
	if err != nil {
		s.logger.Debugw("getting hostname error", "hostname", host, "error", err)
	}

	var dataSource string
	if test.Spec.Content != nil {
		dataSource = string(test.Spec.Content.Type_)
	}

	out, err := telemetry.SendCreateEvent("testkube_api_create_test", telemetry.CreateParams{
		AppVersion: version.Version,
		DataSource: dataSource,
		Host:       host,
		ClusterID:  clusterID,
		TestType:   test.Spec.Type_,
		TestSource: test.Spec.Source,
	})
	if err != nil {
		s.logger.Debugw("sending create test telemetry event error", "error", err)
	} else {
		s.logger.Debugw("sending create test telemetry event", "output", out)
	}

	if test.Labels == nil {
		test.Labels = make(map[string]string)
	}

	test.Labels[testkube.TestLabelTestType] = utils.SanitizeName(test.Spec.Type_)
	executorCR, err := s.deprecatedSystem.Clients.Executors().GetByType(test.Spec.Type_)
	if err == nil {
		test.Labels[testkube.TestLabelExecutor] = executorCR.Name
	} else {
		s.logger.Debugw("can't get executor spec", "error", err)
	}

	if _, err = s.deprecatedSystem.Clients.Tests().Update(test, s.disableSecretCreation); err != nil {
		s.logger.Debugw("can't update test spec", "error", err)
	}
}

func (s *Service) updateTest(test *testsv3.Test) {
	changed := false
	if test.Labels == nil {
		test.Labels = make(map[string]string)
	}

	testType := utils.SanitizeName(test.Spec.Type_)
	if test.Labels[testkube.TestLabelTestType] != testType {
		test.Labels[testkube.TestLabelTestType] = testType
		changed = true
	}

	executorCR, err := s.deprecatedSystem.Clients.Executors().GetByType(test.Spec.Type_)
	if err == nil {
		if test.Labels[testkube.TestLabelExecutor] != executorCR.Name {
			test.Labels[testkube.TestLabelExecutor] = executorCR.Name
			changed = true
		}
	} else {
		s.logger.Debugw("can't get executor spec", "error", err)
	}

	if changed {
		if _, err = s.deprecatedSystem.Clients.Tests().Update(test, s.disableSecretCreation); err != nil {
			s.logger.Debugw("can't update test spec", "error", err)
		}
	}
}

func (s *Service) addTestSuite(testSuite *testsuitev3.TestSuite) {
	ctx := context.Background()
	telemetryEnabled, err := s.configMap.GetTelemetryEnabled(ctx)
	if err != nil {
		s.logger.Debugw("getting telemetry enabled error", "error", err)
	}

	if !telemetryEnabled {
		return
	}

	clusterID, err := s.configMap.GetUniqueClusterId(ctx)
	if err != nil {
		s.logger.Debugw("getting cluster id error", "error", err)
	}

	host, err := os.Hostname()
	if err != nil {
		s.logger.Debugw("getting hostname error", "hostname", host, "error", err)
	}

	out, err := telemetry.SendCreateEvent("testkube_api_create_test_suite", telemetry.CreateParams{
		AppVersion:     version.Version,
		Host:           host,
		ClusterID:      clusterID,
		TestSuiteSteps: int32(len(testSuite.Spec.Before) + len(testSuite.Spec.Steps) + len(testSuite.Spec.After)),
	})
	if err != nil {
		s.logger.Debugw("sending create test suite telemetry event error", "error", err)
	} else {
		s.logger.Debugw("sending create test suite telemetry event", "output", out)
	}
}<|MERGE_RESOLUTION|>--- conflicted
+++ resolved
@@ -78,11 +78,8 @@
 	deprecatedSystem              *services.DeprecatedSystem
 	proContext                    *intconfig.ProContext
 	testTriggerControlPlane       bool
-<<<<<<< HEAD
 	eventLabels                   map[string]string
-=======
 	Agent                         watcherAgent
->>>>>>> ad8735f3
 }
 
 type Option func(*Service)
