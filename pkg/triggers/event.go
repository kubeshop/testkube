--- conflicted
+++ resolved
@@ -5,57 +5,65 @@
 
 	testtriggersv1 "github.com/kubeshop/testkube-operator/apis/testtriggers/v1"
 	"github.com/kubeshop/testkube-operator/pkg/validation/tests/v1/testtrigger"
-<<<<<<< HEAD
-	metav1 "k8s.io/apimachinery/pkg/apis/meta/v1"
-=======
 	"github.com/kubeshop/testkube/pkg/mapper/daemonsets"
 	"github.com/kubeshop/testkube/pkg/mapper/deployments"
 	"github.com/kubeshop/testkube/pkg/mapper/pods"
 	"github.com/kubeshop/testkube/pkg/mapper/services"
 	"github.com/kubeshop/testkube/pkg/mapper/statefulsets"
-	appsv1 "k8s.io/api/apps/v1"
-	corev1 "k8s.io/api/core/v1"
-	networkingv1 "k8s.io/api/networking/v1"
 	metav1 "k8s.io/apimachinery/pkg/apis/meta/v1"
-	"k8s.io/apimachinery/pkg/runtime"
 	"k8s.io/client-go/kubernetes"
->>>>>>> b8778b82
 )
 
-type getConditions func(ctx context.Context) ([]testtriggersv1.TestTriggerCondition, error)
+type conditionsGetterFn func() ([]testtriggersv1.TestTriggerCondition, error)
 
 type watcherEvent struct {
-<<<<<<< HEAD
-	resource  testtrigger.ResourceType
-	name      string
-	namespace string
-	labels    map[string]string
-	object    metav1.Object
-	eventType testtrigger.EventType
-	causes    []testtrigger.Cause
+	resource         testtrigger.ResourceType
+	name             string
+	namespace        string
+	labels           map[string]string
+	object           metav1.Object
+	eventType        testtrigger.EventType
+	causes           []testtrigger.Cause
+	conditionsGetter conditionsGetterFn
 }
 
-func newWatcherEvent(eventType testtrigger.EventType, object metav1.Object, causes []testtrigger.Cause) *watcherEvent {
-	return &watcherEvent{
+type watcherOpts func(*watcherEvent)
+
+func withCauses(causes []testtrigger.Cause) watcherOpts {
+	return func(w *watcherEvent) {
+		w.causes = causes
+	}
+}
+
+func withConditionsGetter(conditionsGetter conditionsGetterFn) watcherOpts {
+	return func(w *watcherEvent) {
+		w.conditionsGetter = conditionsGetter
+	}
+}
+
+func newWatcherEvent(
+	eventType testtrigger.EventType,
+	object metav1.Object,
+	opts ...watcherOpts,
+) *watcherEvent {
+	w := &watcherEvent{
 		resource:  testtrigger.ResourcePod,
 		name:      object.GetName(),
 		namespace: object.GetNamespace(),
 		labels:    object.GetLabels(),
 		object:    object,
-=======
-	resource        testtrigger.ResourceType
-	name            string
-	namespace       string
-	labels          map[string]string
-	object          runtime.Object
-	eventType       testtrigger.EventType
-	causes          []testtrigger.Cause
-	fnGetConditions getConditions
+		eventType: eventType,
+	}
+
+	for _, opt := range opts {
+		opt(w)
+	}
+
+	return w
 }
 
-func getPodConditions(ctx context.Context, clientset kubernetes.Interface,
-	name, namespace string) ([]testtriggersv1.TestTriggerCondition, error) {
-	pod, err := clientset.CoreV1().Pods(namespace).Get(ctx, name, metav1.GetOptions{})
+func getPodConditions(ctx context.Context, clientset kubernetes.Interface, object metav1.Object) ([]testtriggersv1.TestTriggerCondition, error) {
+	pod, err := clientset.CoreV1().Pods(object.GetNamespace()).Get(ctx, object.GetName(), metav1.GetOptions{})
 	if err != nil {
 		return nil, err
 	}
@@ -63,24 +71,12 @@
 	return pods.MapCRDConditionsToAPI(pod.Status.Conditions), nil
 }
 
-func newPodEvent(clientset kubernetes.Interface, eventType testtrigger.EventType,
-	pod *corev1.Pod) *watcherEvent {
-	return &watcherEvent{
-		resource:  testtrigger.ResourcePod,
-		name:      pod.Name,
-		namespace: pod.Namespace,
-		labels:    pod.Labels,
-		object:    pod,
-		eventType: eventType,
-		fnGetConditions: func(ctx context.Context) ([]testtriggersv1.TestTriggerCondition, error) {
-			return getPodConditions(ctx, clientset, pod.Name, pod.Namespace)
-		},
-	}
-}
-
-func getDeploymentConditions(ctx context.Context, clientset kubernetes.Interface,
-	name, namespace string) ([]testtriggersv1.TestTriggerCondition, error) {
-	deployment, err := clientset.AppsV1().Deployments(namespace).Get(ctx, name, metav1.GetOptions{})
+func getDeploymentConditions(
+	ctx context.Context,
+	clientset kubernetes.Interface,
+	object metav1.Object,
+) ([]testtriggersv1.TestTriggerCondition, error) {
+	deployment, err := clientset.AppsV1().Deployments(object.GetNamespace()).Get(ctx, object.GetName(), metav1.GetOptions{})
 	if err != nil {
 		return nil, err
 	}
@@ -88,25 +84,12 @@
 	return deployments.MapCRDConditionsToAPI(deployment.Status.Conditions), nil
 }
 
-func newDeploymentEvent(clientset kubernetes.Interface, eventType testtrigger.EventType,
-	deployment *appsv1.Deployment, causes []testtrigger.Cause) *watcherEvent {
-	return &watcherEvent{
-		resource:  testtrigger.ResourceDeployment,
-		name:      deployment.Name,
-		namespace: deployment.Namespace,
-		labels:    deployment.Labels,
-		object:    deployment,
-		eventType: eventType,
-		causes:    causes,
-		fnGetConditions: func(ctx context.Context) ([]testtriggersv1.TestTriggerCondition, error) {
-			return getDeploymentConditions(ctx, clientset, deployment.Name, deployment.Namespace)
-		},
-	}
-}
-
-func getDaemonSetConditions(ctx context.Context, clientset kubernetes.Interface,
-	name, namespace string) ([]testtriggersv1.TestTriggerCondition, error) {
-	daemonset, err := clientset.AppsV1().DaemonSets(namespace).Get(ctx, name, metav1.GetOptions{})
+func getDaemonSetConditions(
+	ctx context.Context,
+	clientset kubernetes.Interface,
+	object metav1.Object,
+) ([]testtriggersv1.TestTriggerCondition, error) {
+	daemonset, err := clientset.AppsV1().DaemonSets(object.GetNamespace()).Get(ctx, object.GetName(), metav1.GetOptions{})
 	if err != nil {
 		return nil, err
 	}
@@ -114,24 +97,12 @@
 	return daemonsets.MapCRDConditionsToAPI(daemonset.Status.Conditions), nil
 }
 
-func newDaemonSetEvent(clientset kubernetes.Interface, eventType testtrigger.EventType,
-	daemonset *appsv1.DaemonSet) *watcherEvent {
-	return &watcherEvent{
-		resource:  testtrigger.ResourceDaemonSet,
-		name:      daemonset.Name,
-		namespace: daemonset.Namespace,
-		labels:    daemonset.Labels,
-		object:    daemonset,
-		eventType: eventType,
-		fnGetConditions: func(ctx context.Context) ([]testtriggersv1.TestTriggerCondition, error) {
-			return getDaemonSetConditions(ctx, clientset, daemonset.Name, daemonset.Namespace)
-		},
-	}
-}
-
-func getStatefulSetConditions(ctx context.Context, clientset kubernetes.Interface,
-	name, namespace string) ([]testtriggersv1.TestTriggerCondition, error) {
-	statefulset, err := clientset.AppsV1().StatefulSets(namespace).Get(ctx, name, metav1.GetOptions{})
+func getStatefulSetConditions(
+	ctx context.Context,
+	clientset kubernetes.Interface,
+	object metav1.Object,
+) ([]testtriggersv1.TestTriggerCondition, error) {
+	statefulset, err := clientset.AppsV1().StatefulSets(object.GetNamespace()).Get(ctx, object.GetName(), metav1.GetOptions{})
 	if err != nil {
 		return nil, err
 	}
@@ -139,77 +110,15 @@
 	return statefulsets.MapCRDConditionsToAPI(statefulset.Status.Conditions), nil
 }
 
-func newStatefulSetEvent(clientset kubernetes.Interface, eventType testtrigger.EventType,
-	statefulset *appsv1.StatefulSet) *watcherEvent {
-	return &watcherEvent{
-		resource:  testtrigger.ResourceStatefulSet,
-		name:      statefulset.Name,
-		namespace: statefulset.Namespace,
-		labels:    statefulset.Labels,
-		object:    statefulset,
-		eventType: eventType,
-		fnGetConditions: func(ctx context.Context) ([]testtriggersv1.TestTriggerCondition, error) {
-			return getStatefulSetConditions(ctx, clientset, statefulset.Name, statefulset.Namespace)
-		},
-	}
-}
-
-func getServiceConditions(ctx context.Context, clientset kubernetes.Interface,
-	name, namespace string) ([]testtriggersv1.TestTriggerCondition, error) {
-	service, err := clientset.CoreV1().Services(namespace).Get(ctx, name, metav1.GetOptions{})
+func getServiceConditions(
+	ctx context.Context,
+	clientset kubernetes.Interface,
+	object metav1.Object,
+) ([]testtriggersv1.TestTriggerCondition, error) {
+	service, err := clientset.CoreV1().Services(object.GetNamespace()).Get(ctx, object.GetName(), metav1.GetOptions{})
 	if err != nil {
 		return nil, err
 	}
 
 	return services.MapCRDConditionsToAPI(service.Status.Conditions), nil
-}
-
-func newServiceEvent(clientset kubernetes.Interface, eventType testtrigger.EventType,
-	service *corev1.Service) *watcherEvent {
-	return &watcherEvent{
-		resource:  testtrigger.ResourceService,
-		name:      service.Name,
-		namespace: service.Namespace,
-		labels:    service.Labels,
-		object:    service,
-		eventType: eventType,
-		fnGetConditions: func(ctx context.Context) ([]testtriggersv1.TestTriggerCondition, error) {
-			return getServiceConditions(ctx, clientset, service.Name, service.Namespace)
-		},
-	}
-}
-
-func newIngressEvent(eventType testtrigger.EventType, ingress *networkingv1.Ingress) *watcherEvent {
-	return &watcherEvent{
-		resource:  testtrigger.ResourceIngress,
-		name:      ingress.Name,
-		namespace: ingress.Namespace,
-		labels:    ingress.Labels,
-		object:    ingress,
-		eventType: eventType,
-	}
-}
-
-func NewClusterEventEvent(eventType testtrigger.EventType, event *corev1.Event) *watcherEvent {
-	return &watcherEvent{
-		resource:  testtrigger.ResourceEvent,
-		name:      event.Name,
-		namespace: event.Namespace,
-		labels:    event.Labels,
-		object:    event,
-		eventType: eventType,
-	}
-}
-
-func newConfigMapEvent(eventType testtrigger.EventType, configMap *corev1.ConfigMap) *watcherEvent {
-	return &watcherEvent{
-		resource:  testtrigger.ResourceConfigMap,
-		name:      configMap.Name,
-		namespace: configMap.Namespace,
-		labels:    configMap.Labels,
-		object:    configMap,
->>>>>>> b8778b82
-		eventType: eventType,
-		causes: causes,
-	}
 }