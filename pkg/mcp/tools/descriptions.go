package tools

const (
	WorkflowNameDescription = `The name of the workflow. Workflow names are lowercase alphanumeric with dashes 
(e.g., 'my-workflow', 'api-tests'). This uniquely identifies a TestWorkflow within the organization.`

	ExecutionIdDescription = `The unique execution ID in MongoDB format (e.g., '67d2cdbc351aecb2720afdf2'). 
This is the internal identifier used by most tools that operate on specific executions. 
If you only have an execution name, use the lookup_execution_id tool first to get the ID.`

	ExecutionNameDescription = `The name of the execution (e.g., 'my-workflow-123'). Execution names follow 
the pattern of workflow name plus a numeric suffix. Use this when you have an execution name 
but need the execution ID for other operations.`

	PageDescription = "Page number for pagination (default: 0)"

	PageSizeDescription = "Number of items to return per page (default: 10, max: 100)"

	TextSearchDescription = `Text search filter for names or descriptions. Can use space-separated words 
to find items containing all terms`

	SelectorDescription = `Filter by labels using key=value format. For single label use 'key=value', for multiple labels use comma-separated format 'key1=value1,key2=value2'. For example: 'tool=cypress' or 'tool=cypress,env=prod'`

	StatusDescription = `Filter by execution status. Available statuses: 'queued', 'running', 'passed', 
'failed', 'skipped', 'aborted', 'timeout', 'paused'`

	ResourceGroupDescription = "Filter by resource group using the group slug (e.g., 'demo-resource-group', 'accounting-tests'). Use the list_resource_groups tool to discover available groups"

	SinceDescription = "Filter executions created after this time (ISO 8601 format)"

	FilenameDescription = "The name of the artifact file to retrieve"

	// Workflow tool descriptions
<<<<<<< HEAD
	ListWorkflowsDescription               = "List Testkube workflows with optional filtering by resource group, selector, status, and other criteria. Returns workflow names (which are also the workflow IDs), descriptions, and execution status."
	CreateWorkflowDescription              = "Create a new TestWorkflow directly in Testkube from a YAML definition. Use this tool to deploy workflows to the Testkube platform. The workflow will be immediately available for execution after creation."
	GetWorkflowDefinitionDescription       = "Get the YAML definition of a specific Testkube workflow. Returns the complete workflow specification including all steps, configuration schema, and metadata."
	GetWorkflowDescription                 = "Retrieve detailed workflow information including execution history, health metrics, and current status. Returns JSON format with comprehensive workflow metadata."
	GetWorkflowMetricsDescription          = "Get metrics of test workflow executions including execution statistics, health scores, pass rates, and performance data. Returns comprehensive metrics data for analyzing workflow performance and reliability."
	GetWorkflowExecutionMetricsDescription = "Get detailed resource consumption metrics for a specific workflow execution. Returns comprehensive resource usage data including CPU, memory, disk, and network metrics with timestamps. This tool enables analysis and comparison of resource consumption across different executions."
	RunWorkflowDescription                 = "Run a TestWorkflow with optional configuration parameters. If the workflow requires config parameters, use the get_workflow_definition tool first to examine the spec.config section to see what parameters are available."
	UpdateWorkflowDescription              = `Update an existing TestWorkflow in Testkube with a new YAML definition. This tool allows you to modify workflow steps, configuration, and metadata. The workflow will be updated immediately and available for execution with the new configuration.`
=======
	ListWorkflowsDescription         = "List Testkube workflows with optional filtering by resource group, selector, status, and other criteria. Returns workflow names (which are also the workflow IDs), descriptions, and execution status."
	CreateWorkflowDescription        = "Create a new TestWorkflow directly in Testkube from a YAML definition. Use this tool to deploy workflows to the Testkube platform. The workflow will be immediately available for execution after creation."
	GetWorkflowDefinitionDescription = "Get the YAML definition of a specific Testkube workflow. Returns the complete workflow specification including all steps, configuration schema, and metadata."
	GetWorkflowDescription           = "Retrieve detailed workflow information including execution history, health metrics, and current status. Returns JSON format with comprehensive workflow metadata."
	GetWorkflowMetricsDescription    = "Get metrics of test workflow executions including execution statistics, health scores, pass rates, and performance data. Returns comprehensive metrics data for analyzing workflow performance and reliability."
	RunWorkflowDescription           = "Run a TestWorkflow with optional configuration parameters and target specification. If the workflow requires config parameters, use the get_workflow_definition tool first to examine the spec.config section to see what parameters are available. The target parameter supports multiple formats: 1) {\"name\": \"agent-name\"} to target a specific runner by name, 2) {\"labels\": {\"env\": \"prod\", \"type\": \"runner\"}} to target runners by labels, 3) Standard ExecutionTarget format with match/not/replicate fields."
	UpdateWorkflowDescription        = `Update an existing TestWorkflow in Testkube with a new YAML definition. This tool allows you to modify workflow steps, configuration, and metadata. The workflow will be updated immediately and available for execution with the new configuration.`
>>>>>>> a4089521

	// Execution tool descriptions
	FetchExecutionLogsDescription     = "Retrieves the full logs of a test workflow execution for debugging and analysis."
	ListExecutionsDescription         = "List executions for a specific test workflow with filtering and pagination options. Returns execution summaries with status, timing, and results."
	GetExecutionInfoDescription       = "Get detailed information about a specific test workflow execution, including status, timing, results, and configuration."
	LookupExecutionIdDescription      = "Resolves an execution name to its corresponding execution ID. Use this tool when you have an execution name (e.g., 'my-workflow-123', 'my-test-987-1') but need the execution ID. Many other tools require execution IDs (MongoDB format) rather than names."
	WaitForExecutionsDescription      = "Wait for a list of workflow executions to complete (pass, fail, or timeout). Returns the final status of all executions. Useful for synchronizing multiple test runs or waiting for dependent workflows to finish."
	AbortWorkflowExecutionDescription = "Abort a running test workflow execution. This will stop the execution and mark it as aborted. Use this tool to cancel long-running or stuck workflow executions."

	// Additional parameter descriptions
	ExecutionIdsDescription   = "Comma-separated list of execution IDs to wait for (e.g., 'exec1,exec2,exec3')."
	TimeoutMinutesDescription = "Maximum time to wait in minutes before timing out (default: 30). Set to 0 for no timeout."

	// Artifact tool descriptions
	ListArtifactsDescription = "Retrieves all artifacts generated during a workflow execution. Use this tool to discover available outputs, reports, logs, or other files produced by test runs. These artifacts provide valuable context for understanding test results, accessing detailed reports, or examining generated data. The response includes artifact names, sizes, and their current status."
	ReadArtifactDescription  = "Retrieves the content of a specific artifact from a workflow execution. This tool fetches up to 100 lines of text content from the requested file."

	// Other tool descriptions
	BuildDashboardUrlDescription  = "Build dashboard URLs for Testkube workflows and executions."
	ListLabelsDescription         = "Retrieve all available labels and their values from workflows in the current Testkube environment. Returns a map where each key is a label name and the value is an array of all possible values for that label. This is useful for discovering what labels exist and what values you can filter by when using selectors in other tools."
	ListResourceGroupsDescription = "Retrieve all available resource groups from the current Testkube environment. Returns a list of resource groups with their IDs, slugs, names, descriptions, and metadata. This is useful for discovering what resource groups exist and what slugs you can use when filtering by resource groups in other tools."
	ListAgentsDescription         = "Retrieve all available agents from the current Testkube organization that can be used when specifying target agent(s) in run_workflow. Returns a list of agents with their IDs, names, types, capabilities, labels, and environment information. This is useful for discovering what agents are available for workflow execution targeting."
)<|MERGE_RESOLUTION|>--- conflicted
+++ resolved
@@ -31,24 +31,14 @@
 	FilenameDescription = "The name of the artifact file to retrieve"
 
 	// Workflow tool descriptions
-<<<<<<< HEAD
 	ListWorkflowsDescription               = "List Testkube workflows with optional filtering by resource group, selector, status, and other criteria. Returns workflow names (which are also the workflow IDs), descriptions, and execution status."
 	CreateWorkflowDescription              = "Create a new TestWorkflow directly in Testkube from a YAML definition. Use this tool to deploy workflows to the Testkube platform. The workflow will be immediately available for execution after creation."
 	GetWorkflowDefinitionDescription       = "Get the YAML definition of a specific Testkube workflow. Returns the complete workflow specification including all steps, configuration schema, and metadata."
 	GetWorkflowDescription                 = "Retrieve detailed workflow information including execution history, health metrics, and current status. Returns JSON format with comprehensive workflow metadata."
 	GetWorkflowMetricsDescription          = "Get metrics of test workflow executions including execution statistics, health scores, pass rates, and performance data. Returns comprehensive metrics data for analyzing workflow performance and reliability."
 	GetWorkflowExecutionMetricsDescription = "Get detailed resource consumption metrics for a specific workflow execution. Returns comprehensive resource usage data including CPU, memory, disk, and network metrics with timestamps. This tool enables analysis and comparison of resource consumption across different executions."
-	RunWorkflowDescription                 = "Run a TestWorkflow with optional configuration parameters. If the workflow requires config parameters, use the get_workflow_definition tool first to examine the spec.config section to see what parameters are available."
+	RunWorkflowDescription                 = "Run a TestWorkflow with optional configuration parameters and target specification. If the workflow requires config parameters, use the get_workflow_definition tool first to examine the spec.config section to see what parameters are available. The target parameter supports multiple formats: 1) {\"name\": \"agent-name\"} to target a specific runner by name, 2) {\"labels\": {\"env\": \"prod\", \"type\": \"runner\"}} to target runners by labels, 3) Standard ExecutionTarget format with match/not/replicate fields."
 	UpdateWorkflowDescription              = `Update an existing TestWorkflow in Testkube with a new YAML definition. This tool allows you to modify workflow steps, configuration, and metadata. The workflow will be updated immediately and available for execution with the new configuration.`
-=======
-	ListWorkflowsDescription         = "List Testkube workflows with optional filtering by resource group, selector, status, and other criteria. Returns workflow names (which are also the workflow IDs), descriptions, and execution status."
-	CreateWorkflowDescription        = "Create a new TestWorkflow directly in Testkube from a YAML definition. Use this tool to deploy workflows to the Testkube platform. The workflow will be immediately available for execution after creation."
-	GetWorkflowDefinitionDescription = "Get the YAML definition of a specific Testkube workflow. Returns the complete workflow specification including all steps, configuration schema, and metadata."
-	GetWorkflowDescription           = "Retrieve detailed workflow information including execution history, health metrics, and current status. Returns JSON format with comprehensive workflow metadata."
-	GetWorkflowMetricsDescription    = "Get metrics of test workflow executions including execution statistics, health scores, pass rates, and performance data. Returns comprehensive metrics data for analyzing workflow performance and reliability."
-	RunWorkflowDescription           = "Run a TestWorkflow with optional configuration parameters and target specification. If the workflow requires config parameters, use the get_workflow_definition tool first to examine the spec.config section to see what parameters are available. The target parameter supports multiple formats: 1) {\"name\": \"agent-name\"} to target a specific runner by name, 2) {\"labels\": {\"env\": \"prod\", \"type\": \"runner\"}} to target runners by labels, 3) Standard ExecutionTarget format with match/not/replicate fields."
-	UpdateWorkflowDescription        = `Update an existing TestWorkflow in Testkube with a new YAML definition. This tool allows you to modify workflow steps, configuration, and metadata. The workflow will be updated immediately and available for execution with the new configuration.`
->>>>>>> a4089521
 
 	// Execution tool descriptions
 	FetchExecutionLogsDescription     = "Retrieves the full logs of a test workflow execution for debugging and analysis."
