--- conflicted
+++ resolved
@@ -82,11 +82,7 @@
 		return result.Err(err), err
 	}
 
-<<<<<<< HEAD
-	jobSpec := NewJobSpec(execution.Id, c.Namespace, image, string(jsn), execution.ScriptName, c.initImage, hasSecrets)
-=======
-	jobSpec := NewJobSpec(execution.Id, c.Namespace, image, string(jsn), execution.TestName, hasSecrets)
->>>>>>> b033dce8
+	jobSpec := NewJobSpec(execution.Id, c.Namespace, image, string(jsn), execution.TestName, c.initImage, hasSecrets)
 
 	_, err = jobs.Create(ctx, jobSpec, metav1.CreateOptions{})
 	if err != nil {
@@ -160,11 +156,7 @@
 		return result.Err(err), err
 	}
 
-<<<<<<< HEAD
-	jobSpec := NewJobSpec(execution.Id, c.Namespace, image, string(jsn), execution.ScriptName, c.initImage, hasSecrets)
-=======
-	jobSpec := NewJobSpec(execution.Id, c.Namespace, image, string(jsn), execution.TestName, hasSecrets)
->>>>>>> b033dce8
+	jobSpec := NewJobSpec(execution.Id, c.Namespace, image, string(jsn), execution.TestName, c.initImage, hasSecrets)
 
 	_, err = jobs.Create(ctx, jobSpec, metav1.CreateOptions{})
 	if err != nil {
@@ -447,11 +439,7 @@
 }
 
 // NewJobSpec is a method to create new job spec
-<<<<<<< HEAD
-func NewJobSpec(id, namespace, image, jsn, scriptName, executorInitImage string, hasSecrets bool) *batchv1.Job {
-=======
-func NewJobSpec(id, namespace, image, jsn, testName string, hasSecrets bool) *batchv1.Job {
->>>>>>> b033dce8
+func NewJobSpec(id, namespace, image, jsn, testName, executorInitImage string, hasSecrets bool) *batchv1.Job {
 	var TTLSecondsAfterFinished int32 = 180
 	// TODO backOff need to be handled correctly by Logs and by Running job spec - currently we can get unexpected results
 	var backOffLimit int32 = 0
