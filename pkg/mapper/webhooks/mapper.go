package webhooks

import (
	metav1 "k8s.io/apimachinery/pkg/apis/meta/v1"

	executorv1 "github.com/kubeshop/testkube-operator/api/executor/v1"
	"github.com/kubeshop/testkube/internal/common"
	"github.com/kubeshop/testkube/pkg/api/v1/testkube"
)

// MapCRDToAPI maps Webhook CRD to OpenAPI spec Webhook
func MapCRDToAPI(item executorv1.Webhook) testkube.Webhook {
	return testkube.Webhook{
		Name:                     item.Name,
		Namespace:                item.Namespace,
		Uri:                      item.Spec.Uri,
		Events:                   MapEventArrayToCRDEvents(item.Spec.Events),
		Selector:                 item.Spec.Selector,
		Labels:                   item.Labels,
		PayloadObjectField:       item.Spec.PayloadObjectField,
		PayloadTemplate:          item.Spec.PayloadTemplate,
		PayloadTemplateReference: item.Spec.PayloadTemplateReference,
		Headers:                  item.Spec.Headers,
		Disabled:                 item.Spec.Disabled,
		Config:                   common.MapMap(item.Spec.Config, MapConfigValueCRDToAPI),
<<<<<<< HEAD
		Parameters:               common.MapMap(item.Spec.Parameters, MapParameterSchemaCRDToAPI),
=======
		Parameters:               common.MapSlice(item.Spec.Parameters, MapParameterSchemaCRDToAPI),
>>>>>>> 28fa54ac
		WebhookTemplateRef:       common.MapPtr(item.Spec.WebhookTemplateRef, MapTemplateRefCRDToAPI),
	}
}

// MapStringToBoxedString maps string to boxed string
func MapStringToBoxedString(v *string) *testkube.BoxedString {
	if v == nil {
		return nil
	}
	return &testkube.BoxedString{Value: *v}
}

// MapSecretRefCRDToAPI maps secret ref to OpenAPI spec
func MapSecretRefCRDToAPI(v executorv1.SecretRef) testkube.SecretRef {
	return testkube.SecretRef{
		Namespace: v.Namespace,
		Name:      v.Name,
		Key:       v.Key,
	}
}

// MapConigValueCRDToAPI maps config value to OpenAPI spec
func MapConfigValueCRDToAPI(v executorv1.WebhookConfigValue) testkube.WebhookConfigValue {
	return testkube.WebhookConfigValue{
		Value:  MapStringToBoxedString(v.Value),
		Secret: common.MapPtr(v.Secret, MapSecretRefCRDToAPI),
	}
}

// MapParameterSchemaCRDToAPI maps parameter schema to OpenAPI spec
func MapParameterSchemaCRDToAPI(v executorv1.WebhookParameterSchema) testkube.WebhookParameterSchema {
	return testkube.WebhookParameterSchema{
<<<<<<< HEAD
=======
		Name:        v.Name,
>>>>>>> 28fa54ac
		Description: v.Description,
		Required:    v.Required,
		Example:     v.Example,
		Default_:    MapStringToBoxedString(v.Default_),
		Pattern:     v.Pattern,
	}
}

// MapTemplateRefCRDToAPI maps template ref to OpenAPI spec
func MapTemplateRefCRDToAPI(v executorv1.WebhookTemplateRef) testkube.WebhookTemplateRef {
	return testkube.WebhookTemplateRef{
		Name: v.Name,
	}
}

// MapStringArrayToCRDEvents maps string array of event types to OpenAPI spec list of EventType
func MapStringArrayToCRDEvents(items []string) (events []testkube.EventType) {
	for _, e := range items {
		events = append(events, testkube.EventType(e))
	}
	return
}

// MapEventArrayToCRDEvents maps event array of event types to OpenAPI spec list of EventType
func MapEventArrayToCRDEvents(items []executorv1.EventType) (events []testkube.EventType) {
	for _, e := range items {
		events = append(events, testkube.EventType(e))
	}
	return
}

// MapAPIToCRD maps OpenAPI spec WebhookCreateRequest to CRD Webhook
func MapAPIToCRD(request testkube.WebhookCreateRequest) executorv1.Webhook {
	return executorv1.Webhook{
		ObjectMeta: metav1.ObjectMeta{
			Name:      request.Name,
			Namespace: request.Namespace,
			Labels:    request.Labels,
		},
		Spec: executorv1.WebhookSpec{
			Uri:                      request.Uri,
			Events:                   MapEventTypesToStringArray(request.Events),
			Selector:                 request.Selector,
			PayloadObjectField:       request.PayloadObjectField,
			PayloadTemplate:          request.PayloadTemplate,
			PayloadTemplateReference: request.PayloadTemplateReference,
			Headers:                  request.Headers,
			Disabled:                 request.Disabled,
			Config:                   common.MapMap(request.Config, MapConfigValueAPIToCRD),
<<<<<<< HEAD
			Parameters:               common.MapMap(request.Parameters, MapParameterSchemaAPIToCRD),
=======
			Parameters:               common.MapSlice(request.Parameters, MapParameterSchemaAPIToCRD),
>>>>>>> 28fa54ac
			WebhookTemplateRef:       common.MapPtr(request.WebhookTemplateRef, MapTemplateRefAPIToCRD),
		},
	}
}

// MapBoxedStringToString maps boxed string to string
func MapBoxedStringToString(v *testkube.BoxedString) *string {
	if v == nil {
		return nil
	}
	return &v.Value
}

// MapSecretRefAPIToCRD maps secret ref to CRD spec
func MapSecretRefAPIToCRD(v testkube.SecretRef) executorv1.SecretRef {
	return executorv1.SecretRef{
		Namespace: v.Namespace,
		Name:      v.Name,
		Key:       v.Key,
	}
}

// MapConigValueAPIToCRD maps config value to CRD spec
func MapConfigValueAPIToCRD(v testkube.WebhookConfigValue) executorv1.WebhookConfigValue {
	return executorv1.WebhookConfigValue{
		Value:  MapBoxedStringToString(v.Value),
		Secret: common.MapPtr(v.Secret, MapSecretRefAPIToCRD),
	}
}

// MapParameterSchemaAPIToCRD maps parameter schema to CRD spec
func MapParameterSchemaAPIToCRD(v testkube.WebhookParameterSchema) executorv1.WebhookParameterSchema {
	return executorv1.WebhookParameterSchema{
<<<<<<< HEAD
=======
		Name:        v.Name,
>>>>>>> 28fa54ac
		Description: v.Description,
		Required:    v.Required,
		Example:     v.Example,
		Default_:    MapBoxedStringToString(v.Default_),
		Pattern:     v.Pattern,
	}
}

// MapTemplateRefAPIToCRD maps template ref to CRD spec
func MapTemplateRefAPIToCRD(v testkube.WebhookTemplateRef) executorv1.WebhookTemplateRef {
	return executorv1.WebhookTemplateRef{
		Name: v.Name,
	}
}

// MapEventTypesToStringArray maps OpenAPI spec list of EventType to string array
func MapEventTypesToStringArray(eventTypes []testkube.EventType) (arr []executorv1.EventType) {
	for _, et := range eventTypes {
		arr = append(arr, executorv1.EventType(et))
	}
	return
}

// MapUpdateToSpec maps WebhookUpdateRequest to Webhook CRD spec
func MapUpdateToSpec(request testkube.WebhookUpdateRequest, webhook *executorv1.Webhook) *executorv1.Webhook {
	var fields = []struct {
		source      *string
		destination *string
	}{
		{
			request.Name,
			&webhook.Name,
		},
		{
			request.Namespace,
			&webhook.Namespace,
		},
		{
			request.Uri,
			&webhook.Spec.Uri,
		},
		{
			request.Selector,
			&webhook.Spec.Selector,
		},
		{
			request.PayloadObjectField,
			&webhook.Spec.PayloadObjectField,
		},
		{
			request.PayloadTemplate,
			&webhook.Spec.PayloadTemplate,
		},
		{
			request.PayloadTemplateReference,
			&webhook.Spec.PayloadTemplateReference,
		},
	}

	for _, field := range fields {
		if field.source != nil {
			*field.destination = *field.source
		}
	}

	if request.Events != nil {
		webhook.Spec.Events = MapEventTypesToStringArray(*request.Events)
	}

	if request.Labels != nil {
		webhook.Labels = *request.Labels
	}

	if request.Annotations != nil {
		webhook.Annotations = *request.Annotations
	}

	if request.Headers != nil {
		webhook.Spec.Headers = *request.Headers
	}

	if request.Disabled != nil {
		webhook.Spec.Disabled = *request.Disabled
	}

	if request.Config != nil {
		webhook.Spec.Config = common.MapMap(*request.Config, MapConfigValueAPIToCRD)
	}

	if request.Parameters != nil {
<<<<<<< HEAD
		webhook.Spec.Parameters = common.MapMap(*request.Parameters, MapParameterSchemaAPIToCRD)
=======
		webhook.Spec.Parameters = common.MapSlice(*request.Parameters, MapParameterSchemaAPIToCRD)
>>>>>>> 28fa54ac
	}

	if request.WebhookTemplateRef != nil {
		webhook.Spec.WebhookTemplateRef = common.MapPtr(*request.WebhookTemplateRef, MapTemplateRefAPIToCRD)
	}

	return webhook
}

// MapSpecToUpdate maps Webhook CRD to WebhookUpdate Request to spec
func MapSpecToUpdate(webhook *executorv1.Webhook) (request testkube.WebhookUpdateRequest) {
	var fields = []struct {
		source      *string
		destination **string
	}{
		{
			&webhook.Name,
			&request.Name,
		},
		{
			&webhook.Namespace,
			&request.Namespace,
		},
		{
			&webhook.Spec.Uri,
			&request.Uri,
		},
		{
			&webhook.Spec.Selector,
			&request.Selector,
		},
		{
			&webhook.Spec.PayloadObjectField,
			&request.PayloadObjectField,
		},
		{
			&webhook.Spec.PayloadTemplate,
			&request.PayloadTemplate,
		},
		{
			&webhook.Spec.PayloadTemplateReference,
			&request.PayloadTemplateReference,
		},
	}

	for _, field := range fields {
		*field.destination = field.source
	}

	events := MapEventArrayToCRDEvents(webhook.Spec.Events)
	request.Events = &events

	request.Labels = &webhook.Labels
	request.Annotations = &webhook.Annotations
	request.Headers = &webhook.Spec.Headers
	request.Disabled = &webhook.Spec.Disabled
	request.Config = common.Ptr(common.MapMap(webhook.Spec.Config, MapConfigValueCRDToAPI))
<<<<<<< HEAD
	request.Parameters = common.Ptr(common.MapMap(webhook.Spec.Parameters, MapParameterSchemaCRDToAPI))
=======
	request.Parameters = common.Ptr(common.MapSlice(webhook.Spec.Parameters, MapParameterSchemaCRDToAPI))
>>>>>>> 28fa54ac
	request.WebhookTemplateRef = common.Ptr(common.MapPtr(webhook.Spec.WebhookTemplateRef, MapTemplateRefCRDToAPI))

	return request
}<|MERGE_RESOLUTION|>--- conflicted
+++ resolved
@@ -23,11 +23,7 @@
 		Headers:                  item.Spec.Headers,
 		Disabled:                 item.Spec.Disabled,
 		Config:                   common.MapMap(item.Spec.Config, MapConfigValueCRDToAPI),
-<<<<<<< HEAD
-		Parameters:               common.MapMap(item.Spec.Parameters, MapParameterSchemaCRDToAPI),
-=======
 		Parameters:               common.MapSlice(item.Spec.Parameters, MapParameterSchemaCRDToAPI),
->>>>>>> 28fa54ac
 		WebhookTemplateRef:       common.MapPtr(item.Spec.WebhookTemplateRef, MapTemplateRefCRDToAPI),
 	}
 }
@@ -60,10 +56,7 @@
 // MapParameterSchemaCRDToAPI maps parameter schema to OpenAPI spec
 func MapParameterSchemaCRDToAPI(v executorv1.WebhookParameterSchema) testkube.WebhookParameterSchema {
 	return testkube.WebhookParameterSchema{
-<<<<<<< HEAD
-=======
 		Name:        v.Name,
->>>>>>> 28fa54ac
 		Description: v.Description,
 		Required:    v.Required,
 		Example:     v.Example,
@@ -113,11 +106,7 @@
 			Headers:                  request.Headers,
 			Disabled:                 request.Disabled,
 			Config:                   common.MapMap(request.Config, MapConfigValueAPIToCRD),
-<<<<<<< HEAD
-			Parameters:               common.MapMap(request.Parameters, MapParameterSchemaAPIToCRD),
-=======
 			Parameters:               common.MapSlice(request.Parameters, MapParameterSchemaAPIToCRD),
->>>>>>> 28fa54ac
 			WebhookTemplateRef:       common.MapPtr(request.WebhookTemplateRef, MapTemplateRefAPIToCRD),
 		},
 	}
@@ -151,10 +140,7 @@
 // MapParameterSchemaAPIToCRD maps parameter schema to CRD spec
 func MapParameterSchemaAPIToCRD(v testkube.WebhookParameterSchema) executorv1.WebhookParameterSchema {
 	return executorv1.WebhookParameterSchema{
-<<<<<<< HEAD
-=======
 		Name:        v.Name,
->>>>>>> 28fa54ac
 		Description: v.Description,
 		Required:    v.Required,
 		Example:     v.Example,
@@ -245,11 +231,7 @@
 	}
 
 	if request.Parameters != nil {
-<<<<<<< HEAD
-		webhook.Spec.Parameters = common.MapMap(*request.Parameters, MapParameterSchemaAPIToCRD)
-=======
 		webhook.Spec.Parameters = common.MapSlice(*request.Parameters, MapParameterSchemaAPIToCRD)
->>>>>>> 28fa54ac
 	}
 
 	if request.WebhookTemplateRef != nil {
@@ -307,11 +289,7 @@
 	request.Headers = &webhook.Spec.Headers
 	request.Disabled = &webhook.Spec.Disabled
 	request.Config = common.Ptr(common.MapMap(webhook.Spec.Config, MapConfigValueCRDToAPI))
-<<<<<<< HEAD
-	request.Parameters = common.Ptr(common.MapMap(webhook.Spec.Parameters, MapParameterSchemaCRDToAPI))
-=======
 	request.Parameters = common.Ptr(common.MapSlice(webhook.Spec.Parameters, MapParameterSchemaCRDToAPI))
->>>>>>> 28fa54ac
 	request.WebhookTemplateRef = common.Ptr(common.MapPtr(webhook.Spec.WebhookTemplateRef, MapTemplateRefCRDToAPI))
 
 	return request
