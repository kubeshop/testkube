package agent

import (
	"context"
	"encoding/json"
	"fmt"
	"math"
	"sync"
	"time"

	"github.com/cloudflare/backoff"
	"github.com/pkg/errors"
	"github.com/valyala/fasthttp"
	"go.uber.org/zap"
	"golang.org/x/sync/errgroup"
	"google.golang.org/grpc"
	"google.golang.org/grpc/codes"
	"google.golang.org/grpc/encoding/gzip"
	"google.golang.org/grpc/metadata"
	"google.golang.org/grpc/status"

	"github.com/kubeshop/testkube/internal/common"
	"github.com/kubeshop/testkube/internal/config"
	agentclient "github.com/kubeshop/testkube/pkg/agent/client"
	"github.com/kubeshop/testkube/pkg/api/v1/testkube"
	"github.com/kubeshop/testkube/pkg/cloud"
	"github.com/kubeshop/testkube/pkg/event"
	"github.com/kubeshop/testkube/pkg/executor/output"
	"github.com/kubeshop/testkube/pkg/featureflags"
)

const (
<<<<<<< HEAD
	clusterIDMeta           = "cluster-id"
	cloudMigrateMeta        = "migrate"
	orgIdMeta               = "organization-id"
	envIdMeta               = "environment-id"
	agentIdMeta             = "agent-id"
	healthcheckCommand      = "healthcheck"
	dockerImageVersionMeta  = "docker-image-version"
=======
	clusterIDMeta          = "cluster-id"
	cloudMigrateMeta       = "migrate"
	orgIdMeta              = "organization-id"
	envIdMeta              = "environment-id"
	healthcheckCommand     = "healthcheck"
	dockerImageVersionMeta = "docker-image-version"

	// Deprecated: NewArchitecture is always enabled since November 2025.
	// This is kept for backwards compatibility with older agents.
	// Feel free to permanently delete this after 2026Q1.
>>>>>>> 4c29a167
	newArchitectureMeta     = "exec"
	testWorkflowStorageMeta = "tw-storage"
	reconnectionLoopDelay   = 5 * time.Second

	eventStreamUnimplementedBackoffInterval = 24 * time.Hour
	eventStreamUnimplementedBackoffMax      = 7 * 24 * time.Hour
)

// buffer up to five messages per worker
const bufferSizePerWorker = 5

type Agent struct {
	client  cloud.TestKubeCloudAPIClient
	handler fasthttp.RequestHandler
	logger  *zap.SugaredLogger
	apiKey  string

	workerCount    int
	requestBuffer  chan *cloud.ExecuteRequest
	responseBuffer chan *cloud.ExecuteResponse

	logStreamWorkerCount    int
	logStreamRequestBuffer  chan *cloud.LogsStreamRequest
	logStreamResponseBuffer chan *cloud.LogsStreamResponse
	logStreamFunc           func(ctx context.Context, executionID string) (chan output.Output, error)

	events              chan testkube.Event
	sendTimeout         time.Duration
	receiveTimeout      time.Duration
	healthcheckInterval time.Duration

	clusterID          string
	clusterName        string
	features           featureflags.FeatureFlags
	dockerImageVersion string

	proContext *config.ProContext

	eventEmitter event.Interface
}

func NewAgent(logger *zap.SugaredLogger,
	handler fasthttp.RequestHandler,
	client cloud.TestKubeCloudAPIClient,
	logStreamFunc func(ctx context.Context, executionID string) (chan output.Output, error),
	clusterID string,
	clusterName string,
	features featureflags.FeatureFlags,
	proContext *config.ProContext,
	dockerImageVersion string,
	eventEmitter event.Interface,
) (*Agent, error) {
	return &Agent{
		handler:                 handler,
		logger:                  logger.With("service", "Agent", "environmentId", proContext.EnvID),
		apiKey:                  proContext.APIKey,
		client:                  client,
		events:                  make(chan testkube.Event),
		workerCount:             proContext.WorkerCount,
		requestBuffer:           make(chan *cloud.ExecuteRequest, bufferSizePerWorker*proContext.WorkerCount),
		responseBuffer:          make(chan *cloud.ExecuteResponse, bufferSizePerWorker*proContext.WorkerCount),
		receiveTimeout:          5 * time.Minute,
		sendTimeout:             30 * time.Second,
		healthcheckInterval:     30 * time.Second,
		logStreamWorkerCount:    proContext.LogStreamWorkerCount,
		logStreamRequestBuffer:  make(chan *cloud.LogsStreamRequest, bufferSizePerWorker*proContext.LogStreamWorkerCount),
		logStreamResponseBuffer: make(chan *cloud.LogsStreamResponse, bufferSizePerWorker*proContext.LogStreamWorkerCount),
		logStreamFunc:           logStreamFunc,
		clusterID:               clusterID,
		clusterName:             clusterName,
		features:                features,
		proContext:              proContext,
		dockerImageVersion:      dockerImageVersion,
		eventEmitter:            eventEmitter,
	}, nil
}

func (ag *Agent) Run(ctx context.Context) error {
	reconnectionLoop := func(name string, fn func(context.Context) error) func() {
		return func() {
			for {
				// Pre check for already finished context in case it is not correctly handled by the passed function.
				if ctx.Err() != nil {
					return
				}

				ag.logger.Infow("starting reconnection loop",
					"name", name)

				err := fn(ctx)
				switch {
				case errors.Is(err, context.Canceled), errors.Is(err, context.DeadlineExceeded):
					// After context cancellation exit the loop.
					return
				case err != nil:
					ag.logger.Errorw("error running agent connection",
						"name", name,
						"error", err)
				}

				ag.logger.Infow("agent connection closed, reconnecting after delay",
					"name", name,
					"delay", reconnectionLoopDelay)

				time.Sleep(reconnectionLoopDelay)
			}
		}
	}

	var wg sync.WaitGroup

	wg.Go(reconnectionLoop("command loop", ag.runCommandLoop))
	wg.Go(reconnectionLoop("worker loop", ag.runWorkers(ag.workerCount)))
	wg.Go(reconnectionLoop("event loop", ag.runEventLoop))

	wg.Go(reconnectionLoop("event read loop", ag.runEventsReaderLoop))

	if !ag.features.LogsV2 {
		wg.Go(reconnectionLoop("log stream loop", ag.runLogStreamLoop))
		wg.Go(reconnectionLoop("log stream worker loop", ag.runLogStreamWorker(ag.logStreamWorkerCount)))
	}

	wg.Wait()

	// We can only return here if the context has been cancelled.
	return ctx.Err()
}

func (ag *Agent) outgoingContext(ctx context.Context) context.Context {
	if ag.proContext == nil {
		return ctx
	}
	// Auth related metadata
	if ag.proContext.APIKey != "" {
		ctx = agentclient.AddAPIKeyMeta(ctx, ag.proContext.APIKey)
	}
	ctx = metadata.AppendToOutgoingContext(ctx, orgIdMeta, ag.proContext.OrgID)
	ctx = metadata.AppendToOutgoingContext(ctx, envIdMeta, ag.proContext.EnvID)
	ctx = metadata.AppendToOutgoingContext(ctx, agentIdMeta, ag.proContext.Agent.ID)
	// Other metadata
	ctx = metadata.AppendToOutgoingContext(ctx, clusterIDMeta, ag.clusterID)
	ctx = metadata.AppendToOutgoingContext(ctx, cloudMigrateMeta, ag.proContext.Migrate)
	ctx = metadata.AppendToOutgoingContext(ctx, dockerImageVersionMeta, ag.dockerImageVersion)
	if ag.proContext.NewArchitecture {
		ctx = metadata.AppendToOutgoingContext(ctx, newArchitectureMeta, "true")
	}
	if ag.proContext.CloudStorage {
		ctx = metadata.AppendToOutgoingContext(ctx, testWorkflowStorageMeta, "true")
	}
	return ctx
}

func (ag *Agent) runEventsReaderLoop(ctx context.Context) (err error) {
	ctx = ag.outgoingContext(ctx)

	// creates a new Stream from the client side. ctx is used for the lifetime of the stream.
	opts := []grpc.CallOption{grpc.UseCompressor(gzip.Name), grpc.MaxCallRecvMsgSize(math.MaxInt32)}
	stream, err := ag.client.GetEventStream(ctx, &cloud.EventStreamRequest{
		Accept: []*cloud.EventResource{{Id: "*", Type: "*"}},
	}, opts...)
	if err != nil {
		ag.logger.Errorf("failed to read events stream from Control Plane: %w", err)
		return errors.Wrap(err, "failed to setup events stream")
	}

	// Backoff a day at a time up to a week.
	// This backoff is for retrying against a Control Plane that does not support
	// The required endpoint, so if we don't want to wait then instead we can just be restarted.
	b := backoff.New(eventStreamUnimplementedBackoffMax, eventStreamUnimplementedBackoffInterval)

	for {
		if ctx.Err() != nil {
			return ctx.Err()
		}
		msg, err := stream.Recv()
		code, ok := status.FromError(err)
		switch {
		case ok && code.Code() == codes.Unimplemented:
			// If the control plane does not have this endpoint then we can't return (otherwise we will get retried).
			// Instead we can backoff and retry again later.
			time.Sleep(b.Duration())
			continue
		case err != nil:
			return fmt.Errorf("receiving events stream from Control Plane: %w", err)
		case msg.Ping:
			// Older ping pong stream keepalive mechanism, still handled here but not all Control Planes will send this anymore.
			continue
		}
		b.Reset()

		ev := msg.Event
		if ev.Resource == nil {
			ev.Resource = &cloud.EventResource{}
		}
		tkEvent := testkube.Event{
			Id:                    ev.Id,
			Resource:              common.Ptr(testkube.EventResource(ev.Resource.Type)),
			ResourceId:            ev.Resource.Id,
			Type_:                 common.Ptr(testkube.EventType(ev.Type)),
			TestWorkflowExecution: nil,
			External:              true,
		}
		if ev.Resource.Type == string(testkube.TESTWORKFLOWEXECUTION_EventResource) {
			var v testkube.TestWorkflowExecution
			if err = json.Unmarshal(ev.Data, &v); err == nil {
				tkEvent.TestWorkflowExecution = &v
			}
		}
		ag.eventEmitter.Notify(tkEvent)
	}
}

func (ag *Agent) sendResponse(ctx context.Context, stream cloud.TestKubeCloudAPI_ExecuteClient, resp *cloud.ExecuteResponse) error {
	errChan := make(chan error, 1)
	go func() {
		errChan <- stream.Send(resp)
		close(errChan)
	}()

	t := time.NewTimer(ag.sendTimeout)
	select {
	case err := <-errChan:
		t.Stop()
		return err
	case <-ctx.Done():
		t.Stop()
		return ctx.Err()
	case <-t.C:
		return errors.New("send response too slow")
	}
}

func (ag *Agent) receiveCommand(ctx context.Context, stream cloud.TestKubeCloudAPI_ExecuteClient) (*cloud.ExecuteRequest, error) {
	respChan := make(chan cloudResponse, 1)
	go func() {
		cmd, err := stream.Recv()
		respChan <- cloudResponse{resp: cmd, err: err}
	}()

	t := time.NewTimer(ag.receiveTimeout)
	var cmd *cloud.ExecuteRequest
	select {
	case resp := <-respChan:
		t.Stop()

		cmd = resp.resp
		err := resp.err

		if err != nil {
			ag.logger.Errorf("agent stream receive: %v", err)
			return nil, err
		}
	case <-ctx.Done():
		t.Stop()
		return nil, ctx.Err()
	case <-t.C:
		return nil, errors.New("stream receive too slow")
	}

	return cmd, nil
}

func (ag *Agent) runCommandLoop(ctx context.Context) error {
<<<<<<< HEAD
	ctx = ag.outgoingContext(ctx)
=======
	if ag.proContext.APIKey != "" {
		ctx = agentclient.AddAPIKeyMeta(ctx, ag.proContext.APIKey)
	}

	ctx = metadata.AppendToOutgoingContext(ctx, clusterIDMeta, ag.clusterID)
	ctx = metadata.AppendToOutgoingContext(ctx, cloudMigrateMeta, ag.proContext.Migrate)
	ctx = metadata.AppendToOutgoingContext(ctx, envIdMeta, ag.proContext.EnvID)
	ctx = metadata.AppendToOutgoingContext(ctx, orgIdMeta, ag.proContext.OrgID)
	ctx = metadata.AppendToOutgoingContext(ctx, dockerImageVersionMeta, ag.dockerImageVersion)
	ctx = metadata.AppendToOutgoingContext(ctx, newArchitectureMeta, "true") //nolint

	if ag.proContext.CloudStorage {
		ctx = metadata.AppendToOutgoingContext(ctx, testWorkflowStorageMeta, "true")
	}
>>>>>>> 4c29a167

	ag.logger.Infow("initiating streaming connection with control plane")
	// creates a new Stream from the client side. ctx is used for the lifetime of the stream.
	opts := []grpc.CallOption{grpc.UseCompressor(gzip.Name), grpc.MaxCallRecvMsgSize(math.MaxInt32)}
	stream, err := ag.client.ExecuteAsync(ctx, opts...)
	if err != nil {
		ag.logger.Errorf("failed to execute: %w", err)
		return errors.Wrap(err, "failed to setup stream")
	}

	// GRPC stream have special requirements for concurrency on SendMsg, and RecvMsg calls.
	// Please check https://github.com/grpc/grpc-go/blob/master/Documentation/concurrency.md
	g, groupCtx := errgroup.WithContext(ctx)
	g.Go(func() error {
		for {
			cmd, err := ag.receiveCommand(groupCtx, stream)
			if err != nil {
				return err
			}

			ag.requestBuffer <- cmd
		}
	})

	g.Go(func() error {
		for {
			select {
			case resp := <-ag.responseBuffer:
				err := ag.sendResponse(groupCtx, stream, resp)
				if err != nil {
					return err
				}
			case <-groupCtx.Done():
				return groupCtx.Err()
			}
		}
	})

	err = g.Wait()

	return err
}

func (ag *Agent) runWorkers(numWorkers int) func(ctx context.Context) error {
	return func(ctx context.Context) error {
		g, groupCtx := errgroup.WithContext(ctx)
		for i := 0; i < numWorkers; i++ {
			g.Go(func() error {
				for {
					select {
					case cmd := <-ag.requestBuffer:
						select {
						case ag.responseBuffer <- ag.executeCommand(groupCtx, cmd):
						case <-groupCtx.Done():
							return groupCtx.Err()
						}
					case <-groupCtx.Done():
						return groupCtx.Err()
					}
				}
			})
		}
		return g.Wait()
	}
}

func (ag *Agent) executeCommand(_ context.Context, cmd *cloud.ExecuteRequest) *cloud.ExecuteResponse {
	switch cmd.Url {
	case healthcheckCommand:
		return &cloud.ExecuteResponse{MessageId: cmd.MessageId, Status: 0}
	default:
		req := &fasthttp.RequestCtx{}
		r := fasthttp.AcquireRequest()
		r.Header.SetHost("localhost")
		r.Header.SetMethod(cmd.Method)

		for k, values := range cmd.Headers {
			for _, value := range values.Header {
				r.Header.Add(k, value)
			}
		}
		r.SetBody(cmd.Body)
		uri := &fasthttp.URI{}

		err := uri.Parse(nil, []byte(cmd.Url))
		if err != nil {
			ag.logger.Errorf("agent bad command url: %w", err)
			resp := &cloud.ExecuteResponse{MessageId: cmd.MessageId, Status: 400, Body: []byte(fmt.Sprintf("bad command url: %s", err))}
			return resp
		}
		r.SetURI(uri)

		req.Init(r, nil, nil)
		ag.handler(req)

		fasthttp.ReleaseRequest(r)

		headers := make(map[string]*cloud.HeaderValue)
		req.Response.Header.VisitAll(func(key, value []byte) {
			_, ok := headers[string(key)]
			if !ok {
				headers[string(key)] = &cloud.HeaderValue{Header: []string{string(value)}}
				return
			}

			headers[string(key)].Header = append(headers[string(key)].Header, string(value))
		})

		resp := &cloud.ExecuteResponse{MessageId: cmd.MessageId, Headers: headers, Status: int64(req.Response.StatusCode()), Body: req.Response.Body()}

		return resp
	}
}

type cloudResponse struct {
	resp *cloud.ExecuteRequest
	err  error
}<|MERGE_RESOLUTION|>--- conflicted
+++ resolved
@@ -30,26 +30,17 @@
 )
 
 const (
-<<<<<<< HEAD
-	clusterIDMeta           = "cluster-id"
-	cloudMigrateMeta        = "migrate"
-	orgIdMeta               = "organization-id"
-	envIdMeta               = "environment-id"
-	agentIdMeta             = "agent-id"
-	healthcheckCommand      = "healthcheck"
-	dockerImageVersionMeta  = "docker-image-version"
-=======
 	clusterIDMeta          = "cluster-id"
 	cloudMigrateMeta       = "migrate"
 	orgIdMeta              = "organization-id"
 	envIdMeta              = "environment-id"
+	agentIdMeta            = "agent-id"
 	healthcheckCommand     = "healthcheck"
 	dockerImageVersionMeta = "docker-image-version"
 
 	// Deprecated: NewArchitecture is always enabled since November 2025.
 	// This is kept for backwards compatibility with older agents.
 	// Feel free to permanently delete this after 2026Q1.
->>>>>>> 4c29a167
 	newArchitectureMeta     = "exec"
 	testWorkflowStorageMeta = "tw-storage"
 	reconnectionLoopDelay   = 5 * time.Second
@@ -193,12 +184,11 @@
 	ctx = metadata.AppendToOutgoingContext(ctx, clusterIDMeta, ag.clusterID)
 	ctx = metadata.AppendToOutgoingContext(ctx, cloudMigrateMeta, ag.proContext.Migrate)
 	ctx = metadata.AppendToOutgoingContext(ctx, dockerImageVersionMeta, ag.dockerImageVersion)
-	if ag.proContext.NewArchitecture {
-		ctx = metadata.AppendToOutgoingContext(ctx, newArchitectureMeta, "true")
-	}
 	if ag.proContext.CloudStorage {
 		ctx = metadata.AppendToOutgoingContext(ctx, testWorkflowStorageMeta, "true")
 	}
+	// Deprecated: always enabled
+	ctx = metadata.AppendToOutgoingContext(ctx, newArchitectureMeta, "true")
 	return ctx
 }
 
@@ -297,7 +287,6 @@
 
 		cmd = resp.resp
 		err := resp.err
-
 		if err != nil {
 			ag.logger.Errorf("agent stream receive: %v", err)
 			return nil, err
@@ -313,24 +302,7 @@
 }
 
 func (ag *Agent) runCommandLoop(ctx context.Context) error {
-<<<<<<< HEAD
 	ctx = ag.outgoingContext(ctx)
-=======
-	if ag.proContext.APIKey != "" {
-		ctx = agentclient.AddAPIKeyMeta(ctx, ag.proContext.APIKey)
-	}
-
-	ctx = metadata.AppendToOutgoingContext(ctx, clusterIDMeta, ag.clusterID)
-	ctx = metadata.AppendToOutgoingContext(ctx, cloudMigrateMeta, ag.proContext.Migrate)
-	ctx = metadata.AppendToOutgoingContext(ctx, envIdMeta, ag.proContext.EnvID)
-	ctx = metadata.AppendToOutgoingContext(ctx, orgIdMeta, ag.proContext.OrgID)
-	ctx = metadata.AppendToOutgoingContext(ctx, dockerImageVersionMeta, ag.dockerImageVersion)
-	ctx = metadata.AppendToOutgoingContext(ctx, newArchitectureMeta, "true") //nolint
-
-	if ag.proContext.CloudStorage {
-		ctx = metadata.AppendToOutgoingContext(ctx, testWorkflowStorageMeta, "true")
-	}
->>>>>>> 4c29a167
 
 	ag.logger.Infow("initiating streaming connection with control plane")
 	// creates a new Stream from the client side. ctx is used for the lifetime of the stream.
