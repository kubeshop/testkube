package crd

import (
	"bytes"
	"embed"
	"fmt"
	"text/template"

	"github.com/kubeshop/testkube/pkg/api/v1/testkube"
)

//go:embed templates
var f embed.FS

// Template is crd template type
type Template string

const (
	// TemplateExecutor is executor crd template
	TemplateExecutor Template = "executor"
	// TemplateWebhook is webhook crd template
	TemplateWebhook Template = "webhook"
	// TemplateTest is test crd template
	TemplateTest Template = "test"
	// TemplateTestSuite is test suite crd template
	TemplateTestSuite Template = "testsuite"
<<<<<<< HEAD
	// TemplateTestTrigger is test trigger crd template
	TemplateTestTrigger Template = "testtrigger"
=======
	// TemplateTestSource is test source crd template
	TemplateTestSource Template = "testsource"
>>>>>>> 523fd176
)

// Gettable is an interface of gettable objects
type Gettable interface {
<<<<<<< HEAD
	testkube.Test |
		testkube.TestSuite |
		testkube.Webhook |
		testkube.TestUpsertRequest |
		testkube.TestSuiteUpsertRequest |
		testkube.ExecutorCreateRequest |
		testkube.WebhookCreateRequest |
		testkube.TestTrigger |
		testkube.TestTriggerUpsertRequest
=======
	testkube.Test | testkube.TestSuite | testkube.Webhook | testkube.TestUpsertRequest |
		testkube.TestSuiteUpsertRequest | testkube.ExecutorCreateRequest | testkube.WebhookCreateRequest |
		testkube.TestSource | testkube.TestSourceUpsertRequest
>>>>>>> 523fd176
}

// ExecuteTemplate executes crd template
func ExecuteTemplate(tmpl Template, data any) (string, error) {
	t, err := template.ParseFS(f, fmt.Sprintf("templates/%s.tmpl", tmpl))
	if err != nil {
		return "", err
	}

	buffer := bytes.NewBuffer([]byte{})
	err = t.Execute(buffer, data)
	return buffer.String(), err
}

// GenerateYAML generates CRDs yaml for Testkube models
func GenerateYAML[G Gettable](tmpl Template, items []G) (string, error) {
	data := ""
	firstEntry := true
	for _, item := range items {
		result, err := ExecuteTemplate(tmpl, item)
		if err != nil {
			return "", err
		}

		if !firstEntry {
			data += "\n---\n"
		} else {
			firstEntry = false
		}

		data += result
	}

	return data, nil
}<|MERGE_RESOLUTION|>--- conflicted
+++ resolved
@@ -24,18 +24,14 @@
 	TemplateTest Template = "test"
 	// TemplateTestSuite is test suite crd template
 	TemplateTestSuite Template = "testsuite"
-<<<<<<< HEAD
 	// TemplateTestTrigger is test trigger crd template
 	TemplateTestTrigger Template = "testtrigger"
-=======
 	// TemplateTestSource is test source crd template
 	TemplateTestSource Template = "testsource"
->>>>>>> 523fd176
 )
 
 // Gettable is an interface of gettable objects
 type Gettable interface {
-<<<<<<< HEAD
 	testkube.Test |
 		testkube.TestSuite |
 		testkube.Webhook |
@@ -44,12 +40,9 @@
 		testkube.ExecutorCreateRequest |
 		testkube.WebhookCreateRequest |
 		testkube.TestTrigger |
-		testkube.TestTriggerUpsertRequest
-=======
-	testkube.Test | testkube.TestSuite | testkube.Webhook | testkube.TestUpsertRequest |
-		testkube.TestSuiteUpsertRequest | testkube.ExecutorCreateRequest | testkube.WebhookCreateRequest |
-		testkube.TestSource | testkube.TestSourceUpsertRequest
->>>>>>> 523fd176
+		testkube.TestTriggerUpsertRequest |
+		testkube.TestSource |
+		testkube.TestSourceUpsertRequest
 }
 
 // ExecuteTemplate executes crd template
