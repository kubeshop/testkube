--- conflicted
+++ resolved
@@ -63,24 +63,6 @@
   {{- end }}
   {{- if ne (len .Parameters) 0 }}
   parameters:
-<<<<<<< HEAD
-  {{- range $key, $value := .Parameters }}
-    {{ $key }}:
-    {{- if $value.Description }}
-      description: {{ $value.Description }}
-    {{- end }}
-    {{- if $value.Required }}
-      required: {{ $value.Required }}
-    {{- end }}
-    {{- if $value.Example }}
-      example: {{ $value.Example }}
-    {{- end }}
-    {{- if $value.Default_ }}
-      default: {{ $value.Default_.Value }}
-    {{- end }}
-    {{- if $value.Pattern }}
-      pattern: {{ $value.Pattern }}
-=======
   {{- range $parameter := .Parameters }}
     - name: {{ $parameter.Name }}
     {{- if $parameter.Description }}
@@ -97,7 +79,6 @@
     {{- end }}
     {{- if $parameter.Pattern }}
       pattern: {{ $parameter.Pattern }}
->>>>>>> 28fa54ac
     {{- end }}
   {{- end }}
   {{- end }}
