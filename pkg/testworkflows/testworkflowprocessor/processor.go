package testworkflowprocessor

import (
	"context"
	"encoding/json"
	"fmt"
	"maps"
	"path/filepath"

	"github.com/pkg/errors"
	batchv1 "k8s.io/api/batch/v1"
	corev1 "k8s.io/api/core/v1"
	metav1 "k8s.io/apimachinery/pkg/apis/meta/v1"

	testworkflowsv1 "github.com/kubeshop/testkube-operator/api/testworkflows/v1"
	"github.com/kubeshop/testkube/internal/common"
	"github.com/kubeshop/testkube/pkg/expressions"
	"github.com/kubeshop/testkube/pkg/expressions/libs"
	"github.com/kubeshop/testkube/pkg/imageinspector"
	"github.com/kubeshop/testkube/pkg/testworkflows/testworkflowprocessor/action"
	"github.com/kubeshop/testkube/pkg/testworkflows/testworkflowprocessor/action/actiontypes"
	"github.com/kubeshop/testkube/pkg/testworkflows/testworkflowprocessor/action/actiontypes/lite"
	"github.com/kubeshop/testkube/pkg/testworkflows/testworkflowprocessor/constants"
	"github.com/kubeshop/testkube/pkg/testworkflows/testworkflowprocessor/stage"
)

//go:generate mockgen -destination=./mock_processor.go -package=testworkflowprocessor "github.com/kubeshop/testkube/pkg/testworkflows/testworkflowprocessor" Processor
type Processor interface {
	Register(operation Operation) Processor
	Bundle(ctx context.Context, workflow *testworkflowsv1.TestWorkflow, options BundleOptions, machines ...expressions.Machine) (*Bundle, error)
}

//go:generate mockgen -destination=./mock_internalprocessor.go -package=testworkflowprocessor "github.com/kubeshop/testkube/pkg/testworkflows/testworkflowprocessor" InternalProcessor
type InternalProcessor interface {
	Process(layer Intermediate, container stage.Container, step testworkflowsv1.Step) (stage.Stage, error)
}

type Operation = func(processor InternalProcessor, layer Intermediate, container stage.Container, step testworkflowsv1.Step) (stage.Stage, error)

type processor struct {
	inspector  imageinspector.Inspector
	operations []Operation
}

func New(inspector imageinspector.Inspector) Processor {
	return &processor{inspector: inspector}
}

func (p *processor) Register(operation Operation) Processor {
	p.operations = append(p.operations, operation)
	return p
}

func (p *processor) process(layer Intermediate, container stage.Container, step testworkflowsv1.Step, ref string) (stage.Stage, error) {
	// Configure defaults
	if step.WorkingDir != nil {
		container.SetWorkingDir(*step.WorkingDir)
	}
	container.ApplyCR(step.Container)

	// Build an initial group for the inner items
	self := stage.NewGroupStage(ref, false)
	self.SetPure(step.Pure)
	self.SetName(step.Name)
	self.SetOptional(step.Optional).SetNegative(step.Negative).SetTimeout(step.Timeout).SetPaused(step.Paused)
	if step.Condition == "" {
		self.SetCondition("passed")
	} else {
		self.SetCondition(step.Condition)
	}

	// Run operations
	for _, op := range p.operations {
		stage, err := op(p, layer, container, step)
		if err != nil {
			return nil, err
		}
		if stage != nil {
			if step.Condition != "" {
				stage.SetCondition(step.Condition)
			}
			self.Add(stage)
		}
	}

	// Add virtual pause step in case no other is there
	if self.HasPause() && len(self.Children()) == 0 {
		pause := stage.NewContainerStage(self.Ref()+"pause", container.CreateChild().
			SetCommand(constants.DefaultShellPath).
			SetArgs("-c", "exit 0")).
			SetPure(true)
		pause.SetCategory("Wait for continue")
		self.Add(pause)
	}

	return self, nil
}

func (p *processor) Process(layer Intermediate, container stage.Container, step testworkflowsv1.Step) (stage.Stage, error) {
	return p.process(layer, container, step, layer.NextRef())
}

func (p *processor) Bundle(ctx context.Context, workflow *testworkflowsv1.TestWorkflow, options BundleOptions,
	machines ...expressions.Machine) (bundle *Bundle, err error) {
	// Initialize intermediate layer
	layer := NewIntermediate().
		AppendPodConfig(workflow.Spec.Pod).
		AppendJobConfig(workflow.Spec.Job)
	layer.ContainerDefaults().
		ApplyCR(constants.DefaultContainerConfig.DeepCopy()).
		AppendVolumeMounts(layer.AddEmptyDirVolume(nil, constants.DefaultInternalPath)).
		AppendVolumeMounts(layer.AddEmptyDirVolume(nil, constants.DefaultDataPath))

	mapEnv := make(map[string]corev1.EnvVarSource)
	extendedMachines := append(machines, libs.NewSecretMachine(mapEnv))

	// Fetch resource root and resource ID
	resourceRoot, err := expressions.EvalExpression("resource.root", extendedMachines...)
	if err != nil {
		return nil, errors.Wrap(err, "could not resolve resource.root")
	}
	resourceId, err := expressions.EvalExpression("resource.id", extendedMachines...)
	if err != nil {
		return nil, errors.Wrap(err, "could not resolve resource.id")
	}

	// Process steps
	rootStep := testworkflowsv1.Step{
		StepSource: testworkflowsv1.StepSource{
			Content: workflow.Spec.Content,
		},
		Services: workflow.Spec.Services,
		StepDefaults: testworkflowsv1.StepDefaults{
			Container: workflow.Spec.Container,
		},
		Steps: append(workflow.Spec.Setup, append(workflow.Spec.Steps, workflow.Spec.After...)...),
	}
	err = expressions.Simplify(&workflow, extendedMachines...)
	if err != nil {
		return nil, errors.Wrap(err, "error while simplifying workflow instructions")
	}
	root, err := p.process(layer, layer.ContainerDefaults(), rootStep, constants.RootOperationName)
	if err != nil {
		return nil, errors.Wrap(err, "processing error")
	}

	// Validate if there is anything to run
	if root.Len() == 0 {
		return nil, errors.New("test workflow has nothing to run")
	}

	// Finalize ConfigMaps
	configMaps := layer.ConfigMaps()
	for i := range configMaps {
		AnnotateControlledBy(&configMaps[i], resourceRoot.Template(), resourceId.Template())
		err = expressions.FinalizeForce(&configMaps[i], extendedMachines...)
		if err != nil {
			return nil, errors.Wrap(err, "finalizing ConfigMap")
		}
	}

	// Finalize Secrets
	secrets := append(layer.Secrets(), options.Secrets...)
	for i := range secrets {
		AnnotateControlledBy(&secrets[i], resourceRoot.Template(), resourceId.Template())
		err = expressions.FinalizeForce(&secrets[i], extendedMachines...)
		if err != nil {
			return nil, errors.Wrap(err, "finalizing Secret")
		}
	}

	// Finalize Volumes
	volumes := layer.Volumes()
	for i := range volumes {
		err = expressions.FinalizeForce(&volumes[i], extendedMachines...)
		if err != nil {
			return nil, errors.Wrap(err, "finalizing Volume")
		}
	}

	// Append main label for the pod
	layer.AppendPodConfig(&testworkflowsv1.PodConfig{
		Labels: map[string]string{
			constants.RootResourceIdLabelName: resourceRoot.Template(),
			constants.ResourceIdLabelName:     resourceId.Template(),
		},
	})

	// Resolve job & pod config
	jobConfig, podConfig := layer.JobConfig(), layer.PodConfig()
	err = expressions.FinalizeForce(&jobConfig, extendedMachines...)
	if err != nil {
		return nil, errors.Wrap(err, "finalizing job config")
	}
	err = expressions.FinalizeForce(&podConfig, extendedMachines...)
	if err != nil {
		return nil, errors.Wrap(err, "finalizing pod config")
	}

	// Build signature
	sig := root.Signature().Children()
	fullSig := root.FullSignature().Children()

	// Load the image pull secrets
	pullSecretNames := make([]string, len(podConfig.ImagePullSecrets))
	for i, v := range podConfig.ImagePullSecrets {
		pullSecretNames[i] = v.Name
	}

	// Load the image details when necessary
	hasPodSecurityContextGroup := podConfig.SecurityContext != nil && podConfig.SecurityContext.RunAsGroup != nil
	imageNames := root.GetImages(hasPodSecurityContextGroup)
	images := make(map[string]*imageinspector.Info)
	imageNameResolutions := map[string]string{}
	for image, needsMetadata := range imageNames {
		var info *imageinspector.Info
		if needsMetadata {
			info, err = p.inspector.Inspect(ctx, "", image, corev1.PullIfNotPresent, pullSecretNames)
			images[image] = info
		}
		imageNameResolutions[image] = p.inspector.ResolveName("", image)
		if err != nil {
			return nil, fmt.Errorf("resolving image error: %s: %s", image, err.Error())
		}
	}
	err = root.ApplyImages(images, imageNameResolutions)
	if err != nil {
		return nil, errors.Wrap(err, "applying image data")
	}

	// Adjust the security context in case it's a single container besides the Testkube' containers
	// TODO: Consider flag argument, that would be used only for services?
	containerStages := root.ContainerStages()
	var otherContainers []stage.ContainerStage
	for _, c := range containerStages {
		if c.Container().Image() != constants.DefaultInitImage && c.Container().Image() != constants.DefaultToolkitImage {
			otherContainers = append(otherContainers, c)
		}
	}
	if len(otherContainers) == 1 {
		image := otherContainers[0].Container().Image()
		sc := otherContainers[0].Container().SecurityContext()
		if sc == nil {
			sc = &corev1.SecurityContext{}
		}
		if podConfig.SecurityContext == nil {
			podConfig.SecurityContext = &corev1.PodSecurityContext{}
		}
		if sc.RunAsGroup == nil && podConfig.SecurityContext.RunAsGroup == nil && images[image] != nil {
			sc.RunAsGroup = common.Ptr(images[image].Group)
			otherContainers[0].Container().SetSecurityContext(sc)
		}
		if podConfig.SecurityContext.FSGroup == nil {
			podConfig.SecurityContext.FSGroup = sc.RunAsGroup
		}
	}
	containerStages = nil

	// Determine FS Group for the containers
	fsGroup := common.Ptr(constants.DefaultFsGroup)
	if podConfig.SecurityContext != nil && podConfig.SecurityContext.FSGroup != nil {
		fsGroup = podConfig.SecurityContext.FSGroup
	}

	// Build list of the containers
	var pureByDefault *bool
	if workflow.Spec.System != nil && workflow.Spec.System.PureByDefault != nil && *workflow.Spec.System.PureByDefault {
		pureByDefault = common.Ptr(true)
	}
	actions, err := action.Process(root, pureByDefault, extendedMachines...)
	if err != nil {
		return nil, errors.Wrap(err, "analyzing Kubernetes container operations")
	}
	usesToolkit := false
	for _, a := range actions {
		if a.Type() == lite.ActionTypeExecute && a.Execute.Toolkit {
			usesToolkit = true
			break
		}
	}
	isolatedContainers := workflow.Spec.System != nil && workflow.Spec.System.IsolatedContainers != nil && *workflow.Spec.System.IsolatedContainers
	actionGroups := action.Finalize(action.Group(actions, isolatedContainers), isolatedContainers)
	containers := make([]corev1.Container, len(actionGroups))
	for i := range actionGroups {
		var bareActions []actiontypes.Action
		containers[i], bareActions, err = action.CreateContainer(i, layer.ContainerDefaults(), actionGroups[i], usesToolkit)
		actionGroups[i] = bareActions
		if err != nil {
			return nil, errors.Wrap(err, "building Kubernetes containers")
		}
	}

	for i := range containers {
		err = expressions.FinalizeForce(&containers[i].EnvFrom, extendedMachines...)
		if err != nil {
			return nil, errors.Wrap(err, "finalizing container's envFrom")
		}
		err = expressions.FinalizeForce(&containers[i].VolumeMounts, extendedMachines...)
		if err != nil {
			return nil, errors.Wrap(err, "finalizing container's volumeMounts")
		}
		err = expressions.FinalizeForce(&containers[i].Resources, extendedMachines...)
		if err != nil {
			return nil, errors.Wrap(err, "finalizing container's resources")
		}

		// Resolve relative paths in the volumeMounts relatively to the working dir
		workingDir := constants.DefaultDataPath
		if containers[i].WorkingDir != "" {
			workingDir = containers[i].WorkingDir
		}
		for j := range containers[i].VolumeMounts {
			if !filepath.IsAbs(containers[i].VolumeMounts[j].MountPath) {
				containers[i].VolumeMounts[j].MountPath = filepath.Clean(filepath.Join(workingDir, containers[i].VolumeMounts[j].MountPath))
			}
		}

		// Avoid having working directory set up, so we have the default one
		containers[i].WorkingDir = ""

		// Ensure the cr will have proper access to FS
		if fsGroup != nil {
			if containers[i].SecurityContext == nil {
				containers[i].SecurityContext = &corev1.SecurityContext{}
			}
			if containers[i].SecurityContext.RunAsGroup == nil {
				containers[i].SecurityContext.RunAsGroup = fsGroup
			}
		}
	}

	// Build pod template
	if podConfig.SecurityContext == nil {
		podConfig.SecurityContext = &corev1.PodSecurityContext{}
	}
	if podConfig.SecurityContext.FSGroup == nil {
		podConfig.SecurityContext.FSGroup = common.Ptr(constants.DefaultFsGroup)
	}
	podSpec := corev1.PodTemplateSpec{
		ObjectMeta: metav1.ObjectMeta{
			Annotations: podConfig.Annotations,
			Labels:      podConfig.Labels,
		},
		Spec: corev1.PodSpec{
			RestartPolicy:             corev1.RestartPolicyNever,
			EnableServiceLinks:        common.Ptr(false),
			Volumes:                   volumes,
			ImagePullSecrets:          podConfig.ImagePullSecrets,
			ServiceAccountName:        podConfig.ServiceAccountName,
			NodeSelector:              podConfig.NodeSelector,
			ActiveDeadlineSeconds:     podConfig.ActiveDeadlineSeconds,
			DNSPolicy:                 podConfig.DNSPolicy,
			NodeName:                  podConfig.NodeName,
			SecurityContext:           podConfig.SecurityContext,
			Hostname:                  podConfig.Hostname,
			Subdomain:                 podConfig.Subdomain,
			Affinity:                  podConfig.Affinity,
			Tolerations:               podConfig.Tolerations,
			HostAliases:               podConfig.HostAliases,
			PriorityClassName:         podConfig.PriorityClassName,
			Priority:                  podConfig.Priority,
			DNSConfig:                 podConfig.DNSConfig,
			PreemptionPolicy:          podConfig.PreemptionPolicy,
			TopologySpreadConstraints: podConfig.TopologySpreadConstraints,
			SchedulingGates:           podConfig.SchedulingGates,
			ResourceClaims:            podConfig.ResourceClaims,
		},
	}
	AnnotateControlledBy(&podSpec, resourceRoot.Template(), resourceId.Template())
	podSpec.Spec.InitContainers = containers[:len(containers)-1]
	podSpec.Spec.Containers = containers[len(containers)-1:]

	// Build job spec
	// TODO: Add ownerReferences in case of parent pod?
	jobSpec := batchv1.Job{
		TypeMeta: metav1.TypeMeta{
			Kind:       "Job",
			APIVersion: batchv1.SchemeGroupVersion.String(),
		},
		ObjectMeta: metav1.ObjectMeta{
			Name:        resourceId.Template(),
			Annotations: jobConfig.Annotations,
			Labels:      jobConfig.Labels,
			Namespace:   jobConfig.Namespace,
		},
		Spec: batchv1.JobSpec{
			BackoffLimit:          common.Ptr(int32(0)),
			ActiveDeadlineSeconds: jobConfig.ActiveDeadlineSeconds,
		},
	}
	AnnotateControlledBy(&jobSpec, resourceRoot.Template(), resourceId.Template())
	err = expressions.FinalizeForce(&jobSpec, extendedMachines...)
	if err != nil {
		return nil, errors.Wrap(err, "finalizing job spec")
	}
	jobSpec.Spec.Template = podSpec

<<<<<<< HEAD
	for i := range jobSpec.Spec.Template.Spec.InitContainers {
		for envName, envSource := range mapEnv {
			e := corev1.EnvVar{
				Name:      envName,
				ValueFrom: envSource.DeepCopy(),
			}
			jobSpec.Spec.Template.Spec.InitContainers[i].Env = append(jobSpec.Spec.Template.Spec.InitContainers[i].Env, e)
		}
	}

	for i := range jobSpec.Spec.Template.Spec.Containers {
		for envName, envSource := range mapEnv {
			e := corev1.EnvVar{
				Name:      envName,
				ValueFrom: envSource.DeepCopy(),
			}
			jobSpec.Spec.Template.Spec.Containers[i].Env = append(jobSpec.Spec.Template.Spec.Containers[i].Env, e)
		}
	}

	// Build signature
	sigSerialized, _ := json.Marshal(sig)
	jobAnnotations := make(map[string]string)
	maps.Copy(jobAnnotations, jobSpec.Annotations)
	maps.Copy(jobAnnotations, map[string]string{
		constants.SignatureAnnotationName: string(sigSerialized),
	})
	jobSpec.Annotations = jobAnnotations

=======
>>>>>>> be049238
	// Build running instructions
	sigSerialized, _ := json.Marshal(sig)
	actionGroupsSerialized, _ := json.Marshal(actionGroups)
	podAnnotations := make(map[string]string)
	maps.Copy(podAnnotations, jobSpec.Spec.Template.Annotations)
	maps.Copy(podAnnotations, map[string]string{
		constants.SignatureAnnotationName: string(sigSerialized),
		constants.SpecAnnotationName:      string(actionGroupsSerialized),
	})
	jobSpec.Spec.Template.Annotations = podAnnotations

	// Build bundle
	bundle = &Bundle{
		ConfigMaps:    configMaps,
		Secrets:       secrets,
		Job:           jobSpec,
		Signature:     sig,
		FullSignature: fullSig,
	}
	return bundle, nil
}<|MERGE_RESOLUTION|>--- conflicted
+++ resolved
@@ -395,7 +395,6 @@
 	}
 	jobSpec.Spec.Template = podSpec
 
-<<<<<<< HEAD
 	for i := range jobSpec.Spec.Template.Spec.InitContainers {
 		for envName, envSource := range mapEnv {
 			e := corev1.EnvVar{
@@ -425,8 +424,6 @@
 	})
 	jobSpec.Annotations = jobAnnotations
 
-=======
->>>>>>> be049238
 	// Build running instructions
 	sigSerialized, _ := json.Marshal(sig)
 	actionGroupsSerialized, _ := json.Marshal(actionGroups)
