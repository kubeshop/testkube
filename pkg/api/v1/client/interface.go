package client

import (
	"time"

	"github.com/kubeshop/testkube/pkg/api/v1/testkube"
	"github.com/kubeshop/testkube/pkg/executor/output"
	"github.com/kubeshop/testkube/pkg/logs/events"
)

// Client is the Testkube API client abstraction
type Client interface {
	TestAPI
	ExecutionAPI
	TestSuiteAPI
	TestSuiteExecutionAPI
	ExecutorAPI
	WebhookAPI
	WebhookTemplateAPI
	ServiceAPI
	ConfigAPI
	TestSourceAPI
	CopyFileAPI
	TemplateAPI
	TestWorkflowAPI
	TestWorkflowExecutionAPI
	TestWorkflowTemplateAPI
	TestTriggerAPI
	SharedAPI
}

// TestAPI describes test api methods
type TestAPI interface {
	GetTest(id string) (test testkube.Test, err error)
	GetTestWithExecution(id string) (test testkube.TestWithExecution, err error)
	CreateTest(options UpsertTestOptions) (test testkube.Test, err error)
	UpdateTest(options UpdateTestOptions) (test testkube.Test, err error)
	DeleteTest(name string) error
	DeleteTests(selector string) error
	ListTests(selector string) (tests testkube.Tests, err error)
	ListTestWithExecutionSummaries(selector string) (tests testkube.TestWithExecutionSummaries, err error)
	ExecuteTest(id, executionName string, options ExecuteTestOptions) (executions testkube.Execution, err error)
	ExecuteTests(selector string, concurrencyLevel int, options ExecuteTestOptions) (executions []testkube.Execution, err error)
	Logs(id string) (logs chan output.Output, err error)
	LogsV2(id string) (logs chan events.Log, err error)
}

// ExecutionAPI describes execution api methods
type ExecutionAPI interface {
	GetExecution(executionID string) (execution testkube.Execution, err error)
	ListExecutions(id string, limit int, selector string) (executions testkube.ExecutionsResult, err error)
	AbortExecution(test string, id string) error
	AbortExecutions(test string) error
	GetExecutionArtifacts(executionID string) (artifacts testkube.Artifacts, err error)
	DownloadFile(executionID, fileName, destination string) (artifact string, err error)
	DownloadArchive(executionID, destination string, masks []string) (archive string, err error)
}

// TestSuiteAPI describes test suite api methods
type TestSuiteAPI interface {
	CreateTestSuite(options UpsertTestSuiteOptions) (testSuite testkube.TestSuite, err error)
	UpdateTestSuite(options UpdateTestSuiteOptions) (testSuite testkube.TestSuite, err error)
	GetTestSuite(id string) (testSuite testkube.TestSuite, err error)
	GetTestSuiteWithExecution(id string) (testSuite testkube.TestSuiteWithExecution, err error)
	ListTestSuites(selector string) (testSuites testkube.TestSuites, err error)
	ListTestSuiteWithExecutionSummaries(selector string) (testSuitesWithExecutionSummaries testkube.TestSuiteWithExecutionSummaries, err error)
	DeleteTestSuite(name string) error
	DeleteTestSuites(selector string) error
	ExecuteTestSuite(id, executionName string, options ExecuteTestSuiteOptions) (executions testkube.TestSuiteExecution, err error)
	ExecuteTestSuites(selector string, concurrencyLevel int, options ExecuteTestSuiteOptions) (executions []testkube.TestSuiteExecution, err error)
}

// TestSuiteExecutionAPI describes test suite execution api methods
type TestSuiteExecutionAPI interface {
	GetTestSuiteExecution(executionID string) (execution testkube.TestSuiteExecution, err error)
	ListTestSuiteExecutions(testsuite string, limit int, selector string) (executions testkube.TestSuiteExecutionsResult, err error)
	WatchTestSuiteExecution(executionID string) (resp chan testkube.WatchTestSuiteExecutionResponse)
	AbortTestSuiteExecution(executionID string) error
	AbortTestSuiteExecutions(testSuiteName string) error
	GetTestSuiteExecutionArtifacts(executionID string) (artifacts testkube.Artifacts, err error)
}

// ExecutorAPI describes executor api methods
type ExecutorAPI interface {
	CreateExecutor(options UpsertExecutorOptions) (executor testkube.ExecutorDetails, err error)
	UpdateExecutor(options UpdateExecutorOptions) (executor testkube.ExecutorDetails, err error)
	GetExecutor(name string) (executor testkube.ExecutorDetails, err error)
	ListExecutors(selector string) (executors testkube.ExecutorsDetails, err error)
	DeleteExecutor(name string) (err error)
	DeleteExecutors(selector string) (err error)
}

// WebhookAPI describes webhook api methods
type WebhookAPI interface {
	CreateWebhook(options CreateWebhookOptions) (webhook testkube.Webhook, err error)
	UpdateWebhook(options UpdateWebhookOptions) (webhook testkube.Webhook, err error)
	GetWebhook(name string) (webhook testkube.Webhook, err error)
	ListWebhooks(selector string) (webhooks testkube.Webhooks, err error)
	DeleteWebhook(name string) (err error)
	DeleteWebhooks(selector string) (err error)
}

// WebhookTemplateAPI describes webhook template api methods
type WebhookTemplateAPI interface {
	CreateWebhookTemplate(options CreateWebhookTemplateOptions) (webhookTemplate testkube.WebhookTemplate, err error)
	UpdateWebhookTemplate(options UpdateWebhookTemplateOptions) (webhookTemplate testkube.WebhookTemplate, err error)
	GetWebhookTemplate(name string) (webhookTemplate testkube.WebhookTemplate, err error)
	ListWebhookTemplates(selector string) (webhookTemplates testkube.WebhookTemplates, err error)
	DeleteWebhookTemplate(name string) (err error)
	DeleteWebhookTemplates(selector string) (err error)
}

// TestTriggerAPI describes test triggers api methods
type TestTriggerAPI interface {
	CreateTestTrigger(options CreateTestTriggerOptions) (testTrigger testkube.TestTrigger, err error)
	UpdateTestTrigger(options UpdateTestTriggerOptions) (testTrigger testkube.TestTrigger, err error)
	GetTestTrigger(name string) (testTrigger testkube.TestTrigger, err error)
	ListTestTriggers(selector string) (testTriggers []testkube.TestTrigger, err error)
	DeleteTestTrigger(name string) (err error)
	DeleteTestTriggers(selector string) (err error)
}

// TemplateAPI describes template api methods
type TemplateAPI interface {
	CreateTemplate(options CreateTemplateOptions) (template testkube.Template, err error)
	UpdateTemplate(options UpdateTemplateOptions) (template testkube.Template, err error)
	GetTemplate(name string) (template testkube.Template, err error)
	ListTemplates(selector string) (templates testkube.Templates, err error)
	DeleteTemplate(name string) (err error)
	DeleteTemplates(selector string) (err error)
}

// ConfigAPI describes config api methods
type ConfigAPI interface {
	UpdateConfig(config testkube.Config) (outputConfig testkube.Config, err error)
	GetConfig() (config testkube.Config, err error)
}

// ServiceAPI describes service api methods
type ServiceAPI interface {
	GetServerInfo() (info testkube.ServerInfo, err error)
	GetDebugInfo() (info testkube.DebugInfo, err error)
}

// TestSourceAPI describes test source api methods
type TestSourceAPI interface {
	CreateTestSource(options UpsertTestSourceOptions) (testSource testkube.TestSource, err error)
	UpdateTestSource(options UpdateTestSourceOptions) (testSource testkube.TestSource, err error)
	GetTestSource(name string) (testSource testkube.TestSource, err error)
	ListTestSources(selector string) (testSources testkube.TestSources, err error)
	DeleteTestSource(name string) (err error)
	DeleteTestSources(selector string) (err error)
}

type SharedAPI interface {
	ListLabels() (labels map[string][]string, err error)
}

// TestWorkflowAPI describes test workflow api methods
type TestWorkflowAPI interface {
	GetTestWorkflow(id string) (testkube.TestWorkflow, error)
	GetTestWorkflowWithExecution(id string) (testkube.TestWorkflowWithExecution, error)
	ListTestWorkflows(selector string) (testkube.TestWorkflows, error)
	ListTestWorkflowWithExecutions(selector string) (testkube.TestWorkflowWithExecutions, error)
	DeleteTestWorkflows(selector string) error
	CreateTestWorkflow(workflow testkube.TestWorkflow) (testkube.TestWorkflow, error)
	UpdateTestWorkflow(workflow testkube.TestWorkflow) (testkube.TestWorkflow, error)
	DeleteTestWorkflow(name string) error
	ExecuteTestWorkflow(name string, request testkube.TestWorkflowExecutionRequest) (testkube.TestWorkflowExecution, error)
	ExecuteTestWorkflows(selector string, request testkube.TestWorkflowExecutionRequest) ([]testkube.TestWorkflowExecution, error)
	GetTestWorkflowExecutionNotifications(id string) (chan testkube.TestWorkflowExecutionNotification, error)
	GetTestWorkflowExecutionLogs(id string) ([]byte, error)
	GetTestWorkflowExecutionServiceNotifications(id, serviceName string, serviceIndex int) (chan testkube.TestWorkflowExecutionNotification, error)
	GetTestWorkflowExecutionParallelStepNotifications(id, ref string, workerIndex int) (chan testkube.TestWorkflowExecutionNotification, error)
}

// TestWorkflowExecutionAPI describes test workflow api methods
type TestWorkflowExecutionAPI interface {
	GetTestWorkflowExecution(executionID string) (execution testkube.TestWorkflowExecution, err error)
	ListTestWorkflowExecutions(id string, limit int, options FilterTestWorkflowExecutionOptions) (executions testkube.TestWorkflowExecutionsResult, err error)
	AbortTestWorkflowExecution(workflow string, id string) error
	AbortTestWorkflowExecutions(workflow string) error
	GetTestWorkflowExecutionArtifacts(executionID string) (artifacts testkube.Artifacts, err error)
	DownloadTestWorkflowArtifact(executionID, fileName, destination string) (artifact string, err error)
	DownloadTestWorkflowArtifactArchive(executionID, destination string, masks []string) (archive string, err error)
}

// TestWorkflowTemplateAPI describes test workflow api methods
type TestWorkflowTemplateAPI interface {
	GetTestWorkflowTemplate(id string) (testkube.TestWorkflowTemplate, error)
	ListTestWorkflowTemplates(selector string) (testkube.TestWorkflowTemplates, error)
	DeleteTestWorkflowTemplates(selector string) error
	CreateTestWorkflowTemplate(workflow testkube.TestWorkflowTemplate) (testkube.TestWorkflowTemplate, error)
	UpdateTestWorkflowTemplate(workflow testkube.TestWorkflowTemplate) (testkube.TestWorkflowTemplate, error)
	DeleteTestWorkflowTemplate(name string) error
}

// CopyFileAPI describes methods to handle files in the object storage
type CopyFileAPI interface {
	UploadFile(parentName string, parentType TestingType, filePath string, fileContent []byte, timeout time.Duration) error
}

// TODO consider replacing below types by testkube.*

// UpsertTestSuiteOptions - mapping to OpenAPI schema for creating testsuite
type UpsertTestSuiteOptions testkube.TestSuiteUpsertRequest

// UpdateTestSuiteOptions - mapping to OpenAPI schema for changing testsuite
type UpdateTestSuiteOptions testkube.TestSuiteUpdateRequest

// UpsertTestOptions - is mapping for now to OpenAPI schema for creating test
// if needed can be extended to custom struct
type UpsertTestOptions testkube.TestUpsertRequest

// UpdateTestOptions - is mapping for now to OpenAPI schema for changing test
// if needed can be extended to custom struct
type UpdateTestOptions testkube.TestUpdateRequest

// UpsertExecutorOptions - is mapping for now to OpenAPI schema for creating executor request
type UpsertExecutorOptions testkube.ExecutorUpsertRequest

// UpdateExecutorOptions - is mapping for now to OpenAPI schema for changing executor request
type UpdateExecutorOptions testkube.ExecutorUpdateRequest

// CreateWebhookOptions - is mapping for now to OpenAPI schema for creating/changing webhook
type CreateWebhookOptions testkube.WebhookCreateRequest

// UpdateWebhookOptions - is mapping for now to OpenAPI schema for changing webhook request
type UpdateWebhookOptions testkube.WebhookUpdateRequest

// CreateWebhookTemplateOptions - is mapping for now to OpenAPI schema for creating/changing webhook template
type CreateWebhookTemplateOptions testkube.WebhookTemplateCreateRequest

// UpdateWebhookTemplateOptions - is mapping for now to OpenAPI schema for changing webhook template request
type UpdateWebhookTemplateOptions testkube.WebhookTemplateUpdateRequest

// UpsertTestSourceOptions - is mapping for now to OpenAPI schema for creating test source
// if needed can be extended to custom struct
type UpsertTestSourceOptions testkube.TestSourceUpsertRequest

// UpdateTestSourceOptions - is mapping for now to OpenAPI schema for changing test source
// if needed can be extended to custom struct
type UpdateTestSourceOptions testkube.TestSourceUpdateRequest

// CreateTemplateOptions - is mapping for now to OpenAPI schema for creating/changing template
type CreateTemplateOptions testkube.TemplateCreateRequest

// UpdateTemplateOptions - is mapping for now to OpenAPI schema for changing template request
type UpdateTemplateOptions testkube.TemplateUpdateRequest

// CreateTestTriggerOptions - is mapping for now to OpenAPI schema for creating trigger
type CreateTestTriggerOptions testkube.TestTriggerUpsertRequest

// UpdateTestTriggerOptions - is mapping for now to OpenAPI schema for changing trigger request
type UpdateTestTriggerOptions testkube.TestTriggerUpsertRequest

// TODO consider replacing it with testkube.ExecutionRequest - looks almost the samea and redundant
// ExecuteTestOptions contains test run options
type ExecuteTestOptions struct {
	ExecutionVariables                 map[string]testkube.Variable
	ExecutionVariablesFileContent      string
	IsVariablesFileUploaded            bool
	ExecutionLabels                    map[string]string
	Command                            []string
	Args                               []string
	ArgsMode                           string
	Envs                               map[string]string
	SecretEnvs                         map[string]string
	HTTPProxy                          string
	HTTPSProxy                         string
	Image                              string
	Uploads                            []string
	BucketName                         string
	ArtifactRequest                    *testkube.ArtifactRequest
	JobTemplate                        string
	JobTemplateReference               string
	ContentRequest                     *testkube.TestContentRequest
	PreRunScriptContent                string
	PostRunScriptContent               string
	ExecutePostRunScriptBeforeScraping bool
	SourceScripts                      bool
	ScraperTemplate                    string
	ScraperTemplateReference           string
	PvcTemplate                        string
	PvcTemplateReference               string
	NegativeTest                       bool
	IsNegativeTestChangedOnRun         bool
	EnvConfigMaps                      []testkube.EnvReference
	EnvSecrets                         []testkube.EnvReference
	RunningContext                     *testkube.RunningContext
	SlavePodRequest                    *testkube.PodRequest
	ExecutionNamespace                 string
	DisableWebhooks                    bool
}

// ExecuteTestSuiteOptions contains test suite run options
type ExecuteTestSuiteOptions struct {
	ExecutionVariables       map[string]testkube.Variable
	HTTPProxy                string
	HTTPSProxy               string
	ExecutionLabels          map[string]string
	ContentRequest           *testkube.TestContentRequest
	RunningContext           *testkube.RunningContext
	ConcurrencyLevel         int32
	JobTemplate              string
	JobTemplateReference     string
	ScraperTemplate          string
	ScraperTemplateReference string
	PvcTemplate              string
	PvcTemplateReference     string
	DisableWebhooks          bool
}

// FilterTestWorkflowExecutionOptions contains filter test workflow execution options
type FilterTestWorkflowExecutionOptions struct {
	Selector    string
	TagSelector string
	ActorName   string
	ActorType   testkube.TestWorkflowRunningContextActorType
}

// Gettable is an interface of gettable objects
type Gettable interface {
	testkube.Test | testkube.TestSuite | testkube.ExecutorDetails |
		testkube.Webhook | testkube.TestWithExecution | testkube.TestSuiteWithExecution | testkube.TestWithExecutionSummary |
		testkube.TestSuiteWithExecutionSummary | testkube.Artifact | testkube.ServerInfo | testkube.Config | testkube.DebugInfo |
		testkube.TestSource | testkube.Template |
		testkube.TestWorkflow | testkube.TestWorkflowWithExecution | testkube.TestWorkflowTemplate | testkube.TestWorkflowExecution |
<<<<<<< HEAD
		testkube.TestTrigger | map[string][]string
=======
		testkube.TestTrigger | testkube.WebhookTemplate
>>>>>>> ebc51601
}

// Executable is an interface of executable objects
type Executable interface {
	testkube.Execution | testkube.TestSuiteExecution | testkube.TestWorkflowExecution |
		testkube.ExecutionsResult | testkube.TestSuiteExecutionsResult | testkube.TestWorkflowExecutionsResult
}

// All is an interface of all objects
type All interface {
	Gettable | Executable
}

// Transport provides methods to execute api calls
type Transport[A All] interface {
	Execute(method, uri string, body []byte, params map[string]string) (result A, err error)
	ExecuteMultiple(method, uri string, body []byte, params map[string]string) (result []A, err error)
	Delete(uri, selector string, isContentExpected bool) error
	ExecuteMethod(method, uri, selector string, isContentExpected bool) error
	GetURI(pathTemplate string, params ...interface{}) string
	GetLogs(uri string, logs chan output.Output) error
	GetLogsV2(uri string, logs chan events.Log) error
	GetTestWorkflowExecutionNotifications(uri string, notifications chan testkube.TestWorkflowExecutionNotification) error
	GetFile(uri, fileName, destination string, params map[string][]string) (name string, err error)
	GetRawBody(method, uri string, body []byte, params map[string]string) (result []byte, err error)
}<|MERGE_RESOLUTION|>--- conflicted
+++ resolved
@@ -326,11 +326,7 @@
 		testkube.TestSuiteWithExecutionSummary | testkube.Artifact | testkube.ServerInfo | testkube.Config | testkube.DebugInfo |
 		testkube.TestSource | testkube.Template |
 		testkube.TestWorkflow | testkube.TestWorkflowWithExecution | testkube.TestWorkflowTemplate | testkube.TestWorkflowExecution |
-<<<<<<< HEAD
-		testkube.TestTrigger | map[string][]string
-=======
-		testkube.TestTrigger | testkube.WebhookTemplate
->>>>>>> ebc51601
+		testkube.TestTrigger | testkube.WebhookTemplate | map[string][]string
 }
 
 // Executable is an interface of executable objects
