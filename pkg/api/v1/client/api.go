--- conflicted
+++ resolved
@@ -196,21 +196,13 @@
 	uri := c.getURI("/tests/%s/executions", id)
 
 	request := testkube.ExecutionRequest{
-<<<<<<< HEAD
 		Name:          executionName,
 		VariablesFile: options.ExecutionVariablesFileContent,
 		Variables:     options.ExecutionVariables,
 		Args:          options.Args,
 		SecretEnvs:    options.SecretEnvs,
-=======
-		Name:       executionName,
-		ParamsFile: options.ExecutionParamsFileContent,
-		Params:     options.ExecutionParams,
-		Args:       options.Args,
-		SecretEnvs: options.SecretEnvs,
-		HttpProxy:  options.HTTPProxy,
-		HttpsProxy: options.HTTPSProxy,
->>>>>>> c536522e
+		HttpProxy:     options.HTTPProxy,
+		HttpsProxy:    options.HTTPSProxy,
 	}
 
 	body, err := json.Marshal(request)
@@ -236,19 +228,12 @@
 func (c APIClient) ExecuteTests(selector string, concurrencyLevel int, options ExecuteTestOptions) (executions []testkube.Execution, err error) {
 	uri := c.getURI("/executions")
 	request := testkube.ExecutionRequest{
-<<<<<<< HEAD
 		VariablesFile: options.ExecutionVariablesFileContent,
 		Variables:     options.ExecutionVariables,
 		Args:          options.Args,
 		SecretEnvs:    options.SecretEnvs,
-=======
-		ParamsFile: options.ExecutionParamsFileContent,
-		Params:     options.ExecutionParams,
-		Args:       options.Args,
-		SecretEnvs: options.SecretEnvs,
-		HttpProxy:  options.HTTPProxy,
-		HttpsProxy: options.HTTPSProxy,
->>>>>>> c536522e
+		HttpProxy:     options.HTTPProxy,
+		HttpsProxy:    options.HTTPSProxy,
 	}
 
 	body, err := json.Marshal(request)
@@ -883,23 +868,14 @@
 
 // ExecuteTestSuite starts new external test suite execution, reads data and returns ID
 // Execution is started asynchronously client can check later for results
-<<<<<<< HEAD
-func (c APIClient) ExecuteTestSuite(id, executionName string, executionVariables map[string]testkube.Variable) (execution testkube.TestSuiteExecution, err error) {
-	uri := c.getURI("/test-suites/%s/executions", id)
-
-	executionRequest := testkube.ExecutionRequest{
-		Name:      executionName,
-		Variables: executionVariables,
-=======
 func (c APIClient) ExecuteTestSuite(id, executionName string, options ExecuteTestSuiteOptions) (execution testkube.TestSuiteExecution, err error) {
 	uri := c.getURI("/test-suites/%s/executions", id)
 
 	executionRequest := testkube.TestSuiteExecutionRequest{
 		Name:       executionName,
-		Params:     options.ExecutionParams,
+		Variables:  options.ExecutionVariables,
 		HttpProxy:  options.HTTPProxy,
 		HttpsProxy: options.HTTPSProxy,
->>>>>>> c536522e
 	}
 
 	body, err := json.Marshal(executionRequest)
@@ -922,21 +898,13 @@
 
 // ExecuteTestSuites starts new external test suite executions, reads data and returns IDs
 // Executions are started asynchronously client can check later for results
-<<<<<<< HEAD
-func (c APIClient) ExecuteTestSuites(selector string, concurrencyLevel int, executionVariables map[string]testkube.Variable) (executions []testkube.TestSuiteExecution, err error) {
-	uri := c.getURI("/test-suite-executions")
-
-	executionRequest := testkube.ExecutionRequest{
-		Variables: executionVariables,
-=======
 func (c APIClient) ExecuteTestSuites(selector string, concurrencyLevel int, options ExecuteTestSuiteOptions) (executions []testkube.TestSuiteExecution, err error) {
 	uri := c.getURI("/test-suite-executions")
 
 	executionRequest := testkube.TestSuiteExecutionRequest{
-		Params:     options.ExecutionParams,
+		Variables:  executionVariables,
 		HttpProxy:  options.HTTPProxy,
 		HttpsProxy: options.HTTPSProxy,
->>>>>>> c536522e
 	}
 
 	body, err := json.Marshal(executionRequest)
