package testkube

import (
	"time"

	"go.mongodb.org/mongo-driver/bson/primitive"

	"github.com/kubeshop/testkube/internal/common"
<<<<<<< HEAD
=======
	"github.com/kubeshop/testkube/pkg/utils"
>>>>>>> 45117cb5
)

func NewQueuedTestSuiteExecution(name, namespace string) *TestSuiteExecution {
	return &TestSuiteExecution{
		TestSuite: &ObjectRef{
			Name:      name,
			Namespace: namespace,
		},
		Status: TestSuiteExecutionStatusQueued,
	}
}

func NewStartedTestSuiteExecution(testSuite TestSuite, request TestSuiteExecutionRequest) TestSuiteExecution {

	testExecution := TestSuiteExecution{
		Id:         primitive.NewObjectID().Hex(),
		StartTime:  time.Now(),
		Name:       request.Name,
		Status:     TestSuiteExecutionStatusRunning,
		SecretUUID: request.SecretUUID,
		TestSuite:  testSuite.GetObjectRef(),
		Labels:     common.MergeMaps(testSuite.Labels, request.ExecutionLabels),
		Variables:  map[string]Variable{},
	}

	if testSuite.ExecutionRequest != nil {
		testExecution.Variables = testSuite.ExecutionRequest.Variables
	}

	// override variables from request
	for k, v := range request.Variables {
		testExecution.Variables[k] = v
	}

	// add queued execution steps
	steps := append(testSuite.Before, testSuite.Steps...)
	steps = append(steps, testSuite.After...)

	for i := range steps {
		testExecution.StepResults = append(testExecution.StepResults, NewTestStepQueuedResult(&steps[i]))
	}

	return testExecution
}

func (e TestSuiteExecution) FailedStepsCount() (count int) {
	for _, stepResult := range e.StepResults {
		if stepResult.Execution.IsFailed() {
			count++
		}
	}
	return
}

func (e TestSuiteExecution) IsCompleted() bool {
	return *e.Status == *TestSuiteExecutionStatusFailed || *e.Status == *TestSuiteExecutionStatusPassed
}

<<<<<<< HEAD
=======
func (e *TestSuiteExecution) Stop() {
	duration := e.CalculateDuration()
	e.EndTime = time.Now()
	e.Duration = utils.RoundDuration(duration).String()
	e.DurationMs = int32(duration.Milliseconds())
}

>>>>>>> 45117cb5
func (e *TestSuiteExecution) CalculateDuration() time.Duration {

	end := e.EndTime
	start := e.StartTime

	if start.UnixNano() <= 0 && end.UnixNano() <= 0 {
		return time.Duration(0)
	}

	if end.UnixNano() <= 0 {
		end = time.Now()
	}

	return end.Sub(e.StartTime)
}

func (e TestSuiteExecution) Table() (header []string, output [][]string) {
	header = []string{"Status", "Step", "ID", "Error"}
	output = make([][]string, 0)

	for _, sr := range e.StepResults {
		status := "no-execution-result"
		if sr.Execution != nil && sr.Execution.ExecutionResult != nil && sr.Execution.ExecutionResult.Status != nil {
			status = string(*sr.Execution.ExecutionResult.Status)
		}

		switch sr.Step.Type() {
		case TestSuiteStepTypeExecuteTest:
			var id, errorMessage string
			if sr.Execution != nil && sr.Execution.ExecutionResult != nil {
				errorMessage = sr.Execution.ExecutionResult.ErrorMessage
				id = sr.Execution.Id
			}
			row := []string{status, sr.Step.FullName(), id, errorMessage}
			output = append(output, row)
		case TestSuiteStepTypeDelay:
			row := []string{status, sr.Step.FullName(), "", ""}
			output = append(output, row)
		}
	}

	return
}

func (e *TestSuiteExecution) IsRunning() bool {
	return *e.Status == RUNNING_TestSuiteExecutionStatus
}

func (e *TestSuiteExecution) IsQueued() bool {
	return *e.Status == QUEUED_TestSuiteExecutionStatus
}

func (e *TestSuiteExecution) IsPassed() bool {
	return *e.Status == PASSED_TestSuiteExecutionStatus
}

func (e *TestSuiteExecution) IsFailed() bool {
	return *e.Status == FAILED_TestSuiteExecutionStatus
}<|MERGE_RESOLUTION|>--- conflicted
+++ resolved
@@ -6,10 +6,7 @@
 	"go.mongodb.org/mongo-driver/bson/primitive"
 
 	"github.com/kubeshop/testkube/internal/common"
-<<<<<<< HEAD
-=======
 	"github.com/kubeshop/testkube/pkg/utils"
->>>>>>> 45117cb5
 )
 
 func NewQueuedTestSuiteExecution(name, namespace string) *TestSuiteExecution {
@@ -68,8 +65,6 @@
 	return *e.Status == *TestSuiteExecutionStatusFailed || *e.Status == *TestSuiteExecutionStatusPassed
 }
 
-<<<<<<< HEAD
-=======
 func (e *TestSuiteExecution) Stop() {
 	duration := e.CalculateDuration()
 	e.EndTime = time.Now()
@@ -77,7 +72,6 @@
 	e.DurationMs = int32(duration.Milliseconds())
 }
 
->>>>>>> 45117cb5
 func (e *TestSuiteExecution) CalculateDuration() time.Duration {
 
 	end := e.EndTime
