--- conflicted
+++ resolved
@@ -50,15 +50,12 @@
 	ActiveDeadlineSeconds int64 `json:"activeDeadlineSeconds,omitempty"`
 	// list of file paths that need to be copied into the test from uploads
 	Uploads []string `json:"uploads,omitempty"`
-<<<<<<< HEAD
+	// minio bucket name to get uploads from
+	BucketName string `json:"bucketName,omitempty"`
 	// artifact volume name for container executors with test artifacts
 	ArtifactVolumeName string `json:"artifactVolumeName,omitempty"`
 	// artifact volume mount path for container executors with test artifacts
 	ArtifactVolumeMounthPath string `json:"artifactVolumeMounthPath,omitempty"`
 	// artifact directory for container executors with test artifacts
 	ArtifactDir string `json:"artifactDir,omitempty"`
-=======
-	// minio bucket name to get uploads from
-	BucketName string `json:"bucketName,omitempty"`
->>>>>>> e1885ccd
 }