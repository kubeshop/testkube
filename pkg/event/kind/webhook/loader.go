package webhook

import (
	"fmt"
	"sort"

	"go.uber.org/zap"

	executorv1 "github.com/kubeshop/testkube/api/executor/v1"
	v1 "github.com/kubeshop/testkube/internal/app/api/metrics"
	"github.com/kubeshop/testkube/internal/config"
	cloudwebhook "github.com/kubeshop/testkube/pkg/cloud/data/webhook"
	"github.com/kubeshop/testkube/pkg/event/kind/common"
	log "github.com/kubeshop/testkube/pkg/log"
	"github.com/kubeshop/testkube/pkg/mapper/webhooks"
	executorsclientv1 "github.com/kubeshop/testkube/pkg/operator/client/executors/v1"
	"github.com/kubeshop/testkube/pkg/repository/testworkflow"
	"github.com/kubeshop/testkube/pkg/secret"
)

var _ common.ListenerLoader = (*WebhooksLoader)(nil)

<<<<<<< HEAD
func NewWebhookLoader(log *zap.SugaredLogger, webhooksClient executorsclientv1.WebhooksInterface,
	webhookTemplatesClient executorsclientv1.WebhookTemplatesInterface, testWorkflowExecutionResults testworkflow.Repository,
	secretClient secret.Interface, metrics v1.Metrics, webhookRepository cloudwebhook.WebhookRepository,
	proContext *config.ProContext, envs map[string]string,
) *WebhooksLoader {
	return &WebhooksLoader{
		log:                          log,
		WebhooksClient:               webhooksClient,
		WebhookTemplatesClient:       webhookTemplatesClient,
		testWorkflowExecutionResults: testWorkflowExecutionResults,
		secretClient:                 secretClient,
		metrics:                      metrics,
		webhookRepository:            webhookRepository,
		proContext:                   proContext,
		envs:                         envs,
=======
// WebhookLoaderOption is an option for NewWebhookLoader
type WebhookLoaderOption func(*WebhooksLoader)

//go:generate go tool mockgen -destination=./mock_webhook_client.go -package=webhook "github.com/kubeshop/testkube/pkg/event/kind/webhook" WebhookClient
type WebhookClient interface {
	List(selector string) (*executorv1.WebhookList, error)
}

// NewWebhookLoader creates a new WebhooksLoader
func NewWebhookLoader(
	webhookClient WebhookClient,
	opts ...WebhookLoaderOption,
) *WebhooksLoader {
	loader := &WebhooksLoader{
		log:           log.DefaultLogger,
		webhookClient: webhookClient,
	}

	for _, opt := range opts {
		opt(loader)
>>>>>>> 67b28e8c
	}

	return loader
}

type WebhooksLoader struct {
<<<<<<< HEAD
	log                          *zap.SugaredLogger
	WebhooksClient               executorsclientv1.WebhooksInterface
	WebhookTemplatesClient       executorsclientv1.WebhookTemplatesInterface
	testWorkflowExecutionResults testworkflow.Repository
	secretClient                 secret.Interface
	metrics                      v1.Metrics
	webhookRepository            cloudwebhook.WebhookRepository
	proContext                   *config.ProContext
	envs                         map[string]string
=======
	log           *zap.SugaredLogger
	webhookClient WebhookClient

	// Optional fields
	testWorkflowResultsRepository testworkflow.Repository
	webhookResultsRepository      cloudwebhook.WebhookRepository
	webhookTemplateClient         executorsclientv1.WebhookTemplatesInterface
	secretClient                  secret.Interface
	metrics                       v1.Metrics
	envs                          map[string]string
	proContext                    *config.ProContext

	// Deprecated fields
	deprecatedClients      commons.DeprecatedClients
	deprecatedRepositories commons.DeprecatedRepositories
}

// WithTestWorkflowResultsRepository sets the test workflow results repository
func WithTestWorkflowResultsRepository(repo testworkflow.Repository) WebhookLoaderOption {
	return func(loader *WebhooksLoader) {
		loader.testWorkflowResultsRepository = repo
	}
}

// WithWebhookResultsRepository sets the repository used for collecting webhook results
func WithWebhookResultsRepository(repo cloudwebhook.WebhookRepository) WebhookLoaderOption {
	return func(loader *WebhooksLoader) {
		loader.webhookResultsRepository = repo
	}
}

// WithWebhookTemplateClient sets the webhook template client
func WithWebhookTemplateClient(client executorsclientv1.WebhookTemplatesInterface) WebhookLoaderOption {
	return func(loader *WebhooksLoader) {
		loader.webhookTemplateClient = client
	}
}

// WithSecretClient sets the secret client
func WithSecretClient(client secret.Interface) WebhookLoaderOption {
	return func(loader *WebhooksLoader) {
		loader.secretClient = client
	}
}

// WithMetrics sets the metrics
func WithMetrics(metrics v1.Metrics) WebhookLoaderOption {
	return func(loader *WebhooksLoader) {
		loader.metrics = metrics
	}
}

// WithEnvs sets the agent's environment variables to be used in templates
func WithEnvs(envs map[string]string) WebhookLoaderOption {
	return func(loader *WebhooksLoader) {
		loader.envs = envs
	}
}

// WithProContext sets the "pro context" for the connection to the control plane
// to be used in templates
func WithProContext(proContext *config.ProContext) WebhookLoaderOption {
	return func(loader *WebhooksLoader) {
		loader.proContext = proContext
	}
}

// WithDeprecatedClients sets the deprecated clients
// Deprecated: test and test suites are deprecated.
func WithDeprecatedClients(deprecatedClients commons.DeprecatedClients) WebhookLoaderOption {
	return func(loader *WebhooksLoader) {
		loader.deprecatedClients = deprecatedClients
	}
}

// WithDeprecatedRepositories sets the deprecated repositories
// Deprecated: test and test suites are deprecated.
func WithDeprecatedRepositories(deprecatedRepositories commons.DeprecatedRepositories) WebhookLoaderOption {
	return func(loader *WebhooksLoader) {
		loader.deprecatedRepositories = deprecatedRepositories
	}
>>>>>>> 67b28e8c
}

func (r WebhooksLoader) Kind() string {
	return "webhook"
}

func (r WebhooksLoader) Load() (listeners common.Listeners, err error) {
	// load all webhooks from kubernetes CRDs
	webhookList, err := r.webhookClient.List("")
	if err != nil {
		return listeners, err
	}

	// and create listeners for each webhook spec
	for _, webhook := range webhookList.Items {
		if webhook.Spec.WebhookTemplateRef != nil && webhook.Spec.WebhookTemplateRef.Name != "" {
			if r.webhookTemplateClient == nil {
				r.log.Errorw("webhook using unsupported WebhookTemplateRef", "name", webhook.Name, "template_ref", webhook.Spec.WebhookTemplateRef)
				continue
			}
			webhookTemplate, err := r.webhookTemplateClient.Get(webhook.Spec.WebhookTemplateRef.Name)
			if err != nil {
				r.log.Errorw("error webhook template loading", "error", err, "name", webhook.Name, "template", webhook.Spec.WebhookTemplateRef.Name)
				continue
			}

			if webhookTemplate.Spec.Disabled {
				r.log.Errorw("error webhook template is disabled", "name", webhook.Name, "template", webhook.Spec.WebhookTemplateRef.Name)
				continue
			}

			webhook = mergeWebhooks(webhook, *webhookTemplate)
		}

<<<<<<< HEAD
		payloadTemplate := ""
		if webhook.Spec.PayloadTemplateReference != "" {
			r.log.Errorw("webhook using deprecated PayloadTemplateReference", "name", webhook.Name, "template", webhook.Spec.PayloadTemplateReference)
=======
		if webhook.Spec.PayloadTemplate == "" && webhook.Spec.PayloadTemplateReference != "" {
			if r.deprecatedClients == nil {
				r.log.Errorw("webhook using deprecated PayloadTemplateReference", "name", webhook.Name, "template_ref", webhook.Spec.PayloadTemplateReference)
				continue
			}
			template, err := r.deprecatedClients.Templates().Get(webhook.Spec.PayloadTemplateReference)
			if err != nil {
				return listeners, err
			}

			if template.Spec.Type_ != nil && testkube.TemplateType(*template.Spec.Type_) == testkube.WEBHOOK_TemplateType {
				webhook.Spec.PayloadTemplate = template.Spec.Body
			} else {
				r.log.Warnw("not matching template type", "template", webhook.Spec.PayloadTemplateReference)
			}
>>>>>>> 67b28e8c
		}

		eventTypes := webhooks.MapEventArrayToCRDEvents(webhook.Spec.Events)
		name := fmt.Sprintf("%s.%s", webhook.Namespace, webhook.Name)
		listeners = append(
			listeners,
			NewWebhookListener(
<<<<<<< HEAD
				name, webhook.Spec.Uri, webhook.Spec.Selector, types,
				webhook.Spec.PayloadObjectField, payloadTemplate, webhook.Spec.Headers, webhook.Spec.Disabled,
				r.testWorkflowExecutionResults,
				r.metrics, r.webhookRepository, r.secretClient, r.proContext, r.envs, webhook.Spec.Config, webhook.Spec.Parameters,
=======
				name,
				webhook.Spec.Uri,
				webhook.Spec.Selector,
				eventTypes,
				webhook.Spec.PayloadObjectField,
				webhook.Spec.PayloadTemplate,
				webhook.Spec.Headers,
				webhook.Spec.Disabled,
				webhook.Spec.Config,
				webhook.Spec.Parameters,
				listenerWithDeprecatedRepositories(r.deprecatedRepositories),
				listenerWithTestWorkflowResultsRepository(r.testWorkflowResultsRepository),
				listenerWithWebhookResultsRepository(r.webhookResultsRepository),
				listenerWithMetrics(r.metrics),
				listenerWithSecretClient(r.secretClient),
				listenerWithEnvs(r.envs),
				listenerWithProContext(r.proContext),
>>>>>>> 67b28e8c
			),
		)
	}

	return listeners, nil
}

func mergeWebhooks(dst executorv1.Webhook, src executorv1.WebhookTemplate) executorv1.Webhook {
	var maps = []struct {
		d *map[string]string
		s *map[string]string
	}{
		{
			&dst.Labels,
			&src.Labels,
		},
		{
			&dst.Annotations,
			&src.Annotations,
		},
		{
			&dst.Spec.Headers,
			&src.Spec.Headers,
		},
	}

	for _, m := range maps {
		if *m.s != nil {
			if *m.d == nil {
				*m.d = map[string]string{}
			}

			for key, value := range *m.s {
				if _, ok := (*m.d)[key]; !ok {
					(*m.d)[key] = value
				}
			}
		}
	}

	var items = []struct {
		d *string
		s *string
	}{
		{
			&dst.Spec.Uri,
			&src.Spec.Uri,
		},
		{
			&dst.Spec.Selector,
			&src.Spec.Selector,
		},
		{
			&dst.Spec.PayloadObjectField,
			&src.Spec.PayloadObjectField,
		},
		{
			&dst.Spec.PayloadTemplate,
			&src.Spec.PayloadTemplate,
		},
		{
			&dst.Spec.PayloadTemplateReference,
			&src.Spec.PayloadTemplateReference,
		},
	}

	for _, item := range items {
		if *item.d == "" && *item.s != "" {
			*item.d = *item.s
		}
	}

	srcEventTypes := make(map[executorv1.EventType]struct{})
	for _, eventType := range src.Spec.Events {
		srcEventTypes[eventType] = struct{}{}
	}

	dstEventTypes := make(map[executorv1.EventType]struct{})
	for _, eventType := range dst.Spec.Events {
		dstEventTypes[eventType] = struct{}{}
	}

	for evenType := range srcEventTypes {
		if _, ok := dstEventTypes[evenType]; !ok {
			dst.Spec.Events = append(dst.Spec.Events, evenType)
		}
	}

	sort.Slice(dst.Spec.Events, func(i, j int) bool {
		return dst.Spec.Events[i] < dst.Spec.Events[j]
	})

	if src.Spec.Config != nil {
		if dst.Spec.Config == nil {
			dst.Spec.Config = map[string]executorv1.WebhookConfigValue{}
		}

		for key, value := range src.Spec.Config {
			if _, ok := (dst.Spec.Config)[key]; !ok {
				dst.Spec.Config[key] = value
			}
		}
	}

	if src.Spec.Parameters != nil {
		srcParameters := make(map[string]executorv1.WebhookParameterSchema)
		for _, parameter := range src.Spec.Parameters {
			srcParameters[parameter.Name] = parameter
		}

		dstParameters := make(map[string]executorv1.WebhookParameterSchema)
		for _, parameter := range dst.Spec.Parameters {
			dstParameters[parameter.Name] = parameter
		}

		for name, parameter := range srcParameters {
			if _, ok := dstParameters[name]; !ok {
				dst.Spec.Parameters = append(dst.Spec.Parameters, parameter)
			}
		}

		sort.Slice(dst.Spec.Parameters, func(i, j int) bool {
			return dst.Spec.Parameters[i].Name < dst.Spec.Parameters[j].Name
		})
	}

	return dst
}<|MERGE_RESOLUTION|>--- conflicted
+++ resolved
@@ -11,7 +11,7 @@
 	"github.com/kubeshop/testkube/internal/config"
 	cloudwebhook "github.com/kubeshop/testkube/pkg/cloud/data/webhook"
 	"github.com/kubeshop/testkube/pkg/event/kind/common"
-	log "github.com/kubeshop/testkube/pkg/log"
+	"github.com/kubeshop/testkube/pkg/log"
 	"github.com/kubeshop/testkube/pkg/mapper/webhooks"
 	executorsclientv1 "github.com/kubeshop/testkube/pkg/operator/client/executors/v1"
 	"github.com/kubeshop/testkube/pkg/repository/testworkflow"
@@ -20,23 +20,6 @@
 
 var _ common.ListenerLoader = (*WebhooksLoader)(nil)
 
-<<<<<<< HEAD
-func NewWebhookLoader(log *zap.SugaredLogger, webhooksClient executorsclientv1.WebhooksInterface,
-	webhookTemplatesClient executorsclientv1.WebhookTemplatesInterface, testWorkflowExecutionResults testworkflow.Repository,
-	secretClient secret.Interface, metrics v1.Metrics, webhookRepository cloudwebhook.WebhookRepository,
-	proContext *config.ProContext, envs map[string]string,
-) *WebhooksLoader {
-	return &WebhooksLoader{
-		log:                          log,
-		WebhooksClient:               webhooksClient,
-		WebhookTemplatesClient:       webhookTemplatesClient,
-		testWorkflowExecutionResults: testWorkflowExecutionResults,
-		secretClient:                 secretClient,
-		metrics:                      metrics,
-		webhookRepository:            webhookRepository,
-		proContext:                   proContext,
-		envs:                         envs,
-=======
 // WebhookLoaderOption is an option for NewWebhookLoader
 type WebhookLoaderOption func(*WebhooksLoader)
 
@@ -57,24 +40,12 @@
 
 	for _, opt := range opts {
 		opt(loader)
->>>>>>> 67b28e8c
 	}
 
 	return loader
 }
 
 type WebhooksLoader struct {
-<<<<<<< HEAD
-	log                          *zap.SugaredLogger
-	WebhooksClient               executorsclientv1.WebhooksInterface
-	WebhookTemplatesClient       executorsclientv1.WebhookTemplatesInterface
-	testWorkflowExecutionResults testworkflow.Repository
-	secretClient                 secret.Interface
-	metrics                      v1.Metrics
-	webhookRepository            cloudwebhook.WebhookRepository
-	proContext                   *config.ProContext
-	envs                         map[string]string
-=======
 	log           *zap.SugaredLogger
 	webhookClient WebhookClient
 
@@ -86,10 +57,6 @@
 	metrics                       v1.Metrics
 	envs                          map[string]string
 	proContext                    *config.ProContext
-
-	// Deprecated fields
-	deprecatedClients      commons.DeprecatedClients
-	deprecatedRepositories commons.DeprecatedRepositories
 }
 
 // WithTestWorkflowResultsRepository sets the test workflow results repository
@@ -140,23 +107,6 @@
 	return func(loader *WebhooksLoader) {
 		loader.proContext = proContext
 	}
-}
-
-// WithDeprecatedClients sets the deprecated clients
-// Deprecated: test and test suites are deprecated.
-func WithDeprecatedClients(deprecatedClients commons.DeprecatedClients) WebhookLoaderOption {
-	return func(loader *WebhooksLoader) {
-		loader.deprecatedClients = deprecatedClients
-	}
-}
-
-// WithDeprecatedRepositories sets the deprecated repositories
-// Deprecated: test and test suites are deprecated.
-func WithDeprecatedRepositories(deprecatedRepositories commons.DeprecatedRepositories) WebhookLoaderOption {
-	return func(loader *WebhooksLoader) {
-		loader.deprecatedRepositories = deprecatedRepositories
-	}
->>>>>>> 67b28e8c
 }
 
 func (r WebhooksLoader) Kind() string {
@@ -191,27 +141,9 @@
 			webhook = mergeWebhooks(webhook, *webhookTemplate)
 		}
 
-<<<<<<< HEAD
-		payloadTemplate := ""
-		if webhook.Spec.PayloadTemplateReference != "" {
-			r.log.Errorw("webhook using deprecated PayloadTemplateReference", "name", webhook.Name, "template", webhook.Spec.PayloadTemplateReference)
-=======
 		if webhook.Spec.PayloadTemplate == "" && webhook.Spec.PayloadTemplateReference != "" {
-			if r.deprecatedClients == nil {
-				r.log.Errorw("webhook using deprecated PayloadTemplateReference", "name", webhook.Name, "template_ref", webhook.Spec.PayloadTemplateReference)
-				continue
-			}
-			template, err := r.deprecatedClients.Templates().Get(webhook.Spec.PayloadTemplateReference)
-			if err != nil {
-				return listeners, err
-			}
-
-			if template.Spec.Type_ != nil && testkube.TemplateType(*template.Spec.Type_) == testkube.WEBHOOK_TemplateType {
-				webhook.Spec.PayloadTemplate = template.Spec.Body
-			} else {
-				r.log.Warnw("not matching template type", "template", webhook.Spec.PayloadTemplateReference)
-			}
->>>>>>> 67b28e8c
+			r.log.Errorw("webhook using deprecated PayloadTemplateReference", "name", webhook.Name, "template_ref", webhook.Spec.PayloadTemplateReference)
+			continue
 		}
 
 		eventTypes := webhooks.MapEventArrayToCRDEvents(webhook.Spec.Events)
@@ -219,12 +151,6 @@
 		listeners = append(
 			listeners,
 			NewWebhookListener(
-<<<<<<< HEAD
-				name, webhook.Spec.Uri, webhook.Spec.Selector, types,
-				webhook.Spec.PayloadObjectField, payloadTemplate, webhook.Spec.Headers, webhook.Spec.Disabled,
-				r.testWorkflowExecutionResults,
-				r.metrics, r.webhookRepository, r.secretClient, r.proContext, r.envs, webhook.Spec.Config, webhook.Spec.Parameters,
-=======
 				name,
 				webhook.Spec.Uri,
 				webhook.Spec.Selector,
@@ -235,14 +161,12 @@
 				webhook.Spec.Disabled,
 				webhook.Spec.Config,
 				webhook.Spec.Parameters,
-				listenerWithDeprecatedRepositories(r.deprecatedRepositories),
 				listenerWithTestWorkflowResultsRepository(r.testWorkflowResultsRepository),
 				listenerWithWebhookResultsRepository(r.webhookResultsRepository),
 				listenerWithMetrics(r.metrics),
 				listenerWithSecretClient(r.secretClient),
 				listenerWithEnvs(r.envs),
 				listenerWithProContext(r.proContext),
->>>>>>> 67b28e8c
 			),
 		)
 	}
