--- conflicted
+++ resolved
@@ -135,20 +135,6 @@
 			vars[key] = data
 		}
 
-<<<<<<< HEAD
-		for key, value := range webhook.Spec.Parameters {
-			if data, ok := vars[key]; !ok {
-				if value.Default_ != nil {
-					vars[key] = *value.Default_
-				} else if value.Required {
-					r.log.Errorw("error missing required parameter", "name", key)
-					continue OuterLoop
-				}
-			} else if value.Pattern != "" {
-				re, err := regexp.Compile(value.Pattern)
-				if err != nil {
-					r.log.Errorw("error compiling pattern", "error", err, "name", key, "pattern", value.Pattern)
-=======
 		for _, parameter := range webhook.Spec.Parameters {
 			if data, ok := vars[parameter.Name]; !ok {
 				if parameter.Default_ != nil {
@@ -161,16 +147,11 @@
 				re, err := regexp.Compile(parameter.Pattern)
 				if err != nil {
 					r.log.Errorw("error compiling pattern", "error", err, "name", parameter.Name, "pattern", parameter.Pattern)
->>>>>>> 28fa54ac
 					continue OuterLoop
 				}
 
 				if !re.MatchString(data) {
-<<<<<<< HEAD
-					r.log.Errorw("error matching pattern", "error", err, "name", key, "pattern", value.Pattern)
-=======
 					r.log.Errorw("error matching pattern", "error", err, "name", parameter.Name, "pattern", parameter.Pattern)
->>>>>>> 28fa54ac
 					continue OuterLoop
 				}
 			}
@@ -284,15 +265,6 @@
 	}
 
 	if src.Spec.Parameters != nil {
-<<<<<<< HEAD
-		if dst.Spec.Parameters == nil {
-			dst.Spec.Parameters = map[string]executorv1.WebhookParameterSchema{}
-		}
-
-		for key, value := range src.Spec.Parameters {
-			if _, ok := (dst.Spec.Parameters)[key]; !ok {
-				dst.Spec.Parameters[key] = value
-=======
 		srcParameters := make(map[string]executorv1.WebhookParameterSchema)
 		for _, parameter := range src.Spec.Parameters {
 			srcParameters[parameter.Name] = parameter
@@ -306,7 +278,6 @@
 		for name, parameter := range srcParameters {
 			if _, ok := dstParameters[name]; !ok {
 				dst.Spec.Parameters = append(dst.Spec.Parameters, parameter)
->>>>>>> 28fa54ac
 			}
 		}
 	}
