package webhook

import (
	"bytes"
	"encoding/json"
	"io"
	"net/http"
	"net/http/httptest"
	"testing"

	"github.com/stretchr/testify/assert"

	v1 "github.com/kubeshop/testkube/internal/app/api/metrics"
	"github.com/kubeshop/testkube/pkg/api/v1/testkube"
)

const executionID = "id-1"

var testEventTypes = []testkube.EventType{testkube.EventType("")}

func TestWebhookListener_Notify(t *testing.T) {
	t.Parallel()
	t.Run("send event success response", func(t *testing.T) {
		t.Parallel()
		// given
		testHandler := http.HandlerFunc(func(w http.ResponseWriter, r *http.Request) {
			var event testkube.Event
			err := json.NewDecoder(r.Body).Decode(&event)
			// then
			assert.NoError(t, err)
			assert.Equal(t, executionID, event.TestExecution.Id)
		})

		svr := httptest.NewServer(testHandler)
		defer svr.Close()

<<<<<<< HEAD
		l := NewWebhookListener("l1", svr.URL, "", testEventTypes, "", "", nil, false, v1.NewMetrics())
=======
		l := NewWebhookListener("l1", svr.URL, "", testEventTypes, "", "", nil, false, false, nil, nil, nil)
>>>>>>> 53b67f17

		// when
		r := l.Notify(testkube.Event{
			Type_:         testkube.EventStartTest,
			TestExecution: exampleExecution(),
		})

		assert.Equal(t, "", r.Error())

	})

	t.Run("send event failed response", func(t *testing.T) {
		t.Parallel()
		// given
		testHandler := http.HandlerFunc(func(w http.ResponseWriter, r *http.Request) {
			w.WriteHeader(http.StatusBadGateway)
		})

		svr := httptest.NewServer(testHandler)
		defer svr.Close()

<<<<<<< HEAD
		l := NewWebhookListener("l1", svr.URL, "", testEventTypes, "", "", nil, false, v1.NewMetrics())
=======
		l := NewWebhookListener("l1", svr.URL, "", testEventTypes, "", "", nil, false, false, nil, nil, nil)
>>>>>>> 53b67f17

		// when
		r := l.Notify(testkube.Event{
			Type_:         testkube.EventStartTest,
			TestExecution: exampleExecution(),
		})

		// then
		assert.NotEqual(t, "", r.Error())

	})

	t.Run("send event bad uri", func(t *testing.T) {
		t.Parallel()
		// given

<<<<<<< HEAD
		s := NewWebhookListener("l1", "http://baduri.badbadbad", "", testEventTypes, "", "", nil, false, v1.NewMetrics())
=======
		s := NewWebhookListener("l1", "http://baduri.badbadbad", "", testEventTypes, "", "", nil, false, false, nil, nil, nil)
>>>>>>> 53b67f17

		// when
		r := s.Notify(testkube.Event{
			Type_:         testkube.EventStartTest,
			TestExecution: exampleExecution(),
		})

		// then
		assert.NotEqual(t, "", r.Error())
	})

	t.Run("send event success response using payload field", func(t *testing.T) {
		t.Parallel()
		// given
		testHandler := http.HandlerFunc(func(w http.ResponseWriter, r *http.Request) {
			body := bytes.NewBuffer([]byte{})
			err := json.NewEncoder(body).Encode(testkube.Event{
				Type_:         testkube.EventStartTest,
				TestExecution: exampleExecution(),
			})
			assert.NoError(t, err)

			data := make(map[string]string, 0)
			err = json.NewDecoder(r.Body).Decode(&data)
			// then
			assert.NoError(t, err)
			assert.Equal(t, string(body.Bytes()), data["field"])
		})

		svr := httptest.NewServer(testHandler)
		defer svr.Close()

<<<<<<< HEAD
		l := NewWebhookListener("l1", svr.URL, "", testEventTypes, "field", "", nil, false, v1.NewMetrics())
=======
		l := NewWebhookListener("l1", svr.URL, "", testEventTypes, "field", "", nil, false, false, nil, nil, nil)
>>>>>>> 53b67f17

		// when
		r := l.Notify(testkube.Event{
			Type_:         testkube.EventStartTest,
			TestExecution: exampleExecution(),
		})

		assert.Equal(t, "", r.Error())

	})

	t.Run("send event success response using payload template", func(t *testing.T) {
		t.Parallel()
		// given
		testHandler := http.HandlerFunc(func(w http.ResponseWriter, r *http.Request) {
			body, err := io.ReadAll(r.Body)
			assert.NoError(t, err)

			// then
			assert.Equal(t, "{\"id\": \"12345\"}", string(body))
		})

		svr := httptest.NewServer(testHandler)
		defer svr.Close()

		l := NewWebhookListener("l1", svr.URL, "", testEventTypes, "", "{\"id\": \"{{ .Id }}\"}",
<<<<<<< HEAD
			map[string]string{"Content-Type": "application/json"}, false, v1.NewMetrics())
=======
			map[string]string{"Content-Type": "application/json"}, false, false, nil, nil, nil)
>>>>>>> 53b67f17

		// when
		r := l.Notify(testkube.Event{
			Id:            "12345",
			Type_:         testkube.EventStartTest,
			TestExecution: exampleExecution(),
		})

		assert.Equal(t, "", r.Error())

	})

	t.Run("send event disabled webhook", func(t *testing.T) {
		t.Parallel()
		// given

<<<<<<< HEAD
		s := NewWebhookListener("l1", "http://baduri.badbadbad", "", testEventTypes, "", "", nil, true, v1.NewMetrics())
=======
		s := NewWebhookListener("l1", "http://baduri.badbadbad", "", testEventTypes, "", "", nil, true, false, nil, nil, nil)
>>>>>>> 53b67f17

		// when
		r := s.Notify(testkube.Event{
			Type_:         testkube.EventStartTest,
			TestExecution: exampleExecution(),
		})

		// then
		assert.Equal(t, "", r.Error())
	})
}

func exampleExecution() *testkube.Execution {
	execution := testkube.NewQueuedExecution()
	execution.Id = executionID
	return execution
}<|MERGE_RESOLUTION|>--- conflicted
+++ resolved
@@ -34,11 +34,7 @@
 		svr := httptest.NewServer(testHandler)
 		defer svr.Close()
 
-<<<<<<< HEAD
-		l := NewWebhookListener("l1", svr.URL, "", testEventTypes, "", "", nil, false, v1.NewMetrics())
-=======
-		l := NewWebhookListener("l1", svr.URL, "", testEventTypes, "", "", nil, false, false, nil, nil, nil)
->>>>>>> 53b67f17
+		l := NewWebhookListener("l1", svr.URL, "", testEventTypes, "", "", nil, false, false, nil, nil, nil, v1.NewMetrics())
 
 		// when
 		r := l.Notify(testkube.Event{
@@ -60,11 +56,7 @@
 		svr := httptest.NewServer(testHandler)
 		defer svr.Close()
 
-<<<<<<< HEAD
-		l := NewWebhookListener("l1", svr.URL, "", testEventTypes, "", "", nil, false, v1.NewMetrics())
-=======
-		l := NewWebhookListener("l1", svr.URL, "", testEventTypes, "", "", nil, false, false, nil, nil, nil)
->>>>>>> 53b67f17
+		l := NewWebhookListener("l1", svr.URL, "", testEventTypes, "", "", nil, false, false, nil, nil, nil, v1.NewMetrics())
 
 		// when
 		r := l.Notify(testkube.Event{
@@ -81,11 +73,7 @@
 		t.Parallel()
 		// given
 
-<<<<<<< HEAD
-		s := NewWebhookListener("l1", "http://baduri.badbadbad", "", testEventTypes, "", "", nil, false, v1.NewMetrics())
-=======
-		s := NewWebhookListener("l1", "http://baduri.badbadbad", "", testEventTypes, "", "", nil, false, false, nil, nil, nil)
->>>>>>> 53b67f17
+		s := NewWebhookListener("l1", "http://baduri.badbadbad", "", testEventTypes, "", "", nil, false, false, nil, nil, nil, v1.NewMetrics())
 
 		// when
 		r := s.Notify(testkube.Event{
@@ -118,11 +106,7 @@
 		svr := httptest.NewServer(testHandler)
 		defer svr.Close()
 
-<<<<<<< HEAD
-		l := NewWebhookListener("l1", svr.URL, "", testEventTypes, "field", "", nil, false, v1.NewMetrics())
-=======
-		l := NewWebhookListener("l1", svr.URL, "", testEventTypes, "field", "", nil, false, false, nil, nil, nil)
->>>>>>> 53b67f17
+		l := NewWebhookListener("l1", svr.URL, "", testEventTypes, "field", "", nil, false, false, nil, nil, nil, v1.NewMetrics())
 
 		// when
 		r := l.Notify(testkube.Event{
@@ -149,11 +133,7 @@
 		defer svr.Close()
 
 		l := NewWebhookListener("l1", svr.URL, "", testEventTypes, "", "{\"id\": \"{{ .Id }}\"}",
-<<<<<<< HEAD
-			map[string]string{"Content-Type": "application/json"}, false, v1.NewMetrics())
-=======
-			map[string]string{"Content-Type": "application/json"}, false, false, nil, nil, nil)
->>>>>>> 53b67f17
+			map[string]string{"Content-Type": "application/json"}, false, false, nil, nil, nil, v1.NewMetrics())
 
 		// when
 		r := l.Notify(testkube.Event{
@@ -170,11 +150,7 @@
 		t.Parallel()
 		// given
 
-<<<<<<< HEAD
-		s := NewWebhookListener("l1", "http://baduri.badbadbad", "", testEventTypes, "", "", nil, true, v1.NewMetrics())
-=======
-		s := NewWebhookListener("l1", "http://baduri.badbadbad", "", testEventTypes, "", "", nil, true, false, nil, nil, nil)
->>>>>>> 53b67f17
+		s := NewWebhookListener("l1", "http://baduri.badbadbad", "", testEventTypes, "", "", nil, true, false, nil, nil, nil, v1.NewMetrics())
 
 		// when
 		r := s.Notify(testkube.Event{
