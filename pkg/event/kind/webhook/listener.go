package webhook

import (
	"bytes"
	"context"
	"crypto/sha256"
	"encoding/json"
	"fmt"
	"io"
	"net/http"
	"regexp"
	"sort"
	"text/template"

	"github.com/pkg/errors"
	"go.uber.org/zap"

	executorv1 "github.com/kubeshop/testkube/api/executor/v1"
	v1 "github.com/kubeshop/testkube/internal/app/api/metrics"
	"github.com/kubeshop/testkube/internal/config"
	"github.com/kubeshop/testkube/pkg/api/v1/testkube"
	cloudwebhook "github.com/kubeshop/testkube/pkg/cloud/data/webhook"
	"github.com/kubeshop/testkube/pkg/event/kind/common"
	thttp "github.com/kubeshop/testkube/pkg/http"
	"github.com/kubeshop/testkube/pkg/log"
	"github.com/kubeshop/testkube/pkg/repository/testworkflow"
	"github.com/kubeshop/testkube/pkg/secret"
	"github.com/kubeshop/testkube/pkg/utils"
	"github.com/kubeshop/testkube/pkg/utils/text"
)

var _ common.Listener = (*WebhookListener)(nil)

<<<<<<< HEAD
func NewWebhookListener(name, uri, selector string, events []testkube.EventType,
	payloadObjectField, payloadTemplate string, headers map[string]string, disabled bool,
	testWorkflowExecutionResults testworkflow.Repository,
	metrics v1.Metrics,
	webhookRepository cloudwebhook.WebhookRepository,
	secretClient secret.Interface,
	proContext *config.ProContext,
	envs map[string]string,
=======
func NewWebhookListener(
	name, uri, selector string,
	events []testkube.EventType,
	payloadObjectField, payloadTemplate string,
	headers map[string]string,
	disabled bool,
>>>>>>> 67b28e8c
	config map[string]executorv1.WebhookConfigValue,
	parameters []executorv1.WebhookParameterSchema,
	opts ...WebhookListenerOption,
) *WebhookListener {
<<<<<<< HEAD
	return &WebhookListener{
		name:                         name,
		Uri:                          uri,
		Log:                          log.DefaultLogger,
		HttpClient:                   thttp.NewClient(),
		selector:                     selector,
		events:                       events,
		payloadObjectField:           payloadObjectField,
		payloadTemplate:              payloadTemplate,
		headers:                      headers,
		disabled:                     disabled,
		testWorkflowExecutionResults: testWorkflowExecutionResults,
		metrics:                      metrics,
		webhookRepository:            webhookRepository,
		secretClient:                 secretClient,
		proContext:                   proContext,
		envs:                         envs,
		config:                       config,
		parameters:                   parameters,
=======
	wl := &WebhookListener{
		name:               name,
		Uri:                uri,
		Log:                log.DefaultLogger,
		HttpClient:         thttp.NewClient(),
		selector:           selector,
		events:             events,
		payloadObjectField: payloadObjectField,
		payloadTemplate:    payloadTemplate,
		headers:            headers,
		disabled:           disabled,
		config:             config,
		parameters:         parameters,
>>>>>>> 67b28e8c
	}

	for _, opt := range opts {
		opt(wl)
	}

	return wl
}

type WebhookListener struct {
<<<<<<< HEAD
	name                         string
	Uri                          string
	Log                          *zap.SugaredLogger
	HttpClient                   *http.Client
	events                       []testkube.EventType
	selector                     string
	payloadObjectField           string
	payloadTemplate              string
	headers                      map[string]string
	disabled                     bool
	testWorkflowExecutionResults testworkflow.Repository
	metrics                      v1.Metrics
	webhookRepository            cloudwebhook.WebhookRepository
	secretClient                 secret.Interface
	proContext                   *config.ProContext
	envs                         map[string]string
	config                       map[string]executorv1.WebhookConfigValue
	parameters                   []executorv1.WebhookParameterSchema
=======
	name string
	// TODO(emil): check if all these fields need to be exported
	Uri                string
	Log                *zap.SugaredLogger
	HttpClient         *http.Client
	selector           string
	events             []testkube.EventType
	payloadObjectField string
	payloadTemplate    string
	headers            map[string]string
	disabled           bool
	config             map[string]executorv1.WebhookConfigValue
	parameters         []executorv1.WebhookParameterSchema

	// Optional fields
	testWorkflowResultsRepository testworkflow.Repository
	webhookResultsRepository      cloudwebhook.WebhookRepository
	secretClient                  secret.Interface
	metrics                       v1.Metrics
	envs                          map[string]string
	proContext                    *config.ProContext

	// Deprecated fields
	deprecatedRepositories commons.DeprecatedRepositories
}

// WebhookListenerOption is a functional option for WebhookListener
type WebhookListenerOption func(*WebhookListener)

// listenerWithTestWorkflowResultsRepository configures the test workflow results repository for the webhook listener.
func listenerWithTestWorkflowResultsRepository(repo testworkflow.Repository) WebhookListenerOption {
	return func(wl *WebhookListener) {
		wl.testWorkflowResultsRepository = repo
	}
}

// listenerWithWebhookResultsRepository sets the repository used for collecting webhook results
func listenerWithWebhookResultsRepository(repo cloudwebhook.WebhookRepository) WebhookListenerOption {
	return func(wl *WebhookListener) {
		wl.webhookResultsRepository = repo
	}
}

// listenerWithSecretClient configures the secret client for the webhook listener.
func listenerWithSecretClient(secretClient secret.Interface) WebhookListenerOption {
	return func(wl *WebhookListener) {
		wl.secretClient = secretClient
	}
}

// listenerWithMetrics configures the metrics for the webhook listener.
func listenerWithMetrics(metrics v1.Metrics) WebhookListenerOption {
	return func(wl *WebhookListener) {
		wl.metrics = metrics
	}
}

// listenerWithEnvs sets the agent's environment variables to be used in templates.
func listenerWithEnvs(envs map[string]string) WebhookListenerOption {
	return func(wl *WebhookListener) {
		wl.envs = envs
	}
}

// listenerWithProContext sets the "pro context" for the connection to the
// control plane to be used in templates.
func listenerWithProContext(proContext *config.ProContext) WebhookListenerOption {
	return func(wl *WebhookListener) {
		wl.proContext = proContext
	}
}

// listenerWithDeprecatedRepositories configures the deprecated repositories for the webhook listener.
// Deprecated: test and test suites are deprecated.
func listenerWithDeprecatedRepositories(deprecatedRepositories commons.DeprecatedRepositories) WebhookListenerOption {
	return func(wl *WebhookListener) {
		wl.deprecatedRepositories = deprecatedRepositories
	}
>>>>>>> 67b28e8c
}

func (l *WebhookListener) Name() string {
	return common.ListenerName(l.name)
}

func (l *WebhookListener) Selector() string {
	return l.selector
}

func (l *WebhookListener) Events() []testkube.EventType {
	return l.events
}

func (l *WebhookListener) Metadata() map[string]string {
	headers, err := getMapHashedMetadata(l.headers)
	if err != nil {
		l.Log.Errorw("headers hashing error", "error", err)
	}

	config, err := getMapHashedMetadata(l.config)
	if err != nil {
		l.Log.Errorw("config hashing error", "error", err)
	}

	parameters, err := getSliceHashedMetadata(l.parameters)
	if err != nil {
		l.Log.Errorw("parameters hashing error", "error", err)
	}

	return map[string]string{
		"name":               l.Name(),
		"uri":                l.Uri,
		"selector":           l.selector,
		"events":             fmt.Sprintf("%v", l.events),
		"payloadObjectField": l.payloadObjectField,
		"payloadTemplate":    getTextHashedMetadata([]byte(l.payloadTemplate)),
		"headers":            headers,
		"disabled":           fmt.Sprint(l.disabled),
		"config":             config,
		"parameters":         parameters,
	}
}

func (l *WebhookListener) PayloadObjectField() string {
	return l.payloadObjectField
}

func (l *WebhookListener) PayloadTemplate() string {
	return l.payloadTemplate
}

func (l *WebhookListener) Headers() map[string]string {
	return l.headers
}

func (l *WebhookListener) Disabled() bool {
	return l.disabled
}

func (l *WebhookListener) Match(event testkube.Event) bool {
	_, valid := event.Valid(l.Selector(), l.Events())
	if !valid {
		return false
	}
	// Handle disabled Webhooks
	switch {
	case l.disabled:
		l.Log.With(event.Log()...).Debug("webhook listener is disabled")
		return false
	case event.TestExecution != nil && event.TestExecution.DisableWebhooks:
		l.Log.With(event.Log()...).Debug("webhook listener is disabled for test execution")
		return false
	case event.TestSuiteExecution != nil && event.TestSuiteExecution.DisableWebhooks:
		l.Log.With(event.Log()...).Debug("webhook listener is disabled for test suite execution")
		return false
	case event.TestWorkflowExecution != nil && (event.TestWorkflowExecution.DisableWebhooks ||
		(event.TestWorkflowExecution.SilentMode != nil && event.TestWorkflowExecution.SilentMode.Webhooks)):
		l.Log.With(event.Log()...).Debug("webhook listener is disabled for test workflow execution")
		return false
	default:
		return true
	}
}

func (l *WebhookListener) Notify(event testkube.Event) (result testkube.EventResult) {
	var statusCode int
	var err error

	log := l.Log.With(event.Log()...)
	// load global envs to be able to use them in templates
	event.Envs = l.envs

	defer func() {
		// TODO(emil): using this deferred is a really strange/unreadable
		// pattern to process the results; simply wrap the inside logic to make
		// this more readable

		// Webhook metrics
		var eventType, res string
		if event.Type_ != nil {
			eventType = string(*event.Type_)
		}
		res = "success"
		if result.Error() != "" {
			res = "error"
		}
		l.metrics.IncWebhookEventCount(l.name, eventType, res)

		// Webhook telemetry
		if l.webhookResultsRepository == nil {
			return
		}
		errorMessage := ""
		if err != nil {
			errorMessage = err.Error()
		}
		if err = l.webhookResultsRepository.CollectExecutionResult(context.Background(), event, l.name, errorMessage, statusCode); err != nil {
			log.Errorw("webhook collecting execution result error", "error", err)
		}
	}()

	if event.Type_ != nil && event.Type_.IsBecome() {
		became, err := l.hasBecomeState(event)
		if err != nil {
			l.Log.With(event.Log()...).Errorw("could not get previous finished state", "error", err)
		}
		if !became {
			return testkube.NewSuccessEventResult(event.Id, "webhook is set to become state only; state has not become")
		}
	}

	body := bytes.NewBuffer([]byte{})

	var uri []byte
	uri, err = l.processTemplate("uri", l.Uri, event)
	if err != nil {
		log.Errorw("uri template processing error", "error", err)
		result = testkube.NewFailedEventResult(event.Id, err)
		return
	}

	if l.payloadTemplate != "" {
		var data []byte
		data, err = l.processTemplate("payload", l.payloadTemplate, event)
		if err != nil {
			log.Errorw("payload template processing error", "error", err)
			result = testkube.NewFailedEventResult(event.Id, err)
			return
		}

		_, err = body.Write(data)
	} else {
		// clean envs if not requested explicitly by payload template
		cleanEvent := event
		cleanEvent.Envs = nil
		err = json.NewEncoder(body).Encode(cleanEvent)
		if err == nil && l.payloadObjectField != "" {
			data := map[string]string{l.payloadObjectField: body.String()}
			body.Reset()
			err = json.NewEncoder(body).Encode(data)
		}
	}

	if err != nil {
		err = errors.Wrap(err, "webhook send encode error")
		log.Errorw("webhook send encode error", "error", err)
		result = testkube.NewFailedEventResult(event.Id, err)
		return
	}

	request, err := http.NewRequest(http.MethodPost, string(uri), body)
	if err != nil {
		log.Errorw("webhook request creating error", "error", err)
		result = testkube.NewFailedEventResult(event.Id, err)
		return
	}

	request.Header.Set("Content-Type", "application/json")
	for key, value := range l.headers {
		values := []*string{&key, &value}
		for i := range values {
			data, err := l.processTemplate("header", *values[i], event)
			if err != nil {
				log.Errorw("header template processing error", "error", err)
				result = testkube.NewFailedEventResult(event.Id, err)
				return
			}

			*values[i] = string(data)
		}

		request.Header.Set(key, value)
	}

	var resp *http.Response
	resp, err = l.HttpClient.Do(request)
	if err != nil {
		log.Errorw("webhook send error", "error", err)
		result = testkube.NewFailedEventResult(event.Id, err)
		return
	}
	defer resp.Body.Close()

	var data []byte
	data, err = io.ReadAll(resp.Body)
	if err != nil {
		log.Errorw("webhook read response error", "error", err)
		result = testkube.NewFailedEventResult(event.Id, err)
		return
	}

	responseStr := string(data)
	statusCode = resp.StatusCode
	if resp.StatusCode >= 400 {
		err = fmt.Errorf("webhook response with bad status code: %d", resp.StatusCode)
		log.Errorw("webhook send error", "error", err, "status", resp.StatusCode, "response", responseStr)
		result = testkube.NewFailedEventResult(event.Id, err).WithResult(responseStr)
		return
	}

	log.Infow("webhook send result", "response", responseStr)
	result = testkube.NewSuccessEventResult(event.Id, responseStr)
	return
}

func (l *WebhookListener) Kind() string {
	return "webhook"
}

func (l *WebhookListener) processTemplate(field, body string, event testkube.Event) ([]byte, error) {
	log := l.Log.With(event.Log()...)

	var tmpl *template.Template
	tmpl, err := utils.NewTemplate(field).Funcs(template.FuncMap{
		"tostr":                            text.ToStr,
		"executionstatustostring":          testkube.ExecutionStatusString,
		"testsuiteexecutionstatustostring": testkube.TestSuiteExecutionStatusString,
		"testworkflowstatustostring":       testkube.TestWorkflowStatusString,
	}).Parse(body)
	if err != nil {
		log.Errorw(fmt.Sprintf("creating webhook %s error", field), "error", err)
		return nil, err
	}

	config := make(map[string]string)
	for key, val := range l.config {
		var data string
		if val.Value != nil {
			data = *val.Value
		}

		if val.Secret != nil {
			if l.secretClient == nil {
				log.Errorw("secret references are unsupported in webhooks", "name", val.Secret.Name)
				return nil, errors.New("secret references are unsupported in webhooks")
			}
			var ns []string
			if val.Secret.Namespace != "" {
				ns = append(ns, val.Secret.Namespace)
			}

			elements, err := l.secretClient.Get(val.Secret.Name, ns...)
			if err != nil {
				log.Errorw("error secret loading", "error", err, "name", val.Secret.Name)
				return nil, err
			}

			if element, ok := elements[val.Secret.Key]; ok {
				data = element
			} else {
				log.Errorw("error secret key finding loading", "name", val.Secret.Name, "key", val.Secret.Key)
				return nil, errors.New("error secret key finding loading")
			}
		}

		config[key] = data
	}

	for _, parameter := range l.parameters {
		if _, ok := config[parameter.Name]; !ok {
			if parameter.Default_ != nil {
				config[parameter.Name] = *parameter.Default_
			} else if parameter.Required {
				log.Errorw("error missing required parameter", "name", parameter.Name)
				return nil, errors.New("error missing required parameter")
			}
		}

		if parameter.Pattern != "" {
			re, err := regexp.Compile(parameter.Pattern)
			if err != nil {
				log.Errorw("error compiling pattern", "error", err, "name", parameter.Name, "pattern", parameter.Pattern)
				return nil, err
			}

			if data, ok := config[parameter.Name]; ok && !re.MatchString(data) {
				log.Errorw("error matching pattern", "error", err, "name", parameter.Name, "pattern", parameter.Pattern)
				return nil, errors.New("error matching pattern")
			}
		}
	}

	var buffer bytes.Buffer
	if err = tmpl.ExecuteTemplate(&buffer, field, NewTemplateVars(event, l.proContext, config)); err != nil {
		log.Errorw(fmt.Sprintf("executing webhook %s error", field), "error", err)
		return nil, err
	}

	return buffer.Bytes(), nil
}

func (l *WebhookListener) hasBecomeState(event testkube.Event) (bool, error) {
	log := l.Log.With(event.Log()...)

<<<<<<< HEAD
=======
	if event.TestExecution != nil && event.Type_ != nil {
		if l.deprecatedRepositories == nil {
			log.Warn("unable to determine become state, test execution results queries not supported")
			return false, nil

		}
		prevStatus, err := l.deprecatedRepositories.TestResults().GetPreviousFinishedState(context.Background(), event.TestExecution.TestName, event.TestExecution.EndTime)
		if err != nil {
			return false, err
		}

		if prevStatus == "" {
			log.Debugw(fmt.Sprintf("no previous finished state for test %s", event.TestExecution.TestName))
			return true, nil
		}

		return event.Type_.IsBecomeExecutionStatus(prevStatus), nil
	}

	if event.TestSuiteExecution != nil && event.TestSuiteExecution.TestSuite != nil && event.Type_ != nil {
		if l.deprecatedRepositories == nil {
			log.Warn("unable to determine become state, testsuite execution results queries not supported")
			return false, nil

		}
		prevStatus, err := l.deprecatedRepositories.TestSuiteResults().GetPreviousFinishedState(context.Background(), event.TestSuiteExecution.TestSuite.Name, event.TestSuiteExecution.EndTime)
		if err != nil {
			return false, err
		}

		if prevStatus == "" {
			log.Debugw(fmt.Sprintf("no previous finished state for test suite %s", event.TestSuiteExecution.TestSuite.Name))
			return true, nil
		}

		return event.Type_.IsBecomeTestSuiteExecutionStatus(prevStatus), nil
	}

>>>>>>> 67b28e8c
	if event.TestWorkflowExecution != nil && event.TestWorkflowExecution.Workflow != nil && event.Type_ != nil {
		if l.testWorkflowResultsRepository == nil {
			log.Warn("unable to determine become state, testworkflow execution results queries not supported")
			return false, nil
		}
		prevStatus, err := l.testWorkflowResultsRepository.GetPreviousFinishedState(context.Background(), event.TestWorkflowExecution.Workflow.Name, event.TestWorkflowExecution.StatusAt)
		if err != nil {
			return false, err
		}

		if prevStatus == "" {
			log.Debugw(fmt.Sprintf("no previous finished state for test workflow %s", event.TestWorkflowExecution.Workflow.Name))
			return true, nil
		}

		return event.Type_.IsBecomeTestWorkflowExecutionStatus(prevStatus), nil
	}

	return false, nil
}

type configKeyValue[T any] struct {
	Key   string
	Value T
}

type configKeyValues[T any] []configKeyValue[T]

// getMapHashedMetadata returns map hashed metadata
func getMapHashedMetadata[T any](data map[string]T) (string, error) {
	var slice configKeyValues[T]
	for key, value := range data {
		slice = append(slice, configKeyValue[T]{Key: key, Value: value})
	}

	sort.Slice(slice, func(i, j int) bool {
		return slice[i].Key < slice[j].Key
	})

	return getSliceHashedMetadata(slice)
}

// getSliceHashedMetadata returns slice hashed metadata
func getSliceHashedMetadata[T any](slice []T) (string, error) {
	result, err := json.Marshal(slice)
	if err != nil {
		return "", err
	}

	return getTextHashedMetadata(result), nil
}

// getTextHashedMetadata returns text hashed metadata
func getTextHashedMetadata(result []byte) string {
	return fmt.Sprintf("%x", sha256.Sum256(result))
}<|MERGE_RESOLUTION|>--- conflicted
+++ resolved
@@ -31,48 +31,16 @@
 
 var _ common.Listener = (*WebhookListener)(nil)
 
-<<<<<<< HEAD
-func NewWebhookListener(name, uri, selector string, events []testkube.EventType,
-	payloadObjectField, payloadTemplate string, headers map[string]string, disabled bool,
-	testWorkflowExecutionResults testworkflow.Repository,
-	metrics v1.Metrics,
-	webhookRepository cloudwebhook.WebhookRepository,
-	secretClient secret.Interface,
-	proContext *config.ProContext,
-	envs map[string]string,
-=======
 func NewWebhookListener(
 	name, uri, selector string,
 	events []testkube.EventType,
 	payloadObjectField, payloadTemplate string,
 	headers map[string]string,
 	disabled bool,
->>>>>>> 67b28e8c
 	config map[string]executorv1.WebhookConfigValue,
 	parameters []executorv1.WebhookParameterSchema,
 	opts ...WebhookListenerOption,
 ) *WebhookListener {
-<<<<<<< HEAD
-	return &WebhookListener{
-		name:                         name,
-		Uri:                          uri,
-		Log:                          log.DefaultLogger,
-		HttpClient:                   thttp.NewClient(),
-		selector:                     selector,
-		events:                       events,
-		payloadObjectField:           payloadObjectField,
-		payloadTemplate:              payloadTemplate,
-		headers:                      headers,
-		disabled:                     disabled,
-		testWorkflowExecutionResults: testWorkflowExecutionResults,
-		metrics:                      metrics,
-		webhookRepository:            webhookRepository,
-		secretClient:                 secretClient,
-		proContext:                   proContext,
-		envs:                         envs,
-		config:                       config,
-		parameters:                   parameters,
-=======
 	wl := &WebhookListener{
 		name:               name,
 		Uri:                uri,
@@ -86,7 +54,6 @@
 		disabled:           disabled,
 		config:             config,
 		parameters:         parameters,
->>>>>>> 67b28e8c
 	}
 
 	for _, opt := range opts {
@@ -97,26 +64,6 @@
 }
 
 type WebhookListener struct {
-<<<<<<< HEAD
-	name                         string
-	Uri                          string
-	Log                          *zap.SugaredLogger
-	HttpClient                   *http.Client
-	events                       []testkube.EventType
-	selector                     string
-	payloadObjectField           string
-	payloadTemplate              string
-	headers                      map[string]string
-	disabled                     bool
-	testWorkflowExecutionResults testworkflow.Repository
-	metrics                      v1.Metrics
-	webhookRepository            cloudwebhook.WebhookRepository
-	secretClient                 secret.Interface
-	proContext                   *config.ProContext
-	envs                         map[string]string
-	config                       map[string]executorv1.WebhookConfigValue
-	parameters                   []executorv1.WebhookParameterSchema
-=======
 	name string
 	// TODO(emil): check if all these fields need to be exported
 	Uri                string
@@ -138,9 +85,6 @@
 	metrics                       v1.Metrics
 	envs                          map[string]string
 	proContext                    *config.ProContext
-
-	// Deprecated fields
-	deprecatedRepositories commons.DeprecatedRepositories
 }
 
 // WebhookListenerOption is a functional option for WebhookListener
@@ -187,15 +131,6 @@
 	return func(wl *WebhookListener) {
 		wl.proContext = proContext
 	}
-}
-
-// listenerWithDeprecatedRepositories configures the deprecated repositories for the webhook listener.
-// Deprecated: test and test suites are deprecated.
-func listenerWithDeprecatedRepositories(deprecatedRepositories commons.DeprecatedRepositories) WebhookListenerOption {
-	return func(wl *WebhookListener) {
-		wl.deprecatedRepositories = deprecatedRepositories
-	}
->>>>>>> 67b28e8c
 }
 
 func (l *WebhookListener) Name() string {
@@ -511,47 +446,16 @@
 func (l *WebhookListener) hasBecomeState(event testkube.Event) (bool, error) {
 	log := l.Log.With(event.Log()...)
 
-<<<<<<< HEAD
-=======
 	if event.TestExecution != nil && event.Type_ != nil {
-		if l.deprecatedRepositories == nil {
-			log.Warn("unable to determine become state, test execution results queries not supported")
-			return false, nil
-
-		}
-		prevStatus, err := l.deprecatedRepositories.TestResults().GetPreviousFinishedState(context.Background(), event.TestExecution.TestName, event.TestExecution.EndTime)
-		if err != nil {
-			return false, err
-		}
-
-		if prevStatus == "" {
-			log.Debugw(fmt.Sprintf("no previous finished state for test %s", event.TestExecution.TestName))
-			return true, nil
-		}
-
-		return event.Type_.IsBecomeExecutionStatus(prevStatus), nil
+		log.Warn("unable to determine become state, test execution results queries not supported")
+		return false, nil
 	}
 
 	if event.TestSuiteExecution != nil && event.TestSuiteExecution.TestSuite != nil && event.Type_ != nil {
-		if l.deprecatedRepositories == nil {
-			log.Warn("unable to determine become state, testsuite execution results queries not supported")
-			return false, nil
-
-		}
-		prevStatus, err := l.deprecatedRepositories.TestSuiteResults().GetPreviousFinishedState(context.Background(), event.TestSuiteExecution.TestSuite.Name, event.TestSuiteExecution.EndTime)
-		if err != nil {
-			return false, err
-		}
-
-		if prevStatus == "" {
-			log.Debugw(fmt.Sprintf("no previous finished state for test suite %s", event.TestSuiteExecution.TestSuite.Name))
-			return true, nil
-		}
-
-		return event.Type_.IsBecomeTestSuiteExecutionStatus(prevStatus), nil
-	}
-
->>>>>>> 67b28e8c
+		log.Warn("unable to determine become state, testsuite execution results queries not supported")
+		return false, nil
+	}
+
 	if event.TestWorkflowExecution != nil && event.TestWorkflowExecution.Workflow != nil && event.Type_ != nil {
 		if l.testWorkflowResultsRepository == nil {
 			log.Warn("unable to determine become state, testworkflow execution results queries not supported")
