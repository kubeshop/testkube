package webhook

import (
	"bytes"
	"context"
	"crypto/sha256"
	"encoding/json"
	"fmt"
	"io"
	"net/http"
	"regexp"
	"sort"
	"text/template"

	"github.com/pkg/errors"
	"go.uber.org/zap"

	executorv1 "github.com/kubeshop/testkube/api/executor/v1"
	"github.com/kubeshop/testkube/cmd/api-server/commons"
	v1 "github.com/kubeshop/testkube/internal/app/api/metrics"
	"github.com/kubeshop/testkube/internal/config"
	"github.com/kubeshop/testkube/pkg/api/v1/testkube"
	"github.com/kubeshop/testkube/pkg/cloud/data/webhook"
	cloudwebhook "github.com/kubeshop/testkube/pkg/cloud/data/webhook"
	"github.com/kubeshop/testkube/pkg/event/kind/common"
	thttp "github.com/kubeshop/testkube/pkg/http"
	"github.com/kubeshop/testkube/pkg/log"
	"github.com/kubeshop/testkube/pkg/repository/testworkflow"
	"github.com/kubeshop/testkube/pkg/secret"
	"github.com/kubeshop/testkube/pkg/utils"
	"github.com/kubeshop/testkube/pkg/utils/text"
)

var _ common.Listener = (*WebhookListener)(nil)

func NewWebhookListener(
	name, uri, selector string,
	events []testkube.EventType,
	payloadObjectField, payloadTemplate string,
	headers map[string]string,
	disabled bool,
	config map[string]executorv1.WebhookConfigValue,
	parameters []executorv1.WebhookParameterSchema,
	opts ...WebhookListenerOption,
) *WebhookListener {
	wl := &WebhookListener{
		name: name,
		Uri:  uri,
		// TODO(emil): add some fields to this logger by default
		Log:                log.DefaultLogger,
		HttpClient:         thttp.NewClient(),
		selector:           selector,
		events:             events,
		payloadObjectField: payloadObjectField,
		payloadTemplate:    payloadTemplate,
		headers:            headers,
		disabled:           disabled,
		config:             config,
		parameters:         parameters,
	}

	for _, opt := range opts {
		opt(wl)
	}

	return wl
}

type WebhookListener struct {
	name string
	// TODO(emil): check if these fields really need to be exported
	Uri                string
	Log                *zap.SugaredLogger
	HttpClient         *http.Client
	selector           string
	events             []testkube.EventType
	payloadObjectField string
	payloadTemplate    string
	headers            map[string]string
	disabled           bool
	config             map[string]executorv1.WebhookConfigValue
	parameters         []executorv1.WebhookParameterSchema

	// Optional fields
	testWorkflowResultsRepository testworkflow.Repository
	webhookResultsRepository      cloudwebhook.WebhookRepository
	secretClient                  secret.Interface
	metrics                       v1.Metrics
	envs                          map[string]string
	proContext                    *config.ProContext

	// Deprecated fields
	deprecatedRepositories commons.DeprecatedRepositories
}

// WebhookListenerOption is a functional option for WebhookListener
type WebhookListenerOption func(*WebhookListener)

// listenerWithLogger configures the logger for the webhook listener.
func listenerWithLogger(log *zap.SugaredLogger) WebhookListenerOption {
	return func(wl *WebhookListener) {
		wl.Log = log
	}
}

// listenerWithTestWorkflowResultsRepository configures the test workflow results repository for the webhook listener.
func listenerWithTestWorkflowResultsRepository(repo testworkflow.Repository) WebhookListenerOption {
	return func(wl *WebhookListener) {
		wl.testWorkflowResultsRepository = repo
	}
}

// listenerWithWebhookResultsRepository sets the repository used for collecting webhook results
func listenerWithWebhookResultsRepository(repo webhook.WebhookRepository) WebhookListenerOption {
	return func(wl *WebhookListener) {
		wl.webhookResultsRepository = repo
	}
}

// listenerWithSecretClient configures the secret client for the webhook listener.
func listenerWithSecretClient(secretClient secret.Interface) WebhookListenerOption {
	return func(wl *WebhookListener) {
		wl.secretClient = secretClient
	}
}

// listenerWithMetrics configures the metrics for the webhook listener.
func listenerWithMetrics(metrics v1.Metrics) WebhookListenerOption {
	return func(wl *WebhookListener) {
		wl.metrics = metrics
	}
}

// listenerWithEnvs sets the agent's environment variables to be used in templates.
func listenerWithEnvs(envs map[string]string) WebhookListenerOption {
	return func(wl *WebhookListener) {
		wl.envs = envs
	}
}

// listenerWithProContext sets the "pro context" for the connection to the
// control plane to be used in templates.
func listenerWithProContext(proContext *config.ProContext) WebhookListenerOption {
	return func(wl *WebhookListener) {
		wl.proContext = proContext
	}
}

// listenerWithDeprecatedRepositories configures the deprecated repositories for the webhook listener.
// Deprecated: test and test suites are deprecated.
func listenerWithDeprecatedRepositories(deprecatedRepositories commons.DeprecatedRepositories) WebhookListenerOption {
	return func(wl *WebhookListener) {
		wl.deprecatedRepositories = deprecatedRepositories
	}
}

func (l *WebhookListener) Name() string {
	return common.ListenerName(l.name)
}

func (l *WebhookListener) Selector() string {
	return l.selector
}

func (l *WebhookListener) Events() []testkube.EventType {
	return l.events
}

func (l *WebhookListener) Metadata() map[string]string {
	headers, err := getMapHashedMetadata(l.headers)
	if err != nil {
		l.Log.Errorw("headers hashing error", "error", err)
	}

	config, err := getMapHashedMetadata(l.config)
	if err != nil {
		l.Log.Errorw("config hashing error", "error", err)
	}

	parameters, err := getSliceHashedMetadata(l.parameters)
	if err != nil {
		l.Log.Errorw("parameters hashing error", "error", err)
	}

	return map[string]string{
		"name":               l.Name(),
		"uri":                l.Uri,
		"selector":           l.selector,
		"events":             fmt.Sprintf("%v", l.events),
		"payloadObjectField": l.payloadObjectField,
		"payloadTemplate":    getTextHashedMetadata([]byte(l.payloadTemplate)),
		"headers":            headers,
		"disabled":           fmt.Sprint(l.disabled),
		"config":             config,
		"parameters":         parameters,
	}
}

func (l *WebhookListener) PayloadObjectField() string {
	return l.payloadObjectField
}

func (l *WebhookListener) PayloadTemplate() string {
	return l.payloadTemplate
}

func (l *WebhookListener) Headers() map[string]string {
	return l.headers
}

func (l *WebhookListener) Disabled() bool {
	return l.disabled
}

func (l *WebhookListener) Match(event testkube.Event) bool {
	_, valid := event.Valid(l.Selector(), l.Events())
	if !valid {
		return false
	}
	// Handle disabled Webhooks
	switch {
	case l.disabled:
		l.Log.With(event.Log()...).Debug("webhook listener is disabled")
		return false
	case event.TestExecution != nil && event.TestExecution.DisableWebhooks:
		l.Log.With(event.Log()...).Debug("webhook listener is disabled for test execution")
		return false
	case event.TestSuiteExecution != nil && event.TestSuiteExecution.DisableWebhooks:
		l.Log.With(event.Log()...).Debug("webhook listener is disabled for test suite execution")
		return false
	case event.TestWorkflowExecution != nil && event.TestWorkflowExecution.DisableWebhooks:
		l.Log.With(event.Log()...).Debug("webhook listener is disabled for test workflow execution")
		return false
	default:
		return true
	}
}

func (l *WebhookListener) Notify(event testkube.Event) (result testkube.EventResult) {
	var statusCode int
	var err error

	log := l.Log.With(event.Log()...)
	// load global envs to be able to use them in templates
	event.Envs = l.envs

	defer func() {
		// TODO(emil): this is a really strange/unreadable pattern, just wrap all this instead of doing this crap
		// Webhook metrics
		var eventType, res string
		if event.Type_ != nil {
			eventType = string(*event.Type_)
		}
		res = "success"
		if result.Error() != "" {
			res = "error"
		}
		l.metrics.IncWebhookEventCount(l.name, eventType, res)

		// Webhook telemetry
		if l.webhookResultsRepository == nil {
			return
		}
		errorMessage := ""
		if err != nil {
			errorMessage = err.Error()
		}
		if err = l.webhookResultsRepository.CollectExecutionResult(context.Background(), event, l.name, errorMessage, statusCode); err != nil {
			log.Errorw("webhook collecting execution result error", "error", err)
		}
	}()

<<<<<<< HEAD
=======
	switch {
	case l.disabled:
		l.Log.With(event.Log()...).Debug("webhook listener is disabled")
		result = testkube.NewSuccessEventResult(event.Id, "webhook listener is disabled")
		return
	case event.TestExecution != nil && event.TestExecution.DisableWebhooks:
		l.Log.With(event.Log()...).Debug("webhook listener is disabled for test execution")
		result = testkube.NewSuccessEventResult(event.Id, "webhook listener is disabled for test execution")
		return
	case event.TestSuiteExecution != nil && event.TestSuiteExecution.DisableWebhooks:
		l.Log.With(event.Log()...).Debug("webhook listener is disabled for test suite execution")
		result = testkube.NewSuccessEventResult(event.Id, "webhook listener is disabled for test suite execution")
		return
	case event.TestWorkflowExecution != nil && (event.TestWorkflowExecution.DisableWebhooks ||
		(event.TestWorkflowExecution.SilentMode != nil && event.TestWorkflowExecution.SilentMode.Webhooks)):
		l.Log.With(event.Log()...).Debug("webhook listener is disabled for test workflow execution")
		result = testkube.NewSuccessEventResult(event.Id, "webhook listener is disabled for test workflow execution")
		return
	}

>>>>>>> 4c29a167
	if event.Type_ != nil && event.Type_.IsBecome() {
		// NOTE(emil): this makes queries for the previous state
		became, err := l.hasBecomeState(event)
		if err != nil {
			l.Log.With(event.Log()...).Errorw("could not get previous finished state", "error", err)
		}
		if !became {
			return testkube.NewSuccessEventResult(event.Id, "webhook is set to become state only; state has not become")
		}
	}

	body := bytes.NewBuffer([]byte{})

	var uri []byte
	uri, err = l.processTemplate("uri", l.Uri, event)
	if err != nil {
		log.Errorw("uri template processing error", "error", err)
		result = testkube.NewFailedEventResult(event.Id, err)
		return
	}

	if l.payloadTemplate != "" {
		var data []byte
		data, err = l.processTemplate("payload", l.payloadTemplate, event)
		if err != nil {
			log.Errorw("payload template processing error", "error", err)
			result = testkube.NewFailedEventResult(event.Id, err)
			return
		}

		_, err = body.Write(data)
	} else {
		// clean envs if not requested explicitly by payload template
		cleanEvent := event
		cleanEvent.Envs = nil
		err = json.NewEncoder(body).Encode(cleanEvent)
		if err == nil && l.payloadObjectField != "" {
			data := map[string]string{l.payloadObjectField: body.String()}
			body.Reset()
			err = json.NewEncoder(body).Encode(data)
		}
	}

	if err != nil {
		err = errors.Wrap(err, "webhook send encode error")
		log.Errorw("webhook send encode error", "error", err)
		result = testkube.NewFailedEventResult(event.Id, err)
		return
	}

	request, err := http.NewRequest(http.MethodPost, string(uri), body)
	if err != nil {
		log.Errorw("webhook request creating error", "error", err)
		result = testkube.NewFailedEventResult(event.Id, err)
		return
	}

	request.Header.Set("Content-Type", "application/json")
	for key, value := range l.headers {
		values := []*string{&key, &value}
		for i := range values {
			data, err := l.processTemplate("header", *values[i], event)
			if err != nil {
				log.Errorw("header template processing error", "error", err)
				result = testkube.NewFailedEventResult(event.Id, err)
				return
			}

			*values[i] = string(data)
		}

		request.Header.Set(key, value)
	}

	var resp *http.Response
	resp, err = l.HttpClient.Do(request)
	if err != nil {
		log.Errorw("webhook send error", "error", err)
		result = testkube.NewFailedEventResult(event.Id, err)
		return
	}
	defer resp.Body.Close()

	var data []byte
	data, err = io.ReadAll(resp.Body)
	if err != nil {
		log.Errorw("webhook read response error", "error", err)
		result = testkube.NewFailedEventResult(event.Id, err)
		return
	}

	responseStr := string(data)
	statusCode = resp.StatusCode
	if resp.StatusCode >= 400 {
		err = fmt.Errorf("webhook response with bad status code: %d", resp.StatusCode)
		log.Errorw("webhook send error", "error", err, "status", resp.StatusCode, "response", responseStr)
		result = testkube.NewFailedEventResult(event.Id, err).WithResult(responseStr)
		return
	}

	log.Infow("webhook send result", "response", responseStr)
	result = testkube.NewSuccessEventResult(event.Id, responseStr)
	return
}

func (l *WebhookListener) Kind() string {
	return "webhook"
}

func (l *WebhookListener) processTemplate(field, body string, event testkube.Event) ([]byte, error) {
	log := l.Log.With(event.Log()...)

	var tmpl *template.Template
	tmpl, err := utils.NewTemplate(field).Funcs(template.FuncMap{
		"tostr":                            text.ToStr,
		"executionstatustostring":          testkube.ExecutionStatusString,
		"testsuiteexecutionstatustostring": testkube.TestSuiteExecutionStatusString,
		"testworkflowstatustostring":       testkube.TestWorkflowStatusString,
	}).Parse(body)
	if err != nil {
		log.Errorw(fmt.Sprintf("creating webhook %s error", field), "error", err)
		return nil, err
	}

	config := make(map[string]string)
	for key, val := range l.config {
		var data string
		if val.Value != nil {
			data = *val.Value
		}

		if val.Secret != nil {
			if l.secretClient == nil {
				log.Errorw("secret references are unsupported in webhooks", "name", val.Secret.Name)
				return nil, errors.New("secret references are unsupported in webhooks")
			}
			var ns []string
			if val.Secret.Namespace != "" {
				ns = append(ns, val.Secret.Namespace)
			}

			elements, err := l.secretClient.Get(val.Secret.Name, ns...)
			if err != nil {
				log.Errorw("error secret loading", "error", err, "name", val.Secret.Name)
				return nil, err
			}

			if element, ok := elements[val.Secret.Key]; ok {
				data = element
			} else {
				log.Errorw("error secret key finding loading", "name", val.Secret.Name, "key", val.Secret.Key)
				return nil, errors.New("error secret key finding loading")
			}
		}

		config[key] = data
	}

	for _, parameter := range l.parameters {
		if _, ok := config[parameter.Name]; !ok {
			if parameter.Default_ != nil {
				config[parameter.Name] = *parameter.Default_
			} else if parameter.Required {
				log.Errorw("error missing required parameter", "name", parameter.Name)
				return nil, errors.New("error missing required parameter")
			}
		}

		if parameter.Pattern != "" {
			re, err := regexp.Compile(parameter.Pattern)
			if err != nil {
				log.Errorw("error compiling pattern", "error", err, "name", parameter.Name, "pattern", parameter.Pattern)
				return nil, err
			}

			if data, ok := config[parameter.Name]; ok && !re.MatchString(data) {
				log.Errorw("error matching pattern", "error", err, "name", parameter.Name, "pattern", parameter.Pattern)
				return nil, errors.New("error matching pattern")
			}
		}
	}

	var buffer bytes.Buffer
	if err = tmpl.ExecuteTemplate(&buffer, field, NewTemplateVars(event, l.proContext, config)); err != nil {
		log.Errorw(fmt.Sprintf("executing webhook %s error", field), "error", err)
		return nil, err
	}

	return buffer.Bytes(), nil
}

func (l *WebhookListener) hasBecomeState(event testkube.Event) (bool, error) {
	log := l.Log.With(event.Log()...)

	if event.TestExecution != nil && event.Type_ != nil {
		if l.deprecatedRepositories == nil {
			log.Warn("unable to determine become state, test execution results queries not supported")
			return false, nil

		}
		prevStatus, err := l.deprecatedRepositories.TestResults().GetPreviousFinishedState(context.Background(), event.TestExecution.TestName, event.TestExecution.EndTime)
		if err != nil {
			return false, err
		}

		if prevStatus == "" {
			log.Debugw(fmt.Sprintf("no previous finished state for test %s", event.TestExecution.TestName))
			return true, nil
		}

		return event.Type_.IsBecomeExecutionStatus(prevStatus), nil
	}

	if event.TestSuiteExecution != nil && event.TestSuiteExecution.TestSuite != nil && event.Type_ != nil {
		if l.deprecatedRepositories == nil {
			log.Warn("unable to determine become state, testsuite execution results queries not supported")
			return false, nil

		}
		prevStatus, err := l.deprecatedRepositories.TestSuiteResults().GetPreviousFinishedState(context.Background(), event.TestSuiteExecution.TestSuite.Name, event.TestSuiteExecution.EndTime)
		if err != nil {
			return false, err
		}

		if prevStatus == "" {
			log.Debugw(fmt.Sprintf("no previous finished state for test suite %s", event.TestSuiteExecution.TestSuite.Name))
			return true, nil
		}

		return event.Type_.IsBecomeTestSuiteExecutionStatus(prevStatus), nil
	}

	if event.TestWorkflowExecution != nil && event.TestWorkflowExecution.Workflow != nil && event.Type_ != nil {
		if l.testWorkflowResultsRepository == nil {
			log.Warn("unable to determine become state, testworkflow execution results queries not supported")
			return false, nil
		}
		prevStatus, err := l.testWorkflowResultsRepository.GetPreviousFinishedState(context.Background(), event.TestWorkflowExecution.Workflow.Name, event.TestWorkflowExecution.StatusAt)
		if err != nil {
			return false, err
		}

		if prevStatus == "" {
			log.Debugw(fmt.Sprintf("no previous finished state for test workflow %s", event.TestWorkflowExecution.Workflow.Name))
			return true, nil
		}

		return event.Type_.IsBecomeTestWorkflowExecutionStatus(prevStatus), nil
	}

	return false, nil
}

type configKeyValue[T any] struct {
	Key   string
	Value T
}

type configKeyValues[T any] []configKeyValue[T]

// getMapHashedMetadata returns map hashed metadata
func getMapHashedMetadata[T any](data map[string]T) (string, error) {
	var slice configKeyValues[T]
	for key, value := range data {
		slice = append(slice, configKeyValue[T]{Key: key, Value: value})
	}

	sort.Slice(slice, func(i, j int) bool {
		return slice[i].Key < slice[j].Key
	})

	return getSliceHashedMetadata(slice)
}

// getSliceHashedMetadata returns slice hashed metadata
func getSliceHashedMetadata[T any](slice []T) (string, error) {
	result, err := json.Marshal(slice)
	if err != nil {
		return "", err
	}

	return getTextHashedMetadata(result), nil
}

// getTextHashedMetadata returns text hashed metadata
func getTextHashedMetadata(result []byte) string {

	return fmt.Sprintf("%x", sha256.Sum256(result))
}<|MERGE_RESOLUTION|>--- conflicted
+++ resolved
@@ -228,7 +228,8 @@
 	case event.TestSuiteExecution != nil && event.TestSuiteExecution.DisableWebhooks:
 		l.Log.With(event.Log()...).Debug("webhook listener is disabled for test suite execution")
 		return false
-	case event.TestWorkflowExecution != nil && event.TestWorkflowExecution.DisableWebhooks:
+	case event.TestWorkflowExecution != nil && (event.TestWorkflowExecution.DisableWebhooks ||
+		(event.TestWorkflowExecution.SilentMode != nil && event.TestWorkflowExecution.SilentMode.Webhooks)):
 		l.Log.With(event.Log()...).Debug("webhook listener is disabled for test workflow execution")
 		return false
 	default:
@@ -270,29 +271,6 @@
 		}
 	}()
 
-<<<<<<< HEAD
-=======
-	switch {
-	case l.disabled:
-		l.Log.With(event.Log()...).Debug("webhook listener is disabled")
-		result = testkube.NewSuccessEventResult(event.Id, "webhook listener is disabled")
-		return
-	case event.TestExecution != nil && event.TestExecution.DisableWebhooks:
-		l.Log.With(event.Log()...).Debug("webhook listener is disabled for test execution")
-		result = testkube.NewSuccessEventResult(event.Id, "webhook listener is disabled for test execution")
-		return
-	case event.TestSuiteExecution != nil && event.TestSuiteExecution.DisableWebhooks:
-		l.Log.With(event.Log()...).Debug("webhook listener is disabled for test suite execution")
-		result = testkube.NewSuccessEventResult(event.Id, "webhook listener is disabled for test suite execution")
-		return
-	case event.TestWorkflowExecution != nil && (event.TestWorkflowExecution.DisableWebhooks ||
-		(event.TestWorkflowExecution.SilentMode != nil && event.TestWorkflowExecution.SilentMode.Webhooks)):
-		l.Log.With(event.Log()...).Debug("webhook listener is disabled for test workflow execution")
-		result = testkube.NewSuccessEventResult(event.Id, "webhook listener is disabled for test workflow execution")
-		return
-	}
-
->>>>>>> 4c29a167
 	if event.Type_ != nil && event.Type_.IsBecome() {
 		// NOTE(emil): this makes queries for the previous state
 		became, err := l.hasBecomeState(event)
@@ -579,6 +557,5 @@
 
 // getTextHashedMetadata returns text hashed metadata
 func getTextHashedMetadata(result []byte) string {
-
 	return fmt.Sprintf("%x", sha256.Sum256(result))
 }