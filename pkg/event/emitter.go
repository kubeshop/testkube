package event

import (
	"context"
	"sync"
	"time"

	"go.uber.org/zap"

	"github.com/kubeshop/testkube/pkg/api/v1/testkube"
	"github.com/kubeshop/testkube/pkg/event/bus"
	"github.com/kubeshop/testkube/pkg/event/kind/common"
	"github.com/kubeshop/testkube/pkg/log"
	"github.com/kubeshop/testkube/pkg/repository/leasebackend"
	"github.com/kubeshop/testkube/pkg/utils"
)

const (
<<<<<<< HEAD
	reconcileInterval = time.Second
=======
	reconcileInterval            = time.Second
	eventEmitterQueueName string = "emitter"
>>>>>>> 67b28e8c
)

// NewEmitter returns new emitter instance
func NewEmitter(eventBus bus.Bus, leaseBackend leasebackend.Repository, subjectRoot string, clusterName string) *Emitter {
	instanceId := utils.RandAlphanum(10)
	return &Emitter{
		loader:         NewLoader(),
		log:            log.DefaultLogger.With("instance_id", instanceId),
		bus:            eventBus,
		instanceId:     instanceId,
		leaseBackend:   leaseBackend,
		subjectRoot:    subjectRoot,
		listeners:      make(common.Listeners, 0),
		listenerExists: make(map[string]map[string]struct{}),
		clusterName:    clusterName,
	}
}

type Interface interface {
	Notify(event testkube.Event)
}

// Emitter handles events emitting for webhooks
type Emitter struct {
	*loader

	log            *zap.SugaredLogger
	listeners      common.Listeners
	listenerExists map[string]map[string]struct{}
	mutex          sync.RWMutex
	bus            bus.Bus
	instanceId     string
	leaseBackend   leasebackend.Repository
	subjectRoot    string
	clusterName    string
}

// appendUniqueListeners appends only listeners unique by kind and name.
func (e *Emitter) appendUniqueListeners(listeners ...common.Listener) {
	e.mutex.Lock()
	defer e.mutex.Unlock()
	for i := range listeners {
		kind := listeners[i].Kind()
		name := listeners[i].Name()
		if e.listenerExists[kind] == nil {
			e.listenerExists[kind] = make(map[string]struct{})
		}
		if _, exists := e.listenerExists[kind][name]; !exists {
			// Mark as existing and append to listeners array
			e.listenerExists[kind][name] = struct{}{}
			e.listeners = append(e.listeners, listeners[i])
		}
	}
}

// Register adds new listener
func (e *Emitter) Register(listener common.Listener) {
	e.appendUniqueListeners(listener)
}

// Notify notifies emitter with webhook
func (e *Emitter) Notify(event testkube.Event) {
	event.ClusterName = e.clusterName
	err := e.bus.PublishTopic(e.eventTopic(event), event)
	if err != nil {
		e.log.Errorw("error publishing event", append(event.Log(), "error", err))
		return
	}
	e.log.Debugw("event published", event.Log()...)
}

// eventTopic returns topic to publish a particular evnet.
func (e *Emitter) eventTopic(event testkube.Event) string {
	// TODO(emil): only used in tests, it does not makes sense to allow an
	// override here because we need the topic to be prefixed a certain way for
	// our subscription to handle it
	if event.StreamTopic != "" {
		return event.StreamTopic
	}

	if event.Resource == nil {
		return e.subjectRoot + ".all"
	}

	if event.ResourceId == "" {
		return e.subjectRoot + "." + string(*event.Resource)
	}

	return e.subjectRoot + "." + string(*event.Resource) + "." + event.ResourceId
}

const (
	leaseCheckInterval        = 5 * time.Second
	leaseClusterID     string = "event-emitters"
)

// TODO(emil): convert to using new common coordinator package for lease acquisition
func (e *Emitter) leaseCheckLoop(ctx context.Context, leaseChan chan<- bool) {
	e.log.Info("event emitter waiting for lease")
	e.leaseCheck(ctx, leaseChan)
	ticker := time.NewTicker(leaseCheckInterval)
	for {
		select {
		case <-ctx.Done():
			e.log.Info("event emitter stopped lease checks")
			return
		case <-ticker.C:
			e.leaseCheck(ctx, leaseChan)
		}
	}
}

func (e *Emitter) leaseCheck(ctx context.Context, leaseChan chan<- bool) {
	leased, err := e.leaseBackend.TryAcquire(ctx, leaseClusterID+"-"+e.instanceId, leaseClusterID)
	if err != nil {
		e.log.Errorw("error while trying to acquire lease", "error", err)
	}
	leaseChan <- leased
}

// Listen checks for lease holding and starts/stops workers processing event
// notifications.
func (e *Emitter) Listen(ctx context.Context) {
	e.log.Info("event emitter starting")
	// Clean up
	go func() {
		<-ctx.Done()
		e.log.Info("event emitter closing event bus")
		err := e.bus.Close()
		if err != nil {
			e.log.Errorw("error while closing event bus", "error", err)
		} else {
			e.log.Info("event emitter closed event bus")
		}
	}()

	// Start lease check loop
	leaseChan := make(chan bool)
	go e.leaseCheckLoop(ctx, leaseChan)

	// Current lease status
	var leaderCancel context.CancelFunc
	for {
		select {
		case <-ctx.Done():
			e.log.Info("event emitter stopping")
			if leaderCancel != nil {
				leaderCancel()
			}
			return
		case leased := <-leaseChan:
			if !leased && leaderCancel != nil {
				// Lost leadership
				e.log.Info("event emitter no longer leader stop listening")
				leaderCancel()
				leaderCancel = nil
			} else if leased && leaderCancel == nil {
				// Became leader
				e.log.Info("event emitter becoming leader")
				var leaderCtx context.Context
				leaderCtx, leaderCancel = context.WithCancel(ctx)
				go e.leaderLoop(leaderCtx)
			}
		}
	}
}

// leaderLoop reloads listeners from all registered reconcilers should
// only be ran by the leader.
// After the first reconcilation it starts subscribing and handling events.
func (e *Emitter) leaderLoop(ctx context.Context) {
	// Clean up
	go func() {
		<-ctx.Done()
		e.log.Info("event emitter leader unsubscribing from emitted events")

		err := e.bus.Unsubscribe(eventEmitterQueueName)
		if err != nil {
			e.log.Warnw("error while unsubscribing from emitted events", "error", err)
		}
		e.log.Info("event emitter leader unsubscribed from emitted events")
	}()
	// First reconcilation to avoid waiting for first tick
	listeners := e.Reconcile()
	e.appendUniqueListeners(listeners...)
	log.Tracew(e.log, "reconciled listeners", e.ListenersDump()...)
	// Subscribe and handle events
	e.log.Infow("event emitter leader subscribing to events")
	err := e.bus.SubscribeTopic(e.subjectRoot+".>", eventEmitterQueueName, e.leaderEventHandler)
	if err != nil {
		e.log.Errorw("error while starting to listen for events", "error", err)
	}
	e.log.Infow("event emitter leader subscribed to events")
	// Reconcilation loop
	e.log.Info("event emitter leader started reconciler")
	ticker := time.NewTicker(reconcileInterval)
	for {
		select {
		case <-ctx.Done():
			e.log.Info("event emitter leader stopped reconciler")
			return
		case <-ticker.C:
			// Reconcile listeners
			listeners := e.Reconcile()
			e.appendUniqueListeners(listeners...)
			log.Tracew(e.log, "reconciled listeners", e.ListenersDump()...)
		}
	}
}

func (e *Emitter) leaderEventHandler(event testkube.Event) error {
	// Current set of listeners
	e.mutex.Lock()
	listenersSnapshot := make([]common.Listener, len(e.listeners))
	copy(listenersSnapshot, e.listeners)
	e.mutex.Unlock()
	// Find listeners that match the event
	for _, l := range listenersSnapshot {
		logger := e.log.With("listen-on", l.Events(), "selector", l.Selector(), "metadata", l.Metadata())
		if !l.Match(event) {
			log.Tracew(logger, "dropping event not matching selector or type", event.Log()...)
			continue
		}
		// Event type fanout
		matchedEventTypes, _ := event.Valid(l.Selector(), l.Events())
		for i := range matchedEventTypes {
			event.Type_ = &matchedEventTypes[i]
			go notifyListener(logger, l, event)
		}
	}
	return nil
}

func notifyListener(logger *zap.SugaredLogger, listener common.Listener, event testkube.Event) {
	// TODO(emil): Held over from old implementation. These results are just
	// logged, not sure there is much point even returning them, can just log
	// in the listener and all this can be simplified to use Notify.
	result := listener.Notify(event)
	log.Tracew(logger, "listener notified", append(event.Log(), "result", result)...)
}

// ListenersDump dumps all the currently reconciled listeners in an array for debugging.
func (e *Emitter) ListenersDump() []any {
	e.mutex.Lock()
	defer e.mutex.Unlock()
	return e.listeners.Dump()
}<|MERGE_RESOLUTION|>--- conflicted
+++ resolved
@@ -16,12 +16,8 @@
 )
 
 const (
-<<<<<<< HEAD
-	reconcileInterval = time.Second
-=======
 	reconcileInterval            = time.Second
 	eventEmitterQueueName string = "emitter"
->>>>>>> 67b28e8c
 )
 
 // NewEmitter returns new emitter instance
