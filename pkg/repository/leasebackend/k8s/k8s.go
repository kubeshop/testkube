--- conflicted
+++ resolved
@@ -21,22 +21,14 @@
 // - If the Lease exists and is held by another instance but expired, it is taken over
 // - Otherwise, acquisition fails (returns leased=false)
 type K8sLeaseBackend struct {
-<<<<<<< HEAD
-	client        kubernetes.Interface
-	name          string
-	namespace     string
-	leaseDuration time.Duration
-=======
 	client            kubernetes.Interface
+	namePrefix        string
 	namespace         string
 	leaseDuration     time.Duration
 	leaseNameOverride string
->>>>>>> 474b10c7
 }
 
 type Option func(*K8sLeaseBackend)
-
-const defaultLeaseName = "testkube-triggers-lease-%s"
 
 // WithLeaseDuration overrides the default max lease duration.
 func WithLeaseDuration(d time.Duration) Option {
@@ -51,19 +43,13 @@
 }
 
 // NewK8sLeaseBackend creates a K8s-backed lease backend using coordination.k8s.io Leases in the given namespace.
-func NewK8sLeaseBackend(client kubernetes.Interface, name, namespace string, opts ...Option) *K8sLeaseBackend {
+func NewK8sLeaseBackend(client kubernetes.Interface, namePrefix, namespace string, opts ...Option) *K8sLeaseBackend {
 	b := &K8sLeaseBackend{
-<<<<<<< HEAD
-		client:        client,
-		name:          name,
-		namespace:     namespace,
-		leaseDuration: leasebackend.DefaultMaxLeaseDuration,
-=======
 		client:            client,
+		namePrefix:        namePrefix,
 		namespace:         namespace,
 		leaseDuration:     leasebackend.DefaultMaxLeaseDuration,
 		leaseNameOverride: "",
->>>>>>> 474b10c7
 	}
 	for _, opt := range opts {
 		opt(b)
@@ -150,13 +136,9 @@
 }
 
 func (b *K8sLeaseBackend) leaseName(clusterID string) string {
-<<<<<<< HEAD
-	return b.name + "-" + clusterID
-=======
 	if b.leaseNameOverride != "" {
 		return b.leaseNameOverride
 	}
 
-	return fmt.Sprintf(defaultLeaseName, clusterID)
->>>>>>> 474b10c7
+	return b.namePrefix + "-" + clusterID
 }