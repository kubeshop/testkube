--- conflicted
+++ resolved
@@ -146,6 +146,7 @@
 PROTOC_GEN_GO_GRPC ?= $(LOCALBIN_TOOLING)/protoc-gen-go-grpc
 # swagger-codegen is installed globally via brew/package manager
 SWAGGER_CODEGEN = $(shell command -v swagger-codegen 2> /dev/null)
+SQLC = sqlc
 
 # ==================== Environment Configuration ====================
 DASHBOARD_URI ?= https://demo.testkube.io
@@ -380,7 +381,7 @@
 ##@ Code Generation
 
 .PHONY: generate
-generate: generate-protobuf generate-openapi generate-mocks ## Generate all code
+generate: generate-protobuf generate-openapi generate-mocks generate-sqlc ## Generate all code
 
 .PHONY: generate-protobuf
 generate-protobuf: install-protobuf ## Generate protobuf code
@@ -402,6 +403,11 @@
 	@echo "Generating mock files..."
 	@grep -rl '//go:generate mockgen' ./cmd ./internal ./pkg \
 	| xargs -I {} sh -c 'echo "Generating mocks for {}" && PATH=$(LOCALBIN_TOOLING):$$PATH $(GO) generate {}'
+
+.PHONY: generate-sqlc
+generate-sqlc: ## Generate sqlc package with sql queries
+	@echo "Generating sqlc queries..."
+	@$(SQLC) generate
 
 # ==================== Docker ====================
 ##@ Docker
@@ -589,42 +595,5 @@
 		--font-size 25 \
 		--output-ppm-stream stream.out \
 		--output-framerate 30
-<<<<<<< HEAD
-
-	ffmpeg -y -r 30 -f image2pipe -vcodec ppm -i stream.out -b 65536K movie.mp4
-
-port-forward-minio:
-	kubectl port-forward svc/testkube-minio-service-testkube 9090:9090 -ntestkube
-
-port-forward-mongo:
-	kubectl port-forward svc/testkube-mongodb 27017 -ntestkube
-
-port-forward-api:
-	kubectl port-forward svc/testkube-api-server 8088 -ntestkube
-
-run-proxy:
-	go run cmd/proxy/main.go --namespace $(NAMESPACE)
-
-generate-sql-package:
-	sqlc generate
-
-define install-protoc
-@[ -f "${PROTOC}" ] || { \
-set -e ;\
-echo "[INFO] Installing protoc compiler to ${BIN_DIR}/protoc" ;\
-mkdir -pv "${BIN_DIR}/" ;\
-TMP_DIR=$$(mktemp -d) ;\
-cd $$TMP_DIR ;\
-PB_REL="https://github.com/protocolbuffers/protobuf/releases" ;\
-VERSION=3.19.4 ;\
-if [ "$$(uname)" == "Darwin" ];then FILENAME=protoc-$${VERSION}-osx-x86_64.zip ;fi ;\
-if [ "$$(uname)" == "Linux" ];then FILENAME=protoc-$${VERSION}-linux-x86_64.zip;fi ;\
-echo "Downloading $${FILENAME} to $${TMP_DIR}" ;\
-curl -LO $${PB_REL}/download/v$${VERSION}/$${FILENAME} ; unzip $${FILENAME} -d ${BIN_DIR}/protoc ; \
-rm -rf $${TMP_DIR} ;\
-}
-endef
-=======
 	@ffmpeg -y -r 30 -f image2pipe -vcodec ppm -i stream.out -b 65536K movie.mp4
-	@rm stream.out
->>>>>>> 0983d886
+	@rm stream.out