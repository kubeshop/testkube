.PHONY: test cover 

BIN_DIR ?= $(HOME)/bin


run-api-serer: 
	go run cmd/api-server/main.go

run-executor: 
	go run cmd/postman-executor/main.go

run-mongo-dev: 
	docker run -p 27017:27017 mongo


build: build-executor build-api-server build-kubetest-bin

# build done by vendoring to bypass private go repo problems
build-executor: 
	go build -o $(BIN_DIR)/postman-executor cmd/postman-executor/main.go

build-api-server:
	go build -o $(BIN_DIR)/api-server cmd/api-server/main.go 

build-kubetest-bin: 
	go mod vendor
	go build -o "$(BIN_DIR)/kubectl-kubetest" cmd/kubectl-kubetest/main.go

<<<<<<< HEAD
docker-build-executor: 
	go mod vendor
	docker build -t postman-executor -f build/postman-executor/Dockerfile .

docker-build-api-server:
	go mod vendor
	docker build -t api-server -f build/api-server/Dockerfile .
=======
# build all the GO packages
build:
	go mod vendor
	go build -o "$(BIN_DIR)/kubectl-kubetest" cmd/kubectl-kubetest/main.go
	go build -o "$(BIN_DIR)/api-server" cmd/api-server/main.go
	go build -o "$(BIN_DIR)/postman-executor" cmd/postman-executor/main.go
>>>>>>> ae45a6b5

install-swagger-codegen-mac: 
	brew install swagger-codegen

openapi-generate-model: openapi-generate-model-kubetest 

openapi-generate-model-kubetest:
	swagger-codegen generate -i api/v1/kubetest.yaml -l go -o tmp/api/kubetest
	mv tmp/api/kubetest/model_*.go pkg/api/kubetest
	rm -rf tmp
	find ./pkg/api/kubetest -type f -exec sed -i '' -e "s/package swagger/package kubetest/g" {} \;
	

test: 
	go test ./... -cover

cover: 
	@go test -mod=vendor -failfast -count=1 -v -tags test  -coverprofile=./testCoverage.txt ./... && go tool cover -html=./testCoverage.txt -o testCoverage.html && rm ./testCoverage.txt 
	open testCoverage.html

diagrams: 
	plantuml docs/*.puml<|MERGE_RESOLUTION|>--- conflicted
+++ resolved
@@ -26,22 +26,12 @@
 	go mod vendor
 	go build -o "$(BIN_DIR)/kubectl-kubetest" cmd/kubectl-kubetest/main.go
 
-<<<<<<< HEAD
-docker-build-executor: 
-	go mod vendor
-	docker build -t postman-executor -f build/postman-executor/Dockerfile .
-
-docker-build-api-server:
-	go mod vendor
-	docker build -t api-server -f build/api-server/Dockerfile .
-=======
 # build all the GO packages
 build:
 	go mod vendor
 	go build -o "$(BIN_DIR)/kubectl-kubetest" cmd/kubectl-kubetest/main.go
 	go build -o "$(BIN_DIR)/api-server" cmd/api-server/main.go
 	go build -o "$(BIN_DIR)/postman-executor" cmd/postman-executor/main.go
->>>>>>> ae45a6b5
 
 install-swagger-codegen-mac: 
 	brew install swagger-codegen
