openapi: 3.0.1

info:
  title: Testkube API
  description: "Testkube provides a Kubernetes-native framework for test definition, execution and results"
  contact:
    email: testkube@kubeshop.io
  license:
    name: MIT
    url: https://opensource.org/licenses/MIT
  version: 1.0.0

externalDocs:
  description: "Find out more about Testkube"
  url: https://testkube.kubeshop.io/

tags:
  - name: api
    description: "Testkube API operations"
  - name: tests
    description: "Tests operations"
  - name: executions
    description: "Test suites and tests execution operations"
  - name: test-suites
    description: "Test suites orchestration operations"
  - name: labels
    description: "Listing all available labels"
  - name: artifacts
    description: "Artifact operations"
  - name: logs
    description: "Log operations"
  - name: executor
    description: "Executor operations"
  - name: webhook
    description: "Webhook operations"
  - name: test-triggers
    description: "Test Triggers CRUD operations"
  - name: keymap
    description: "Keymap for fields in a form"

paths:
  /keymap/triggers:
    get:
      tags:
        - keymap
        - api
      summary: Test triggers keymap
      description: Returns a keymap (supported/allowed fields) for the test trigger UI screen
      operationId: getKeyMap
      responses:
        200:
          description: successful get operation
          content:
            application/json:
              schema:
                $ref: "#/components/schemas/TestTriggerKeyMap"

  /triggers:
    get:
      tags:
        - test-triggers
        - api
      parameters:
        - $ref: "#/components/parameters/Namespace"
        - $ref: "#/components/parameters/Selector"
      summary: List test triggers
      description: List test triggers from the kubernetes cluster
      operationId: listTestTriggers
      responses:
        200:
          description: successful list operation
          content:
            application/json:
              schema:
                type: array
                items:
                  $ref: "#/components/schemas/TestTrigger"
            text/yaml:
              schema:
                type: string
        400:
          description: "problem with selector parsing - probably some bad input occurs"
          content:
            application/problem+json:
              schema:
                type: array
                items:
                  $ref: "#/components/schemas/Problem"
        502:
          description: problem communicating with kubernetes cluster
          content:
            application/problem+json:
              schema:
                type: array
                items:
                  $ref: "#/components/schemas/Problem"

    post:
      tags:
        - test-triggers
        - api
      summary: "Create new test trigger"
      description: "Create new test trigger CRD inside a Kubernetes cluster"
      operationId: createTestTrigger
      requestBody:
        description: test trigger body
        required: true
        content:
          application/json:
            schema:
              $ref: "#/components/schemas/TestTriggerUpsertRequest"
          text/yaml:
            schema:
              type: string
      responses:
        200:
          description: "successful operation"
          content:
            application/json:
              schema:
                $ref: "#/components/schemas/TestTrigger"
            text/yaml:
              schema:
                type: string
        400:
          description: "problem with test trigger definition - probably some bad input occurs (invalid JSON body or similar)"
          content:
            application/problem+json:
              schema:
                type: array
                items:
                  $ref: "#/components/schemas/Problem"
        502:
          description: problem communicating with kubernetes cluster
          content:
            application/problem+json:
              schema:
                type: array
                items:
                  $ref: "#/components/schemas/Problem"

    patch:
      tags:
        - test-triggers
        - api
      summary: "Bulk update test triggers"
      description: "Updates test triggers provided as an array in the request body"
      operationId: bulkUpdateTestTriggers
      requestBody:
        description: array of test trigger upsert requests
        required: true
        content:
          application/json:
            schema:
              type: array
              items:
                $ref: "#/components/schemas/TestTriggerUpsertRequest"
      responses:
        200:
          description: "successful operation"
          content:
            application/json:
              schema:
                type: array
                items:
                  $ref: "#/components/schemas/TestTrigger"
        400:
          description: "problem with test trigger definition - probably some bad input occurs (invalid JSON body or similar)"
          content:
            application/problem+json:
              schema:
                type: array
                items:
                  $ref: "#/components/schemas/Problem"
        502:
          description: problem communicating with kubernetes cluster
          content:
            application/problem+json:
              schema:
                type: array
                items:
                  $ref: "#/components/schemas/Problem"

    delete:
      tags:
        - test-triggers
        - api
      summary: "Delete test triggers"
      description: "Deletes all or labeled test triggers"
      operationId: deleteTestTriggers
      parameters:
        - $ref: "#/components/parameters/Namespace"
        - $ref: "#/components/parameters/Selector"
      responses:
        204:
          description: "no content"
        400:
          description: "problem with selector parsing - probably some bad input occurs"
          content:
            application/problem+json:
              schema:
                type: array
                items:
                  $ref: "#/components/schemas/Problem"
        404:
          description: "test trigger not found"
          content:
            application/problem+json:
              schema:
                type: array
                items:
                  $ref: "#/components/schemas/Problem"
        502:
          description: problem communicating with kubernetes cluster
          content:
            application/problem+json:
              schema:
                type: array
                items:
                  $ref: "#/components/schemas/Problem"

  /triggers/{id}:
    get:
      parameters:
        - $ref: "#/components/parameters/ID"
        - $ref: "#/components/parameters/Namespace"
      tags:
        - test-triggers
        - api
      summary: Get test trigger by ID
      description: Get test trigger by ID from CRD in kubernetes cluster
      operationId: getTestTriggerByID
      responses:
        200:
          description: successful operation
          content:
            application/json:
              schema:
                $ref: "#/components/schemas/TestTrigger"
            text/yaml:
              schema:
                type: string
        404:
          description: "test trigger not found"
          content:
            application/problem+json:
              schema:
                type: array
                items:
                  $ref: "#/components/schemas/Problem"
        502:
          description: problem communicating with kubernetes cluster
          content:
            application/problem+json:
              schema:
                type: array
                items:
                  $ref: "#/components/schemas/Problem"

    patch:
      parameters:
        - $ref: "#/components/parameters/ID"
        - $ref: "#/components/parameters/Namespace"
      tags:
        - test-triggers
        - api
      summary: "Update test trigger"
      description: "Update test trigger"
      operationId: updateTestTrigger
      requestBody:
        description: test trigger upsert request
        required: true
        content:
          application/json:
            schema:
              $ref: "#/components/schemas/TestTriggerUpsertRequest"
          text/yaml:
            schema:
              type: string
      responses:
        200:
          description: "successful operation"
          content:
            application/json:
              schema:
                $ref: "#/components/schemas/TestTrigger"
        400:
          description: "problem with test trigger definition - probably some bad input occurs (invalid JSON body or similar)"
          content:
            application/problem+json:
              schema:
                type: array
                items:
                  $ref: "#/components/schemas/Problem"
        404:
          description: "test trigger not found"
          content:
            application/problem+json:
              schema:
                type: array
                items:
                  $ref: "#/components/schemas/Problem"
        502:
          description: problem communicating with kubernetes cluster
          content:
            application/problem+json:
              schema:
                type: array
                items:
                  $ref: "#/components/schemas/Problem"

    delete:
      tags:
        - test-triggers
        - api
      parameters:
        - $ref: "#/components/parameters/ID"
        - $ref: "#/components/parameters/Namespace"
      summary: Delete test trigger
      description: Deletes a test trigger
      operationId: deleteTestTrigger
      responses:
        204:
          description: "no content"
        404:
          description: "test trigger not found"
          content:
            application/problem+json:
              schema:
                type: array
                items:
                  $ref: "#/components/schemas/Problem"
        502:
          description: problem communicating with kubernetes cluster
          content:
            application/problem+json:
              schema:
                type: array
                items:
                  $ref: "#/components/schemas/Problem"

  /test-suites:
    post:
      tags:
        - test-suites
        - api
      summary: "Create new test suite"
      description: "Create new test suite action"
      operationId: createTestSuite
      requestBody:
        description: test details body
        required: true
        content:
          application/json:
            schema:
              $ref: "#/components/schemas/TestSuiteUpsertRequest"
          text/yaml:
            schema:
              type: string
      responses:
        200:
          description: "successful operation"
          content:
            text/yaml:
              schema:
                type: string
        201:
          description: successful operation
          content:
            application/json:
              schema:
                $ref: "#/components/schemas/TestSuite"
        400:
          description: "problem with test suite definition - probably some bad input occurs (invalid JSON body or similar)"
          content:
            application/problem+json:
              schema:
                type: array
                items:
                  $ref: "#/components/schemas/Problem"
        502:
          description: "problem with communicating with kubernetes cluster"
          content:
            application/problem+json:
              schema:
                type: array
                items:
                  $ref: "#/components/schemas/Problem"

    get:
      tags:
        - test-suites
        - api
      summary: "Get all test suites"
      description: "Returns array of test suites"
      operationId: listTestSuites
      parameters:
        - $ref: "#/components/parameters/Selector"
        - $ref: "#/components/parameters/TextSearch"
      responses:
        200:
          description: successful operation
          content:
            application/json:
              schema:
                type: array
                items:
                  $ref: "#/components/schemas/TestSuite"
            text/yaml:
              schema:
                type: string
        400:
          description: "problem with input for CRD generation"
          content:
            application/problem+json:
              schema:
                type: array
                items:
                  $ref: "#/components/schemas/Problem"
        502:
          description: "problem with listing test suites from kubernetes cluster"
          content:
            application/problem+json:
              schema:
                type: array
                items:
                  $ref: "#/components/schemas/Problem"
    delete:
      tags:
        - test-suites
        - api
      summary: "Delete test suites"
      description: "Deletes all or labeled test suites"
      operationId: deleteTestSuites
      parameters:
        - $ref: "#/components/parameters/Selector"
      responses:
        204:
          description: "no content"
        404:
          description: "test suite not found"
          content:
            application/problem+json:
              schema:
                type: array
                items:
                  $ref: "#/components/schemas/Problem"
        502:
          description: "problem with read information from kubernetes cluster"
          content:
            application/problem+json:
              schema:
                type: array
                items:
                  $ref: "#/components/schemas/Problem"

  /test-suites/{id}:
    get:
      parameters:
        - $ref: "#/components/parameters/ID"
      tags:
        - test-suites
        - api
      summary: "Get test suite by ID"
      description: "Returns test suite with given name"
      operationId: getTestSuiteByID
      responses:
        200:
          description: successful operation
          content:
            application/json:
              schema:
                $ref: "#/components/schemas/TestSuite"
            text/yaml:
              schema:
                type: string
        404:
          description: "test suite not found"
          content:
            application/problem+json:
              schema:
                type: array
                items:
                  $ref: "#/components/schemas/Problem"
        500:
          description: "could not get execution result from the database"
          content:
            application/problem+json:
              schema:
                type: array
                items:
                  $ref: "#/components/schemas/Problem"
        502:
          description: "problem with communicating with kubernetes cluster"
          content:
            application/problem+json:
              schema:
                type: array
                items:
                  $ref: "#/components/schemas/Problem"

    patch:
      parameters:
        - $ref: "#/components/parameters/ID"
      tags:
        - test-suites
        - api
      summary: "Update test suite"
      description: "Update test based on test suite content or git based data"
      operationId: updateTestSuite
      requestBody:
        description: test suite details body
        required: true
        content:
          application/json:
            schema:
              $ref: "#/components/schemas/TestSuiteUpdateRequest"
          text/yaml:
            schema:
              type: string
      responses:
        200:
          description: "successful operation"
          content:
            application/json:
              schema:
                $ref: "#/components/schemas/TestSuite"
        400:
          description: "problem with test suite definition - probably some bad input occurs (invalid JSON body or similar)"
          content:
            application/problem+json:
              schema:
                type: array
                items:
                  $ref: "#/components/schemas/Problem"
        404:
          description: "test suite not found"
          content:
            application/problem+json:
              schema:
                type: array
                items:
                  $ref: "#/components/schemas/Problem"
        502:
          description: "problem with communicating with kubernetes cluster"
          content:
            application/problem+json:
              schema:
                type: array
                items:
                  $ref: "#/components/schemas/Problem"

    delete:
      tags:
        - test-suites
        - api
      parameters:
        - $ref: "#/components/parameters/ID"
      summary: "Delete test suite"
      description: "Deletes a test suite"
      operationId: deleteTestSuite
      responses:
        204:
          description: "no content"
        404:
          description: "test suite not found"
          content:
            application/problem+json:
              schema:
                type: array
                items:
                  $ref: "#/components/schemas/Problem"
        502:
          description: "problem with read information from kubernetes cluster"
          content:
            application/problem+json:
              schema:
                type: array
                items:
                  $ref: "#/components/schemas/Problem"

  /test-suites/{id}/metrics:
    get:
      tags:
        - tests
        - api
      parameters:
        - $ref: "#/components/parameters/ID"
        - $ref: "#/components/parameters/LastNDays"
        - $ref: "#/components/parameters/Limit"
      summary: "Get test suite metrics"
      description: "Gets test suite metrics for given tests executions, with particular execution status and timings"
      operationId: getTestSuiteMetrics
      responses:
        200:
          description: "successful operation"
          content:
            application/json:
              schema:
                $ref: "#/components/schemas/ExecutionsMetrics"
        500:
          description: "problem with read information from storage"
          content:
            application/problem+json:
              schema:
                type: array
                items:
                  $ref: "#/components/schemas/Problem"

  /test-suites/{id}/tests:
    get:
      parameters:
        - $ref: "#/components/parameters/ID"
      tags:
        - test-suites
        - api
      summary: "List tests for test suite"
      description: "List available tests for test suite"
      operationId: listTestSuiteTests
      responses:
        200:
          description: "successful operation"
          content:
            application/json:
              schema:
                type: array
                items:
                  $ref: "#/components/schemas/Test"
            text/yaml:
              schema:
                type: string
        404:
          description: "test suite not found"
          content:
            application/problem+json:
              schema:
                type: array
                items:
                  $ref: "#/components/schemas/Problem"
        502:
          description: "problem with read information from kubernetes cluster"
          content:
            application/problem+json:
              schema:
                type: array
                items:
                  $ref: "#/components/schemas/Problem"

  /test-suites/{id}/abort:
    post:
      tags:
        - test-suites
        - api
      parameters:
        - $ref: "#/components/parameters/ID"
      summary: "Abort all executions of a test suite"
      description: "Abort all test executions of a test suite"
      operationId: abortTestSuiteExecutions
      responses:
        204:
          description: "no content"
        404:
          description: "no execution found"
          content:
            application/problem+json:
              schema:
                type: array
                items:
                  $ref: "#/components/schemas/Problem"
        500:
          description: "problem with aborting test suite execution"
          content:
            application/problem+json:
              schema:
                type: array
                items:
                  $ref: "#/components/schemas/Problem"
        502:
          description: "problem with read information from kubernetes cluster"
          content:
            application/problem+json:
              schema:
                type: array
                items:
                  $ref: "#/components/schemas/Problem"

  /test-suite-with-executions:
    get:
      tags:
        - test-suites
        - api
      summary: "Get all test suite with executions"
      description: "Returns array of test suite with executions"
      operationId: listTestSuiteWithExecutions
      parameters:
        - $ref: "#/components/parameters/Selector"
        - $ref: "#/components/parameters/TextSearch"
        - $ref: "#/components/parameters/TestExecutionsStatusFilter"
        - $ref: "#/components/parameters/PageSize"
        - $ref: "#/components/parameters/PageIndex"
      responses:
        200:
          description: successful operation
          content:
            application/json:
              schema:
                type: array
                items:
                  $ref: "#/components/schemas/TestSuiteWithExecutionSummary"
            text/yaml:
              schema:
                type: string
        400:
          description: "problem with input"
          content:
            application/problem+json:
              schema:
                type: array
                items:
                  $ref: "#/components/schemas/Problem"
        500:
          description: "problem with getting test suite with executions from storage"
          content:
            application/problem+json:
              schema:
                type: array
                items:
                  $ref: "#/components/schemas/Problem"
        502:
          description: "problem with getting test suite from Kubernetes clusteer"
          content:
            application/problem+json:
              schema:
                type: array
                items:
                  $ref: "#/components/schemas/Problem"

  /test-suite-with-executions/{id}:
    get:
      parameters:
        - $ref: "#/components/parameters/ID"
      tags:
        - test-suites
        - api
      summary: "Get test suite by ID with execution"
      description: "Returns test suite with given name with execution"
      operationId: getTestSuiteByIDWithExecution
      responses:
        200:
          description: successful operation
          content:
            application/json:
              schema:
                $ref: "#/components/schemas/TestSuiteWithExecution"
            text/yaml:
              schema:
                type: string
        500:
          description: "problem with getting test suite with execution from storage"
          content:
            application/problem+json:
              schema:
                type: array
                items:
                  $ref: "#/components/schemas/Problem"

  /test-suites/{id}/executions:
    post:
      parameters:
        - $ref: "#/components/parameters/ID"
        - $ref: "#/components/parameters/Namespace"
        - $ref: "#/components/parameters/LastNDays"
        - $ref: "#/components/parameters/TestSuiteExecutionName"
      tags:
        - api
        - test-suites
        - executions
      summary: "Starts new test suite execution"
      description: "New test suite execution returns new execution details on successful execution start"
      operationId: executeTestSuite
      requestBody:
        description: body passed to configure execution
        required: true
        content:
          application/json:
            schema:
              $ref: "#/components/schemas/TestSuiteExecutionRequest"
      responses:
        201:
          description: successful operation
          content:
            application/json:
              schema:
                $ref: "#/components/schemas/TestSuiteExecutionsResult"
        400:
          description: "problem with request body"
          content:
            application/problem+json:
              schema:
                type: array
                items:
                  $ref: "#/components/schemas/Problem"
        404:
          description: "test suite not found"
          content:
            application/problem+json:
              schema:
                type: array
                items:
                  $ref: "#/components/schemas/Problem"
        500:
          description: "problem with test suite execution"
          content:
            application/problem+json:
              schema:
                type: array
                items:
                  $ref: "#/components/schemas/Problem"
        502:
          description: "problem with communicating with kubernetes cluster"
          content:
            application/problem+json:
              schema:
                type: array
                items:
                  $ref: "#/components/schemas/Problem"

    get:
      parameters:
        - $ref: "#/components/parameters/ID"
        - $ref: "#/components/parameters/PageSize"
        - $ref: "#/components/parameters/PageIndex"
        - $ref: "#/components/parameters/TestExecutionsStatusFilter"
        - $ref: "#/components/parameters/StartDateFilter"
        - $ref: "#/components/parameters/EndDateFilter"
      tags:
        - api
        - test-suites
        - executions
      summary: "Get all test suite executions"
      description: "Returns array of all available test suite executions"
      operationId: listTestSuiteExecutions
      responses:
        200:
          description: successful operation
          content:
            application/json:
              schema:
                $ref: "#/components/schemas/TestSuiteExecutionsResult"
        500:
          description: "problem with getting test suite executions from storage"
          content:
            application/problem+json:
              schema:
                type: array
                items:
                  $ref: "#/components/schemas/Problem"

  /test-suites/{id}/executions/{executionID}:
    get:
      parameters:
        - $ref: "#/components/parameters/ID"
        - $ref: "#/components/parameters/executionID"
      tags:
        - api
        - test-suites
        - executions
      summary: "Get test suite execution"
      description: "Returns test suite execution with given executionID"
      operationId: getTestSuiteExecution
      responses:
        200:
          description: successful operation
          content:
            application/json:
              schema:
                $ref: "#/components/schemas/TestSuiteExecution"
        404:
          description: "test not found"
          content:
            application/problem+json:
              schema:
                type: array
                items:
                  $ref: "#/components/schemas/Problem"
        500:
          description: "problem with getting test suite executions from storage"
          content:
            application/problem+json:
              schema:
                type: array
                items:
                  $ref: "#/components/schemas/Problem"
        502:
          description: "problem with communicating with Kubernetes cluster"
          content:
            application/problem+json:
              schema:
                type: array
                items:
                  $ref: "#/components/schemas/Problem"
    patch:
      parameters:
        - $ref: "#/components/parameters/ID"
        - $ref: "#/components/parameters/executionID"
      tags:
        - api
        - test-suites
        - executions
      summary: "Aborts testsuite execution"
      description: "Aborts testsuite execution with given executionID"
      operationId: abortTestSuiteExecution
      responses:
        204:
          description: "no content"
        404:
          description: "test suite not found"
          content:
            application/problem+json:
              schema:
                type: array
                items:
                  $ref: "#/components/schemas/Problem"
        500:
          description: "problem with read information from storage"
          content:
            application/problem+json:
              schema:
                type: array
                items:
                  $ref: "#/components/schemas/Problem"

  /test-suites/{id}/executions/{executionID}/artifacts:
    get:
      parameters:
        - $ref: "#/components/parameters/ID"
        - $ref: "#/components/parameters/executionID"
      tags:
        - api
        - test-suites
        - executions
      summary: "Get test suite execution artifacts"
      description: "Returns test suite execution artifacts with given executionID"
      operationId: getTestSuiteExecutionArtifactsByTestsuite
      responses:
        200:
          description: successful operation
          content:
            application/json:
              schema:
                $ref: "#/components/schemas/Artifact"
        404:
          description: "test suite not found"
          content:
            application/problem+json:
              schema:
                type: array
                items:
                  $ref: "#/components/schemas/Problem"
        500:
          description: "problem with getting test suite executions from storage"
          content:
            application/problem+json:
              schema:
                type: array
                items:
                  $ref: "#/components/schemas/Problem"

  /test-suite-executions:
    post:
      parameters:
        - $ref: "#/components/parameters/Namespace"
        - $ref: "#/components/parameters/Selector"
        - $ref: "#/components/parameters/ConcurrencyLevel"
      tags:
        - api
        - test-suites
        - executions
      summary: "Starts new test suite executions"
      description: "New test suite executions returns new executions details on successful executions start"
      operationId: executeTestSuites
      requestBody:
        description: body passed to configure executions
        required: true
        content:
          application/json:
            schema:
              $ref: "#/components/schemas/TestSuiteExecutionRequest"
      responses:
        201:
          description: successful operation
          content:
            application/json:
              schema:
                type: array
                items:
                  $ref: "#/components/schemas/TestSuiteExecutionsResult"
        400:
          description: "problem with request body"
          content:
            application/problem+json:
              schema:
                type: array
                items:
                  $ref: "#/components/schemas/Problem"
        502:
          description: "problem with communicating with kubernetes cluster"
          content:
            application/problem+json:
              schema:
                type: array
                items:
                  $ref: "#/components/schemas/Problem"
        500:
          description: "problem with test suites executions"
          content:
            application/problem+json:
              schema:
                type: array
                items:
                  $ref: "#/components/schemas/Problem"
    get:
      tags:
        - executions
        - api
      summary: "Get all test suite executions"
      description: "Returns array of test suite executions"
      operationId: listAllTestSuiteExecutions
      parameters:
        - $ref: "#/components/parameters/LastNDays"
        - $ref: "#/components/parameters/TestName"
        - $ref: "#/components/parameters/TextSearch"
        - $ref: "#/components/parameters/PageSize"
        - $ref: "#/components/parameters/PageIndex"
        - $ref: "#/components/parameters/TestExecutionsStatusFilter"
        - $ref: "#/components/parameters/StartDateFilter"
        - $ref: "#/components/parameters/EndDateFilter"
        - $ref: "#/components/parameters/Selector"
      responses:
        200:
          description: successful operation
          content:
            application/json:
              schema:
                $ref: "#/components/schemas/TestSuiteExecutionsResult"
        500:
          description: "problem with getting test suite executions from storage"
          content:
            application/problem+json:
              schema:
                type: array
                items:
                  $ref: "#/components/schemas/Problem"

  /test-suite-executions/{executionID}:
    get:
      parameters:
        - $ref: "#/components/parameters/executionID"
        - $ref: "#/components/parameters/LastNDays"
      tags:
        - executions
        - api
      summary: "Get test suite execution by ID"
      description: "Returns test suite execution with given executionID"
      operationId: getTestSuiteExecutionByID
      responses:
        200:
          description: successful operation
          content:
            application/json:
              schema:
                $ref: "#/components/schemas/TestSuiteExecution"
        500:
          description: "problem with getting test suite execution from storage"
          content:
            application/problem+json:
              schema:
                type: array
                items:
                  $ref: "#/components/schemas/Problem"
    patch:
      parameters:
        - $ref: "#/components/parameters/executionID"
      tags:
        - api
        - executions
      summary: "Aborts testsuite execution"
      description: "Aborts testsuite execution with given executionID"
      operationId: abortTestSuiteExecutionByID
      responses:
        502:
          description: "problem with read information from kubernetes cluster"
          content:
            application/problem+json:
              schema:
                type: array
                items:
                  $ref: "#/components/schemas/Problem"
        204:
          description: "no content"

  /test-suite-executions/{executionID}/artifacts:
    get:
      parameters:
        - $ref: "#/components/parameters/executionID"
      tags:
        - api
        - test-suites
        - executions
      summary: "Get test suite execution artifacts"
      description: "Returns test suite execution artifacts with given executionID"
      operationId: getTestSuiteExecutionArtifacts
      responses:
        200:
          description: successful operation
          content:
            application/json:
              schema:
                $ref: "#/components/schemas/Artifact"
        500:
          description: "problem with getting test suite executions from storage"
          content:
            application/problem+json:
              schema:
                type: array
                items:
                  $ref: "#/components/schemas/Problem"

  /executions:
    post:
      parameters:
        - $ref: "#/components/parameters/Namespace"
        - $ref: "#/components/parameters/Selector"
        - $ref: "#/components/parameters/ExecutionSelector"
        - $ref: "#/components/parameters/ConcurrencyLevel"
      tags:
        - api
        - tests
        - executions
      summary: "Starts new test executions"
      description: "New test executions returns new executions details on successful executions start"
      operationId: executeTests
      requestBody:
        description: body passed to configure executions
        required: true
        content:
          application/json:
            schema:
              $ref: "#/components/schemas/ExecutionRequest"
      responses:
        201:
          description: successful operation
          content:
            application/json:
              schema:
                type: array
                items:
                  $ref: "#/components/schemas/ExecutionResult"
        400:
          description: "problem with request body"
          content:
            application/problem+json:
              schema:
                type: array
                items:
                  $ref: "#/components/schemas/Problem"
        404:
          description: "test not found"
          content:
            application/problem+json:
              schema:
                type: array
                items:
                  $ref: "#/components/schemas/Problem"
        502:
          description: "problem with communicating with kubernetes cluster"
          content:
            application/problem+json:
              schema:
                type: array
                items:
                  $ref: "#/components/schemas/Problem"
        500:
          description: "problem with test executions"
          content:
            application/problem+json:
              schema:
                type: array
                items:
                  $ref: "#/components/schemas/Problem"
    get:
      tags:
        - executions
        - api
      summary: "Get all test executions"
      description: "Returns array of test executions"
      operationId: listExecutions
      parameters:
        - $ref: "#/components/parameters/TestName"
        - $ref: "#/components/parameters/Type"
        - $ref: "#/components/parameters/TextSearch"
        - $ref: "#/components/parameters/PageSize"
        - $ref: "#/components/parameters/PageIndex"
        - $ref: "#/components/parameters/ExecutionsStatusFilter"
        - $ref: "#/components/parameters/StartDateFilter"
        - $ref: "#/components/parameters/EndDateFilter"
        - $ref: "#/components/parameters/Selector"
      responses:
        200:
          description: successful operation
          content:
            application/json:
              schema:
                $ref: "#/components/schemas/ExecutionsResult"
        404:
          description: "execution not found"
          content:
            application/problem+json:
              schema:
                type: array
                items:
                  $ref: "#/components/schemas/Problem"
        500:
          description: "problem with getting test executions from storage"
          content:
            application/problem+json:
              schema:
                type: array
                items:
                  $ref: "#/components/schemas/Problem"

  /executions/{executionID}:
    get:
      parameters:
        - $ref: "#/components/parameters/executionID"
      tags:
        - executions
        - api
      summary: "Get test execution by ID"
      description: "Returns execution with given executionID"
      operationId: getExecutionByID
      responses:
        200:
          description: successful operation
          content:
            application/json:
              schema:
                $ref: "#/components/schemas/Execution"
        404:
          description: "execution not found"
          content:
            application/problem+json:
              schema:
                type: array
                items:
                  $ref: "#/components/schemas/Problem"
        500:
          description: "problem with getting test executions from storage"
          content:
            application/problem+json:
              schema:
                type: array
                items:
                  $ref: "#/components/schemas/Problem"
        502:
          description: "problem with reading secrets from kubernetes cluster"
          content:
            application/problem+json:
              schema:
                type: array
                items:
                  $ref: "#/components/schemas/Problem"

  /executions/{id}/artifacts:
    get:
      parameters:
        - $ref: "#/components/parameters/ID"
      tags:
        - artifacts
        - executions
        - api
      summary: "Get execution's artifacts by ID"
      description: "Returns artifacts of the given executionID"
      operationId: getExecutionArtifacts
      responses:
        200:
          description: successful operation
          content:
            application/json:
              schema:
                type: array
                items:
                  $ref: "#/components/schemas/Artifact"
        404:
          description: "execution not found"
          content:
            application/problem+json:
              schema:
                type: array
                items:
                  $ref: "#/components/schemas/Problem"
        500:
          description: "problem with getting execution's artifacts from storage"
          content:
            application/problem+json:
              schema:
                type: array
                items:
                  $ref: "#/components/schemas/Problem"

  /executions/{id}/logs:
    get:
      parameters:
        - $ref: "#/components/parameters/ID"
      tags:
        - logs
        - executions
        - api
      summary: "Get execution's logs by ID"
      description: "Returns logs of the given executionID"
      operationId: getExecutionLogs
      responses:
        200:
          description: successful operation
          content:
            application/json:
              schema:
                type: array
                items:
                  $ref: "#/components/schemas/ExecutorOutput"
        500:
          description: "problem with getting execution's logs"
          content:
            application/problem+json:
              schema:
                type: array
                items:
                  $ref: "#/components/schemas/Problem"

  /executions/{id}/logs/v2:
    get:
      parameters:
        - $ref: "#/components/parameters/ID"
      tags:
        - logs
        - executions
        - api
      summary: "Get execution's logs by ID version 2"
      description: "Returns logs of the given executionID version 2"
      operationId: getExecutionLogsV2
      responses:
        200:
          description: successful operation
          content:
            application/json:
              schema:
                type: array
                items:
                  $ref: "#/components/schemas/LogV2"
        500:
          description: "problem with getting execution's logs version 2"
          content:
            application/problem+json:
              schema:
                type: array
                items:
                  $ref: "#/components/schemas/Problem"

  /executions/{id}/artifacts/{filename}:
    get:
      parameters:
        - $ref: "#/components/parameters/ID"
        - $ref: "#/components/parameters/Filename"
      tags:
        - artifacts
        - executions
        - api
      summary: "Download artifact"
      description: "Download the artifact file from the given execution"
      operationId: downloadFile
      responses:
        200:
          description: "successful operation"
          content:
            application/octet-stream:
              schema:
                type: string
                format: binary
        404:
          description: "execution not found"
          content:
            application/problem+json:
              schema:
                type: array
                items:
                  $ref: "#/components/schemas/Problem"
        500:
          description: "problem with getting artifacts from storage"
          content:
            application/problem+json:
              schema:
                type: array
                items:
                  $ref: "#/components/schemas/Problem"

  /executions/{id}/artifact-archive:
    get:
      parameters:
        - $ref: "#/components/parameters/ID"
        - $ref: "#/components/parameters/Mask"
      tags:
        - artifacts
        - executions
        - api
      summary: "Download artifact archive"
      description: "Download the artifact archive from the given execution"
      operationId: downloadArchive
      responses:
        200:
          description: "successful operation"
          content:
            application/octet-stream:
              schema:
                type: string
                format: binary
        404:
          description: "execution not found"
          content:
            application/problem+json:
              schema:
                type: array
                items:
                  $ref: "#/components/schemas/Problem"
        500:
          description: "problem with getting artifact archive from storage"
          content:
            application/problem+json:
              schema:
                type: array
                items:
                  $ref: "#/components/schemas/Problem"

  /tests:
    get:
      tags:
        - tests
        - api
      summary: "List tests"
      description: "List available tests"
      operationId: listTests
      parameters:
        - $ref: "#/components/parameters/Selector"
        - $ref: "#/components/parameters/TextSearch"
      responses:
        200:
          description: "successful operation"
          content:
            application/json:
              schema:
                type: array
                items:
                  $ref: "#/components/schemas/Test"
            text/yaml:
              schema:
                type: string
        400:
          description: "invalid parameters"
          content:
            application/problem+json:
              schema:
                type: array
                items:
                  $ref: "#/components/schemas/Problem"
        502:
          description: "problem with read information from kubernetes cluster"
          content:
            application/problem+json:
              schema:
                type: array
                items:
                  $ref: "#/components/schemas/Problem"
    post:
      tags:
        - tests
        - api
      summary: "Create new test"
      description: "Create new test based on file content, uri or git based data"
      operationId: createTest
      requestBody:
        description: test details body
        required: true
        content:
          application/json:
            schema:
              $ref: "#/components/schemas/TestUpsertRequest"
          text/yaml:
            schema:
              type: string
      responses:
        200:
          description: "successful operation"
          content:
            text/yaml:
              schema:
                type: string
        201:
          description: "successful operation"
          content:
            application/json:
              schema:
                $ref: "#/components/schemas/Test"
        400:
          description: "problem with test definition - probably some bad input occurs (invalid JSON body or similar)"
          content:
            application/problem+json:
              schema:
                type: array
                items:
                  $ref: "#/components/schemas/Problem"
        502:
          description: "problem with communicating with kubernetes cluster"
          content:
            application/problem+json:
              schema:
                type: array
                items:
                  $ref: "#/components/schemas/Problem"
    delete:
      tags:
        - tests
        - api
      summary: "Delete tests"
      description: "Deletes all or labeled tests"
      operationId: deleteTests
      parameters:
        - $ref: "#/components/parameters/Selector"
      responses:
        204:
          description: "no content"
        404:
          description: "no tests found"
          content:
            application/problem+json:
              schema:
                type: array
                items:
                  $ref: "#/components/schemas/Problem"
        500:
          description: "problem with deleting tests and their executions"
          content:
            application/problem+json:
              schema:
                type: array
                items:
                  $ref: "#/components/schemas/Problem"
        502:
          description: "problem with read information from kubernetes cluster"
          content:
            application/problem+json:
              schema:
                type: array
                items:
                  $ref: "#/components/schemas/Problem"

  /tests/{id}:
    patch:
      parameters:
        - $ref: "#/components/parameters/ID"
      tags:
        - tests
        - api
      summary: "Update test"
      description: "Update test based on test content or git based data"
      operationId: updateTest
      requestBody:
        description: test details body
        required: true
        content:
          application/json:
            schema:
              $ref: "#/components/schemas/TestUpdateRequest"
          text/yaml:
            schema:
              type: string
      responses:
        200:
          description: "successful operation"
          content:
            application/json:
              schema:
                $ref: "#/components/schemas/Test"
        400:
          description: "problem with test definition - probably some bad input occurs (invalid JSON body or similar)"
          content:
            application/problem+json:
              schema:
                type: array
                items:
                  $ref: "#/components/schemas/Problem"
        404:
          description: "test not found"
          content:
            application/problem+json:
              schema:
                type: array
                items:
                  $ref: "#/components/schemas/Problem"
        502:
          description: "problem with communicating with kubernetes cluster"
          content:
            application/problem+json:
              schema:
                type: array
                items:
                  $ref: "#/components/schemas/Problem"

    get:
      tags:
        - tests
        - api
      parameters:
        - $ref: "#/components/parameters/ID"
      summary: "Get test"
      description: "Gets the specified test"
      operationId: getTest
      responses:
        200:
          description: "successful operation"
          content:
            application/json:
              schema:
                $ref: "#/components/schemas/Test"
            text/yaml:
              schema:
                type: string
        400:
          description: "invalid parameters"
          content:
            application/problem+json:
              schema:
                type: array
                items:
                  $ref: "#/components/schemas/Problem"
        404:
          description: "test not found"
          content:
            application/problem+json:
              schema:
                type: array
                items:
                  $ref: "#/components/schemas/Problem"
        502:
          description: "problem with read information from kubernetes cluster"
          content:
            application/problem+json:
              schema:
                type: array
                items:
                  $ref: "#/components/schemas/Problem"
    delete:
      tags:
        - tests
        - api
      parameters:
        - $ref: "#/components/parameters/ID"
        - $ref: "#/components/parameters/SkipDeleteExecutions"
      summary: "Delete test"
      description: "Deletes a test"
      operationId: deleteTest
      responses:
        204:
          description: "no content"
        404:
          description: "no tests found"
          content:
            application/problem+json:
              schema:
                type: array
                items:
                  $ref: "#/components/schemas/Problem"
        500:
          description: "problem with deleting test and its executions"
          content:
            application/problem+json:
              schema:
                type: array
                items:
                  $ref: "#/components/schemas/Problem"
        502:
          description: "problem with read information from kubernetes cluster"
          content:
            application/problem+json:
              schema:
                type: array
                items:
                  $ref: "#/components/schemas/Problem"

  /tests/{id}/abort:
    post:
      tags:
        - tests
        - api
      parameters:
        - $ref: "#/components/parameters/ID"
      summary: "Abort all executions of a test"
      description: "Abort all test executions"
      operationId: abortTestExecutions
      responses:
        204:
          description: "no content"
        404:
          description: "no execution found"
          content:
            application/problem+json:
              schema:
                type: array
                items:
                  $ref: "#/components/schemas/Problem"
        500:
          description: "problem with aborting test execution"
          content:
            application/problem+json:
              schema:
                type: array
                items:
                  $ref: "#/components/schemas/Problem"
        502:
          description: "problem with read information from kubernetes cluster"
          content:
            application/problem+json:
              schema:
                type: array
                items:
                  $ref: "#/components/schemas/Problem"

  /tests/{id}/metrics:
    get:
      tags:
        - tests
        - api
      parameters:
        - $ref: "#/components/parameters/ID"
        - $ref: "#/components/parameters/LastNDays"
        - $ref: "#/components/parameters/Limit"
      summary: "Get test metrics"
      description: "Gets test metrics for given tests executions, with particular execution status and timings"
      operationId: getTestMetrics
      responses:
        200:
          description: "successful operation"
          content:
            application/json:
              schema:
                $ref: "#/components/schemas/ExecutionsMetrics"
        500:
          description: "problem with getting metrics"
          content:
            application/problem+json:
              schema:
                type: array
                items:
                  $ref: "#/components/schemas/Problem"
        502:
          description: "problem with read information from storage"
          content:
            application/problem+json:
              schema:
                type: array
                items:
                  $ref: "#/components/schemas/Problem"

  /test-with-executions:
    get:
      tags:
        - tests
        - api
      summary: "List test with executions"
      description: "List available test with executions"
      operationId: listTestWithExecutions
      parameters:
        - $ref: "#/components/parameters/Selector"
        - $ref: "#/components/parameters/TextSearch"
        - $ref: "#/components/parameters/ExecutionsStatusFilter"
        - $ref: "#/components/parameters/PageSize"
        - $ref: "#/components/parameters/PageIndex"
      responses:
        200:
          description: "successful operation"
          content:
            application/json:
              schema:
                type: array
                items:
                  $ref: "#/components/schemas/TestWithExecutionSummary"
            text/yaml:
              schema:
                type: string
        400:
          description: "invalid parameters"
          content:
            application/problem+json:
              schema:
                type: array
                items:
                  $ref: "#/components/schemas/Problem"
        500:
          description: "problem with getting tests and their executions"
          content:
            application/problem+json:
              schema:
                type: array
                items:
                  $ref: "#/components/schemas/Problem"
        502:
          description: "problem with read information from kubernetes cluster"
          content:
            application/problem+json:
              schema:
                type: array
                items:
                  $ref: "#/components/schemas/Problem"

  /test-with-executions/{id}:
    get:
      tags:
        - tests
        - api
      parameters:
        - $ref: "#/components/parameters/ID"
      summary: "Get test with execution"
      description: "Gets the specified test with execution"
      operationId: getTestWithExecution
      responses:
        200:
          description: "successful operation"
          content:
            application/json:
              schema:
                $ref: "#/components/schemas/TestWithExecution"
            text/yaml:
              schema:
                type: string
        400:
          description: "invalid parameters"
          content:
            application/problem+json:
              schema:
                type: array
                items:
                  $ref: "#/components/schemas/Problem"
        404:
          description: "no tests found"
          content:
            application/problem+json:
              schema:
                type: array
                items:
                  $ref: "#/components/schemas/Problem"
        500:
          description: "problem with getting tests and their executions"
          content:
            application/problem+json:
              schema:
                type: array
                items:
                  $ref: "#/components/schemas/Problem"
        502:
          description: "problem with read information from kubernetes cluster"
          content:
            application/problem+json:
              schema:
                type: array
                items:
                  $ref: "#/components/schemas/Problem"

  /tests/{id}/executions:
    post:
      parameters:
        - $ref: "#/components/parameters/ID"
        - $ref: "#/components/parameters/Namespace"
        - $ref: "#/components/parameters/TestExecutionName"
      tags:
        - api
        - tests
        - executions
      summary: "Starts new test execution"
      description: "New test execution returns new execution details on successful execution start"
      operationId: executeTest
      requestBody:
        description: body passed to configure execution
        required: true
        content:
          application/json:
            schema:
              $ref: "#/components/schemas/ExecutionRequest"
      responses:
        201:
          description: successful operation
          content:
            application/json:
              schema:
                $ref: "#/components/schemas/ExecutionResult"
        400:
          description: "problem with request body"
          content:
            application/problem+json:
              schema:
                type: array
                items:
                  $ref: "#/components/schemas/Problem"
        404:
          description: "test not found"
          content:
            application/problem+json:
              schema:
                type: array
                items:
                  $ref: "#/components/schemas/Problem"
        502:
          description: "problem with communicating with kubernetes cluster"
          content:
            application/problem+json:
              schema:
                type: array
                items:
                  $ref: "#/components/schemas/Problem"
        500:
          description: "problem with test execution"
          content:
            application/problem+json:
              schema:
                type: array
                items:
                  $ref: "#/components/schemas/Problem"
    get:
      parameters:
        - $ref: "#/components/parameters/ID"
        - $ref: "#/components/parameters/LastNDays"
        - $ref: "#/components/parameters/PageSize"
        - $ref: "#/components/parameters/PageIndex"
        - $ref: "#/components/parameters/ExecutionsStatusFilter"
        - $ref: "#/components/parameters/StartDateFilter"
        - $ref: "#/components/parameters/EndDateFilter"
      tags:
        - api
        - tests
        - executions
      summary: "Get all test executions"
      description: "Returns array of all available test executions"
      operationId: listTestExecutions
      responses:
        200:
          description: successful operation
          content:
            application/json:
              schema:
                $ref: "#/components/schemas/ExecutionsResult"
        404:
          description: "test or execution not found"
          content:
            application/problem+json:
              schema:
                type: array
                items:
                  $ref: "#/components/schemas/Problem"
        500:
          description: "problem with getting test executions from storage"
          content:
            application/problem+json:
              schema:
                type: array
                items:
                  $ref: "#/components/schemas/Problem"

  /tests/{id}/executions/{executionID}:
    get:
      parameters:
        - $ref: "#/components/parameters/ID"
        - $ref: "#/components/parameters/executionID"
      tags:
        - api
        - tests
        - executions
      summary: "Get test execution"
      description: "Returns execution with given executionID"
      operationId: getTestExecution
      responses:
        200:
          description: successful operation
          content:
            application/json:
              schema:
                $ref: "#/components/schemas/Execution"
        404:
          description: "execution not found"
          content:
            application/problem+json:
              schema:
                type: array
                items:
                  $ref: "#/components/schemas/Problem"
        500:
          description: "problem with getting test executions from storage"
          content:
            application/problem+json:
              schema:
                type: array
                items:
                  $ref: "#/components/schemas/Problem"
        502:
          description: "problem with reading secrets from kubernetes cluster"
          content:
            application/problem+json:
              schema:
                type: array
                items:
                  $ref: "#/components/schemas/Problem"
    patch:
      parameters:
        - $ref: "#/components/parameters/ID"
        - $ref: "#/components/parameters/executionID"
      tags:
        - api
        - tests
        - executions
      summary: "Aborts execution"
      description: "Aborts execution with given executionID"
      operationId: abortExecution
      responses:
        204:
          description: "no content"
        502:
          description: "problem with read information from kubernetes cluster"
          content:
            application/problem+json:
              schema:
                type: array
                items:
                  $ref: "#/components/schemas/Problem"
  /executors:
    get:
      tags:
        - executor
        - api
      summary: "List executors"
      description: "List executors available in cluster"
      operationId: listExecutors
      parameters:
        - $ref: "#/components/parameters/Selector"
      responses:
        200:
          description: "successful operation"
          content:
            application/json:
              schema:
                type: array
                items:
                  $ref: "#/components/schemas/Executor"
            text/yaml:
              schema:
                type: string
        400:
          description: "problem with input for CRD generation"
          content:
            application/problem+json:
              schema:
                type: array
                items:
                  $ref: "#/components/schemas/Problem"
        502:
          description: "problem with read information from kubernetes cluster"
          content:
            application/problem+json:
              schema:
                type: array
                items:
                  $ref: "#/components/schemas/Problem"
    post:
      tags:
        - executor
        - api
      summary: "Create new executor"
      description: "Create new executor based on variables passed in request"
      operationId: createExecutor
      requestBody:
        description: executor request body data
        required: true
        content:
          application/json:
            schema:
              $ref: "#/components/schemas/ExecutorUpsertRequest"
          text/yaml:
            schema:
              type: string
      responses:
        200:
          description: "successful operation"
          content:
            text/yaml:
              schema:
                type: string
        201:
          description: "successful operation"
          content:
            application/json:
              schema:
                $ref: "#/components/schemas/ExecutorDetails"
        400:
          description: "problem with executor definition - probably some bad input occurs (invalid JSON body or similar)"
          content:
            application/problem+json:
              schema:
                type: array
                items:
                  $ref: "#/components/schemas/Problem"
        502:
          description: "problem with communicating with kubernetes cluster"
          content:
            application/problem+json:
              schema:
                type: array
                items:
                  $ref: "#/components/schemas/Problem"
    delete:
      tags:
        - executor
        - api
      summary: "Delete executors"
      description: "Deletes labeled executors"
      operationId: deleteExecutors
      parameters:
        - $ref: "#/components/parameters/Selector"
      responses:
        204:
          description: "no content"
        502:
          description: "problem with read information from kubernetes cluster"
          content:
            application/problem+json:
              schema:
                type: array
                items:
                  $ref: "#/components/schemas/Problem"

  /executors/{id}:
    delete:
      parameters:
        - $ref: "#/components/parameters/ID"
      tags:
        - api
        - executor
      summary: "Delete executor"
      description: "Deletes executor by its name"
      operationId: deleteExecutor
      responses:
        204:
          description: executor deleted successfuly
        502:
          description: "problem with communicating with kubernetes cluster"
          content:
            application/problem+json:
              schema:
                type: array
                items:
                  $ref: "#/components/schemas/Problem"

    get:
      parameters:
        - $ref: "#/components/parameters/ID"
      tags:
        - api
        - executor
      summary: "Get executor details"
      description: "Returns executors data with executions passed to executor"
      operationId: getExecutor
      responses:
        200:
          description: successful operation
          content:
            application/json:
              schema:
                $ref: "#/components/schemas/ExecutorDetails"
            text/yaml:
              schema:
                type: string
        400:
          description: "problem with input for CRD generation"
          content:
            application/problem+json:
              schema:
                type: array
                items:
                  $ref: "#/components/schemas/Problem"
        502:
          description: "problem with communicating with kubernetes cluster"
          content:
            application/problem+json:
              schema:
                type: array
                items:
                  $ref: "#/components/schemas/Problem"
        500:
          description: "problem with getting executor data"
          content:
            application/problem+json:
              schema:
                type: array
                items:
                  $ref: "#/components/schemas/Problem"

    patch:
      parameters:
        - $ref: "#/components/parameters/ID"
      tags:
        - executor
        - api
      summary: "Update executor"
      description: "Update new executor based on variables passed in request"
      operationId: updateExecutor
      requestBody:
        description: executor request body data
        required: true
        content:
          application/json:
            schema:
              $ref: "#/components/schemas/ExecutorUpdateRequest"
          text/yaml:
            schema:
              type: string
      responses:
        200:
          description: "successful operation"
          content:
            application/json:
              schema:
                $ref: "#/components/schemas/ExecutorDetails"
        400:
          description: "problem with executor definition - probably some bad input occurs (invalid JSON body or similar)"
          content:
            application/problem+json:
              schema:
                type: array
                items:
                  $ref: "#/components/schemas/Problem"
        404:
          description: "executor not found"
          content:
            application/problem+json:
              schema:
                type: array
                items:
                  $ref: "#/components/schemas/Problem"
        502:
          description: "problem with communicating with kubernetes cluster"
          content:
            application/problem+json:
              schema:
                type: array
                items:
                  $ref: "#/components/schemas/Problem"

  /executor-by-types:
    get:
      parameters:
        - $ref: "#/components/parameters/TestType"
      tags:
        - api
        - executor
      summary: "Get executor details by type"
      description: "Returns executors data with executions passed to executor"
      operationId: getExecutorByType
      responses:
        200:
          description: successful operation
          content:
            application/json:
              schema:
                $ref: "#/components/schemas/ExecutorDetails"
            text/yaml:
              schema:
                type: string
        400:
          description: "problem with input for CRD generation"
          content:
            application/problem+json:
              schema:
                type: array
                items:
                  $ref: "#/components/schemas/Problem"
        502:
          description: "problem with communicating with kubernetes cluster"
          content:
            application/problem+json:
              schema:
                type: array
                items:
                  $ref: "#/components/schemas/Problem"
        500:
          description: "problem with getting executor data"
          content:
            application/problem+json:
              schema:
                type: array
                items:
                  $ref: "#/components/schemas/Problem"

  /labels:
    get:
      tags:
        - labels
      summary: "List labels"
      description: "list all available labels"
      operationId: listLabels
      responses:
        200:
          description: "successful operation"
          content:
            application/json:
              schema:
                type: object
                additionalProperties:
                  type: array
                  items:
                    type: string
                example:
                  app:
                    - backend
                  env:
                    - prod
                  toDelete:
                    - "yes"
        502:
          description: "problem with read information from kubernetes cluster"
          content:
            application/problem+json:
              schema:
                type: array
                items:
                  $ref: "#/components/schemas/Problem"

  /webhooks:
    get:
      tags:
        - webhook
        - api
      summary: "List webhooks"
      description: "List webhooks available in cluster"
      operationId: listWebhooks
      parameters:
        - $ref: "#/components/parameters/Selector"
      responses:
        200:
          description: "successful operation"
          content:
            application/json:
              schema:
                type: array
                items:
                  $ref: "#/components/schemas/Webhook"
            text/yaml:
              schema:
                type: string
        400:
          description: "problem with input for CRD generation"
          content:
            application/problem+json:
              schema:
                type: array
                items:
                  $ref: "#/components/schemas/Problem"
        502:
          description: "problem with read information from kubernetes cluster"
          content:
            application/problem+json:
              schema:
                type: array
                items:
                  $ref: "#/components/schemas/Problem"
    post:
      tags:
        - webhook
        - api
      summary: "Create new webhook"
      description: "Create new webhook based on variables passed in request"
      operationId: createWebhook
      requestBody:
        description: webhook request body data
        required: true
        content:
          application/json:
            schema:
              $ref: "#/components/schemas/WebhookCreateRequest"
          text/yaml:
            schema:
              type: string
      responses:
        200:
          description: "successful operation"
          content:
            text/yaml:
              schema:
                type: string
        201:
          description: "successful operation"
          content:
            application/json:
              schema:
                $ref: "#/components/schemas/Webhook"
        400:
          description: "problem with webhook definition - probably some bad input occurs (invalid JSON body or similar)"
          content:
            application/problem+json:
              schema:
                type: array
                items:
                  $ref: "#/components/schemas/Problem"
        502:
          description: "problem with communicating with kubernetes cluster"
          content:
            application/problem+json:
              schema:
                type: array
                items:
                  $ref: "#/components/schemas/Problem"
    delete:
      tags:
        - webhook
        - api
      summary: "Delete webhooks"
      description: "Deletes labeled webhooks"
      operationId: deleteWebhooks
      parameters:
        - $ref: "#/components/parameters/Selector"
      responses:
        204:
          description: "no content"
        502:
          description: "problem with read information from kubernetes cluster"
          content:
            application/problem+json:
              schema:
                type: array
                items:
                  $ref: "#/components/schemas/Problem"

  /webhooks/{id}:
    delete:
      parameters:
        - $ref: "#/components/parameters/ID"
      tags:
        - api
        - webhook
      summary: "Delete webhook"
      description: "Deletes webhook by its name"
      operationId: deleteWebhook
      responses:
        204:
          description: webhook deleted successfuly
        404:
          description: "webhook not found"
          content:
            application/problem+json:
              schema:
                type: array
                items:
                  $ref: "#/components/schemas/Problem"
        502:
          description: "problem with communicating with kubernetes cluster"
          content:
            application/problem+json:
              schema:
                type: array
                items:
                  $ref: "#/components/schemas/Problem"

    get:
      parameters:
        - $ref: "#/components/parameters/ID"
      tags:
        - api
        - webhook
      summary: "Get webhook details"
      description: "Returns webhook"
      operationId: getWebhook
      responses:
        200:
          description: successful operation
          content:
            application/json:
              schema:
                $ref: "#/components/schemas/Webhook"
            text/yaml:
              schema:
                type: string
        400:
          description: "problem with input for CRD generation"
          content:
            application/problem+json:
              schema:
                type: array
                items:
                  $ref: "#/components/schemas/Problem"
        404:
          description: "webhook not found"
          content:
            application/problem+json:
              schema:
                type: array
                items:
                  $ref: "#/components/schemas/Problem"
        500:
          description: "problem with getting webhook data"
          content:
            application/problem+json:
              schema:
                type: array
                items:
                  $ref: "#/components/schemas/Problem"
        502:
          description: "problem with communicating with kubernetes cluster"
          content:
            application/problem+json:
              schema:
                type: array
                items:
                  $ref: "#/components/schemas/Problem"
    patch:
      parameters:
        - $ref: "#/components/parameters/ID"
      tags:
        - webhook
        - api
      summary: "Update new webhook"
      description: "Update new webhook based on variables passed in request"
      operationId: updateWebhook
      requestBody:
        description: webhook request body data
        required: true
        content:
          application/json:
            schema:
              $ref: "#/components/schemas/WebhookUpdateRequest"
          text/yaml:
            schema:
              type: string
      responses:
        200:
          description: "successful operation"
          content:
            application/json:
              schema:
                $ref: "#/components/schemas/Webhook"
        400:
          description: "problem with webhook definition - probably some bad input occurs (invalid JSON body or similar)"
          content:
            application/problem+json:
              schema:
                type: array
                items:
                  $ref: "#/components/schemas/Problem"
        404:
          description: "webhook not found"
          content:
            application/problem+json:
              schema:
                type: array
                items:
                  $ref: "#/components/schemas/Problem"
        502:
          description: "problem with communicating with kubernetes cluster"
          content:
            application/problem+json:
              schema:
                type: array
                items:
                  $ref: "#/components/schemas/Problem"

  /templates:
    get:
      tags:
        - templates
        - api
      summary: "List templates"
      description: "List templates available in cluster"
      operationId: listTemplates
      parameters:
        - $ref: "#/components/parameters/Selector"
      responses:
        200:
          description: "successful operation"
          content:
            application/json:
              schema:
                type: array
                items:
                  $ref: "#/components/schemas/Template"
            text/yaml:
              schema:
                type: string
        400:
          description: "problem with input for CRD generation"
          content:
            application/problem+json:
              schema:
                type: array
                items:
                  $ref: "#/components/schemas/Problem"
        502:
          description: "problem with read information from kubernetes cluster"
          content:
            application/problem+json:
              schema:
                type: array
                items:
                  $ref: "#/components/schemas/Problem"
    post:
      tags:
        - template
        - api
      summary: "Create new template"
      description: "Create new template based on variables passed in request"
      operationId: createTemplate
      requestBody:
        description: template request body data
        required: true
        content:
          application/json:
            schema:
              $ref: "#/components/schemas/TemplateCreateRequest"
          text/yaml:
            schema:
              type: string
      responses:
        200:
          description: "successful operation"
          content:
            text/yaml:
              schema:
                type: string
        201:
          description: "successful operation"
          content:
            application/json:
              schema:
                $ref: "#/components/schemas/Template"
        400:
          description: "problem with template definition - probably some bad input occurs (invalid JSON body or similar)"
          content:
            application/problem+json:
              schema:
                type: array
                items:
                  $ref: "#/components/schemas/Problem"
        502:
          description: "problem with communicating with kubernetes cluster"
          content:
            application/problem+json:
              schema:
                type: array
                items:
                  $ref: "#/components/schemas/Problem"
    delete:
      tags:
        - template
        - api
      summary: "Delete templates"
      description: "Deletes labeled templates"
      operationId: deleteTemplates
      parameters:
        - $ref: "#/components/parameters/Selector"
      responses:
        204:
          description: "no content"
        502:
          description: "problem with read information from kubernetes cluster"
          content:
            application/problem+json:
              schema:
                type: array
                items:
                  $ref: "#/components/schemas/Problem"

  /templates/{id}:
    delete:
      parameters:
        - $ref: "#/components/parameters/ID"
      tags:
        - api
        - template
      summary: "Delete template"
      description: "Deletes template by its name"
      operationId: deleteTemplate
      responses:
        204:
          description: template deleted successfuly
        404:
          description: "template not found"
          content:
            application/problem+json:
              schema:
                type: array
                items:
                  $ref: "#/components/schemas/Problem"
        502:
          description: "problem with communicating with kubernetes cluster"
          content:
            application/problem+json:
              schema:
                type: array
                items:
                  $ref: "#/components/schemas/Problem"

    get:
      parameters:
        - $ref: "#/components/parameters/ID"
      tags:
        - api
        - template
      summary: "Get template details"
      description: "Returns template"
      operationId: getTemplate
      responses:
        200:
          description: successful operation
          content:
            application/json:
              schema:
                $ref: "#/components/schemas/Template"
            text/yaml:
              schema:
                type: string
        400:
          description: "problem with input for CRD generation"
          content:
            application/problem+json:
              schema:
                type: array
                items:
                  $ref: "#/components/schemas/Problem"
        404:
          description: "template not found"
          content:
            application/problem+json:
              schema:
                type: array
                items:
                  $ref: "#/components/schemas/Problem"
        500:
          description: "problem with getting template data"
          content:
            application/problem+json:
              schema:
                type: array
                items:
                  $ref: "#/components/schemas/Problem"
        502:
          description: "problem with communicating with kubernetes cluster"
          content:
            application/problem+json:
              schema:
                type: array
                items:
                  $ref: "#/components/schemas/Problem"
    patch:
      parameters:
        - $ref: "#/components/parameters/ID"
      tags:
        - template
        - api
      summary: "Update new template"
      description: "Update new template based on variables passed in request"
      operationId: updateTemplate
      requestBody:
        description: template request body data
        required: true
        content:
          application/json:
            schema:
              $ref: "#/components/schemas/TemplateUpdateRequest"
          text/yaml:
            schema:
              type: string
      responses:
        200:
          description: "successful operation"
          content:
            application/json:
              schema:
                $ref: "#/components/schemas/Template"
        400:
          description: "problem with template definition - probably some bad input occurs (invalid JSON body or similar)"
          content:
            application/problem+json:
              schema:
                type: array
                items:
                  $ref: "#/components/schemas/Problem"
        404:
          description: "template not found"
          content:
            application/problem+json:
              schema:
                type: array
                items:
                  $ref: "#/components/schemas/Problem"
        502:
          description: "problem with communicating with kubernetes cluster"
          content:
            application/problem+json:
              schema:
                type: array
                items:
                  $ref: "#/components/schemas/Problem"

  /config:
    patch:
      tags:
        - api
      summary: "Update config"
      description: "Updates config in cluster storage state"
      operationId: updateConfigKey
      requestBody:
        description: config request body data
        required: true
        content:
          application/json:
            schema:
              $ref: "#/components/schemas/Config"
      responses:
        200:
          description: update successful
          content:
            application/json:
              schema:
                $ref: "#/components/schemas/Config"
        400:
          description: "problem with input"
          content:
            application/problem+json:
              schema:
                type: array
                items:
                  $ref: "#/components/schemas/Problem"
        404:
          description: "config not found"
          content:
            application/problem+json:
              schema:
                type: array
                items:
                  $ref: "#/components/schemas/Problem"
        500:
          description: "problem with updating key in cluster storage"
          content:
            application/problem+json:
              schema:
                type: array
                items:
                  $ref: "#/components/schemas/Problem"
    get:
      tags:
        - api
      summary: "Get config"
      description: "Get config from cluster storage state"
      operationId: getConfig
      responses:
        200:
          description: get successful
          content:
            application/json:
              schema:
                $ref: "#/components/schemas/Config"
        404:
          description: "config not found"
          content:
            application/problem+json:
              schema:
                type: array
                items:
                  $ref: "#/components/schemas/Problem"
        500:
          description: "problem with getting config from cluster storage"
          content:
            application/problem+json:
              schema:
                type: array
                items:
                  $ref: "#/components/schemas/Problem"
  /debug:
    get:
      tags:
        - api
      summary: "Get debug information"
      description: "Gets information that is needed for debugging and opening Testkube bug reports"
      operationId: getDebugInfo
      responses:
        200:
          description: "successful operation"
          content:
            application/json:
              schema:
                $ref: "#/components/schemas/DebugInfo"
        500:
          description: "problem with getting execution logs from storage"
          content:
            application/problem+json:
              schema:
                type: array
                items:
                  $ref: "#/components/schemas/Problem"
        502:
          description: "problem with getting debug information from the Kuberenetes cluster"
          content:
            application/problem+json:
              schema:
                type: array
                items:
                  $ref: "#/components/schemas/Problem"

  /test-sources:
    get:
      tags:
        - test-sources
        - api
      summary: "List test sources"
      description: "List test sources available in cluster"
      operationId: listTestSources
      parameters:
        - $ref: "#/components/parameters/Selector"
      responses:
        200:
          description: "successful operation"
          content:
            application/json:
              schema:
                type: array
                items:
                  $ref: "#/components/schemas/TestSource"
            text/yaml:
              schema:
                type: string
        400:
          description: "problem with input for CRD generation"
          content:
            application/problem+json:
              schema:
                type: array
                items:
                  $ref: "#/components/schemas/Problem"
        502:
          description: "problem with read information from kubernetes cluster"
          content:
            application/problem+json:
              schema:
                type: array
                items:
                  $ref: "#/components/schemas/Problem"
    post:
      tags:
        - test-sources
        - api
      summary: "Create new test source"
      description: "Create new test source based on variables passed in request"
      operationId: createTestSource
      requestBody:
        description: test source request body data
        required: true
        content:
          application/json:
            schema:
              $ref: "#/components/schemas/TestSourceUpsertRequest"
          text/yaml:
            schema:
              type: string
      responses:
        200:
          description: "successful operation"
          content:
            text/yaml:
              schema:
                type: string
        201:
          description: "successful operation"
          content:
            application/json:
              schema:
                $ref: "#/components/schemas/TestSource"
        400:
          description: "problem with test source definition - probably some bad input occurs (invalid JSON body or similar)"
          content:
            application/problem+json:
              schema:
                type: array
                items:
                  $ref: "#/components/schemas/Problem"
        502:
          description: "problem with communicating with kubernetes cluster"
          content:
            application/problem+json:
              schema:
                type: array
                items:
                  $ref: "#/components/schemas/Problem"
    patch:
      tags:
        - test-sources
        - api
      summary: "Process test source batch (create, update, delete)"
      description: "Process test source batch based on variables passed in request"
      operationId: processTestSourceBatch
      requestBody:
        description: test source batch request body data
        required: true
        content:
          application/json:
            schema:
              $ref: "#/components/schemas/TestSourceBatchRequest"
      responses:
        200:
          description: "successful operation"
          content:
            application/json:
              schema:
                $ref: "#/components/schemas/TestSourceBatchResult"
        400:
          description: "problem with test source definition - probably some bad input occurs (invalid JSON body or similar)"
          content:
            application/problem+json:
              schema:
                type: array
                items:
                  $ref: "#/components/schemas/Problem"
        502:
          description: "problem with communicating with kubernetes cluster"
          content:
            application/problem+json:
              schema:
                type: array
                items:
                  $ref: "#/components/schemas/Problem"
    delete:
      tags:
        - test-sources
        - api
      summary: "Delete test sources"
      description: "Deletes labeled test sources"
      operationId: deleteTestSources
      parameters:
        - $ref: "#/components/parameters/Selector"
      responses:
        204:
          description: "no content"
        502:
          description: "problem with read information from kubernetes cluster"
          content:
            application/problem+json:
              schema:
                type: array
                items:
                  $ref: "#/components/schemas/Problem"

  /test-sources/{id}:
    patch:
      parameters:
        - $ref: "#/components/parameters/ID"
      tags:
        - test-sources
        - api
      summary: "Update test source"
      description: "Update test source based on test content or git based data"
      operationId: updateTestSource
      requestBody:
        description: test source body
        required: true
        content:
          application/json:
            schema:
              $ref: "#/components/schemas/TestSourceUpdateRequest"
          text/yaml:
            schema:
              type: string
      responses:
        200:
          description: "successful operation"
          content:
            application/json:
              schema:
                $ref: "#/components/schemas/TestSource"
        400:
          description: "problem with test source definition - probably some bad input occurs (invalid JSON body or similar)"
          content:
            application/problem+json:
              schema:
                type: array
                items:
                  $ref: "#/components/schemas/Problem"
        404:
          description: "test source not found"
          content:
            application/problem+json:
              schema:
                type: array
                items:
                  $ref: "#/components/schemas/Problem"
        502:
          description: "problem with communicating with kubernetes cluster"
          content:
            application/problem+json:
              schema:
                type: array
                items:
                  $ref: "#/components/schemas/Problem"
    delete:
      parameters:
        - $ref: "#/components/parameters/ID"
      tags:
        - api
        - test-sources
      summary: "Delete test source"
      description: "Deletes test source by its name"
      operationId: deleteTestSource
      responses:
        204:
          description: test source deleted successfuly
        502:
          description: "problem with communicating with kubernetes cluster"
          content:
            application/problem+json:
              schema:
                type: array
                items:
                  $ref: "#/components/schemas/Problem"
    get:
      parameters:
        - $ref: "#/components/parameters/ID"
      tags:
        - api
        - test-sources
      summary: "Get test source data"
      description: "Returns test sources data"
      operationId: getTestSource
      responses:
        200:
          description: successful operation
          content:
            application/json:
              schema:
                $ref: "#/components/schemas/TestSource"
            text/yaml:
              schema:
                type: string
        400:
          description: "problem with input for CRD generation"
          content:
            application/problem+json:
              schema:
                type: array
                items:
                  $ref: "#/components/schemas/Problem"
        404:
          description: "test source not found"
          content:
            application/problem+json:
              schema:
                type: array
                items:
                  $ref: "#/components/schemas/Problem"
        502:
          description: "problem with communicating with kubernetes cluster"
          content:
            application/problem+json:
              schema:
                type: array
                items:
                  $ref: "#/components/schemas/Problem"
        500:
          description: "problem with getting test source data"
          content:
            application/problem+json:
              schema:
                type: array
                items:
                  $ref: "#/components/schemas/Problem"

  /uploads:
    post:
      tags:
        - api
        - tests
        - executions
      summary: "Upload file"
      description: "Upload file to be used in executions and tests"
      operationId: uploads
      requestBody:
        $ref: "#/components/requestBodies/UploadsBody"
      responses:
        200:
          description: "successful operation"
          content:
            application/json:
              schema:
                type: string
            text/yaml:
              schema:
                type: string
        400:
          description: "problem with the input"
          content:
            application/problem+json:
              schema:
                type: array
                items:
                  $ref: "#/components/schemas/Problem"
        500:
          description: "could not upload file"
          content:
            application/problem+json:
              schema:
                type: array
                items:
                  $ref: "#/components/schemas/Problem"

  /repositories:
    post:
      tags:
        - repository
        - api
      summary: "Validate new repository"
      description: "Validate new repository based on variables passed in request"
      operationId: validateRepository
      requestBody:
        description: repository request body data
        required: true
        content:
          application/json:
            schema:
              $ref: "#/components/schemas/Repository"
      responses:
        204:
          description: "no content"
        400:
          description: "problem with repository definition - probably some bad input occurs (invalid JSON body or similar)"
          content:
            application/problem+json:
              schema:
                type: array
                items:
                  $ref: "#/components/schemas/Problem"
        500:
          description: "problem with creating folder for partial git checkout"
          content:
            application/problem+json:
              schema:
                type: array
                items:
                  $ref: "#/components/schemas/Problem"
        502:
          description: "problem with communicating with kubernetes cluster or git server"
          content:
            application/problem+json:
              schema:
                type: array
                items:
                  $ref: "#/components/schemas/Problem"

  /secrets:
    get:
      tags:
        - secrets
        - api
      parameters:
        - $ref: "#/components/parameters/All"
        - $ref: "#/components/parameters/Namespace"
      summary: "List secrets"
      description: "List secrets available in cluster"
      operationId: listSecrets
      responses:
        200:
          description: "successful operation"
          content:
            application/json:
              schema:
                type: array
                items:
                  $ref: "#/components/schemas/Secret"
        502:
          description: "problem with communicating with kubernetes cluster or git server"
          content:
            application/problem+json:
              schema:
                type: array
                items:
                  $ref: "#/components/schemas/Problem"

  /test-workflows:
    get:
      tags:
        - test-workflows
        - api
        - pro
      parameters:
        - $ref: "#/components/parameters/Selector"
      summary: List test workflows
      description: List test workflows from the kubernetes cluster
      operationId: listTestWorkflows
      responses:
        200:
          description: successful list operation
          content:
            application/json:
              schema:
                type: array
                items:
                  $ref: "#/components/schemas/TestWorkflow"
            text/yaml:
              schema:
                type: string
        400:
          description: "problem with selector parsing - probably some bad input occurs"
          content:
            application/problem+json:
              schema:
                type: array
                items:
                  $ref: "#/components/schemas/Problem"
        402:
          description: "missing Pro subscription for a commercial feature"
          content:
            application/problem+json:
              schema:
                type: array
                items:
                  $ref: "#/components/schemas/Problem"
        502:
          description: problem communicating with kubernetes cluster
          content:
            application/problem+json:
              schema:
                type: array
                items:
                  $ref: "#/components/schemas/Problem"
    delete:
      tags:
        - test-workflows
        - api
        - pro
      parameters:
        - $ref: "#/components/parameters/Selector"
      summary: Delete test workflows
      description: Delete test workflows from the kubernetes cluster
      operationId: deleteTestWorkflows
      responses:
        204:
          description: no content
        400:
          description: "problem with selector parsing - probably some bad input occurs"
          content:
            application/problem+json:
              schema:
                type: array
                items:
                  $ref: "#/components/schemas/Problem"
        402:
          description: "missing Pro subscription for a commercial feature"
          content:
            application/problem+json:
              schema:
                type: array
                items:
                  $ref: "#/components/schemas/Problem"
        502:
          description: problem communicating with kubernetes cluster
          content:
            application/problem+json:
              schema:
                type: array
                items:
                  $ref: "#/components/schemas/Problem"
    post:
      tags:
        - test-workflows
        - api
        - pro
      summary: Create test workflow
      description: Create test workflow in the kubernetes cluster
      operationId: createTestWorkflow
      requestBody:
        description: test workflow body
        required: true
        content:
          application/json:
            schema:
              $ref: "#/components/schemas/TestWorkflow"
          text/yaml:
            schema:
              type: string
      responses:
        200:
          description: successful creation
          content:
            application/json:
              schema:
                type: array
                items:
                  $ref: "#/components/schemas/TestWorkflow"
            text/yaml:
              schema:
                type: string
        400:
          description: "problem with body parsing - probably some bad input occurs"
          content:
            application/problem+json:
              schema:
                type: array
                items:
                  $ref: "#/components/schemas/Problem"
        402:
          description: "missing Pro subscription for a commercial feature"
          content:
            application/problem+json:
              schema:
                type: array
                items:
                  $ref: "#/components/schemas/Problem"
        502:
          description: problem communicating with kubernetes cluster
          content:
            application/problem+json:
              schema:
                type: array
                items:
                  $ref: "#/components/schemas/Problem"
  /test-workflow-with-executions:
    get:
      tags:
        - test-workflows
        - api
        - pro
      parameters:
        - $ref: "#/components/parameters/Selector"
      summary: List test workflows with latest execution
      description: List test workflows from the kubernetes cluster with latest execution
      operationId: listTestWorkflowWithExecutions
      responses:
        200:
          description: successful list operation
          content:
            application/json:
              schema:
                type: array
                items:
                  $ref: "#/components/schemas/TestWorkflowWithExecutionSummary"
            text/yaml:
              schema:
                type: string
        400:
          description: "problem with selector parsing - probably some bad input occurs"
          content:
            application/problem+json:
              schema:
                type: array
                items:
                  $ref: "#/components/schemas/Problem"
        402:
          description: "missing Pro subscription for a commercial feature"
          content:
            application/problem+json:
              schema:
                type: array
                items:
                  $ref: "#/components/schemas/Problem"
        502:
          description: problem communicating with kubernetes cluster
          content:
            application/problem+json:
              schema:
                type: array
                items:
                  $ref: "#/components/schemas/Problem"
  /test-workflow-with-executions/{id}:
    get:
      tags:
        - test-workflows
        - api
        - pro
      parameters:
        - $ref: "#/components/parameters/ID"
      summary: Get test workflow details with latest execution
      description: Get test workflow details from the kubernetes cluster with latest execution
      operationId: getTestWorkflowWithExecution
      responses:
        200:
          description: successful operation
          content:
            application/json:
              schema:
                $ref: "#/components/schemas/TestWorkflowWithExecution"
            text/yaml:
              schema:
                type: string
        402:
          description: "missing Pro subscription for a commercial feature"
          content:
            application/problem+json:
              schema:
                type: array
                items:
                  $ref: "#/components/schemas/Problem"
        404:
          description: "the resource has not been found"
          content:
            application/problem+json:
              schema:
                type: array
                items:
                  $ref: "#/components/schemas/Problem"
        502:
          description: problem communicating with kubernetes cluster
          content:
            application/problem+json:
              schema:
                type: array
                items:
                  $ref: "#/components/schemas/Problem"
  /test-workflows/{id}/executions:
    get:
      tags:
        - test-workflows
        - api
        - pro
      parameters:
        - $ref: "#/components/parameters/ID"
      summary: List test workflow executions
      description: List test workflow executions
      operationId: listTestWorkflowExecutionsByTestWorkflow
      responses:
        200:
          description: successful list operation
          content:
            application/json:
              schema:
                type: array
                items:
                  $ref: "#/components/schemas/TestWorkflowExecutionsResult"
            text/yaml:
              schema:
                type: string
        400:
          description: "problem with selector parsing - probably some bad input occurs"
          content:
            application/problem+json:
              schema:
                type: array
                items:
                  $ref: "#/components/schemas/Problem"
        402:
          description: "missing Pro subscription for a commercial feature"
          content:
            application/problem+json:
              schema:
                type: array
                items:
                  $ref: "#/components/schemas/Problem"
        502:
          description: problem communicating with kubernetes cluster
          content:
            application/problem+json:
              schema:
                type: array
                items:
                  $ref: "#/components/schemas/Problem"
    post:
      tags:
        - test-workflows
        - api
        - pro
      parameters:
<<<<<<< HEAD
        - $ref: "#/components/parameters/TestWorkflowExecutionName"
=======
        - $ref: "#/components/parameters/ID"
>>>>>>> 948f8811
      summary: Execute test workflow
      description: Execute test workflow in the kubernetes cluster
      operationId: executeTestWorkflow
      requestBody:
        description: test workflow execution request
        required: true
        content:
          application/json:
            schema:
              $ref: "#/components/schemas/TestWorkflowExecutionRequest"
      responses:
        200:
          description: successful execution
          content:
            application/json:
              schema:
                type: array
                items:
                  $ref: "#/components/schemas/TestWorkflowExecution"
        400:
          description: "problem with body parsing - probably some bad input occurs"
          content:
            application/problem+json:
              schema:
                type: array
                items:
                  $ref: "#/components/schemas/Problem"
        402:
          description: "missing Pro subscription for a commercial feature"
          content:
            application/problem+json:
              schema:
                type: array
                items:
                  $ref: "#/components/schemas/Problem"
        502:
          description: problem communicating with kubernetes cluster
          content:
            application/problem+json:
              schema:
                type: array
                items:
                  $ref: "#/components/schemas/Problem"
  /test-workflows/{id}/metrics:
    get:
      tags:
        - test-workflows
        - api
        - pro
      parameters:
        - $ref: "#/components/parameters/ID"
      summary: Get test workflow metrics
      description: Get metrics of test workflow executions
      operationId: getTestWorkflowMetrics
      responses:
        200:
          description: successful list operation
          content:
            application/json:
              schema:
                $ref: "#/components/schemas/ExecutionsMetrics"
            text/yaml:
              schema:
                type: string
        400:
          description: "problem with selector parsing - probably some bad input occurs"
          content:
            application/problem+json:
              schema:
                type: array
                items:
                  $ref: "#/components/schemas/Problem"
        402:
          description: "missing Pro subscription for a commercial feature"
          content:
            application/problem+json:
              schema:
                type: array
                items:
                  $ref: "#/components/schemas/Problem"
        502:
          description: problem communicating with kubernetes cluster
          content:
            application/problem+json:
              schema:
                type: array
                items:
                  $ref: "#/components/schemas/Problem"
  /test-workflows/{id}/executions/{executionID}:
    get:
      tags:
        - test-workflows
        - api
        - pro
      parameters:
        - $ref: "#/components/parameters/ID"
        - $ref: "#/components/parameters/executionID"
      summary: Get test workflow execution
      description: Get test workflow execution details
      operationId: getTestWorkflowExecutionByTestWorkflow
      responses:
        200:
          description: successful list operation
          content:
            application/json:
              schema:
                $ref: "#/components/schemas/TestWorkflowExecution"
            text/yaml:
              schema:
                type: string
        400:
          description: "problem with selector parsing - probably some bad input occurs"
          content:
            application/problem+json:
              schema:
                type: array
                items:
                  $ref: "#/components/schemas/Problem"
        402:
          description: "missing Pro subscription for a commercial feature"
          content:
            application/problem+json:
              schema:
                type: array
                items:
                  $ref: "#/components/schemas/Problem"
        502:
          description: problem communicating with kubernetes cluster
          content:
            application/problem+json:
              schema:
                type: array
                items:
                  $ref: "#/components/schemas/Problem"
  /test-workflows/{id}/executions/{executionID}/abort:
    post:
      tags:
        - test-workflows
        - api
        - pro
      parameters:
        - $ref: "#/components/parameters/ID"
        - $ref: "#/components/parameters/executionID"
      summary: Abort test workflow execution
      description: Abort test workflow execution
      operationId: abortTestWorkflowExecutionByTestWorkflow
      responses:
        204:
          description: "no content"
        400:
          description: "problem with selector parsing - probably some bad input occurs"
          content:
            application/problem+json:
              schema:
                type: array
                items:
                  $ref: "#/components/schemas/Problem"
        402:
          description: "missing Pro subscription for a commercial feature"
          content:
            application/problem+json:
              schema:
                type: array
                items:
                  $ref: "#/components/schemas/Problem"
        502:
          description: problem communicating with kubernetes cluster
          content:
            application/problem+json:
              schema:
                type: array
                items:
                  $ref: "#/components/schemas/Problem"
  /test-workflow-executions:
    get:
      tags:
        - test-workflows
        - api
        - pro
      parameters:
        - $ref: "#/components/parameters/ID"
      summary: List test workflow executions
      description: List test workflow executions
      operationId: listTestWorkflowExecutions
      responses:
        200:
          description: successful list operation
          content:
            application/json:
              schema:
                type: array
                items:
                  $ref: "#/components/schemas/TestWorkflowExecutionsResult"
            text/yaml:
              schema:
                type: string
        400:
          description: "problem with selector parsing - probably some bad input occurs"
          content:
            application/problem+json:
              schema:
                type: array
                items:
                  $ref: "#/components/schemas/Problem"
        402:
          description: "missing Pro subscription for a commercial feature"
          content:
            application/problem+json:
              schema:
                type: array
                items:
                  $ref: "#/components/schemas/Problem"
        502:
          description: problem communicating with kubernetes cluster
          content:
            application/problem+json:
              schema:
                type: array
                items:
                  $ref: "#/components/schemas/Problem"
  /test-workflow-executions/{executionID}:
    get:
      tags:
        - test-workflows
        - api
        - pro
      parameters:
        - $ref: "#/components/parameters/executionID"
      summary: Get test workflow execution
      description: Get test workflow execution details
      operationId: getTestWorkflowExecution
      responses:
        200:
          description: successful list operation
          content:
            application/json:
              schema:
                type: array
                items:
                  $ref: "#/components/schemas/TestWorkflowExecution"
            text/yaml:
              schema:
                type: string
        400:
          description: "problem with selector parsing - probably some bad input occurs"
          content:
            application/problem+json:
              schema:
                type: array
                items:
                  $ref: "#/components/schemas/Problem"
        402:
          description: "missing Pro subscription for a commercial feature"
          content:
            application/problem+json:
              schema:
                type: array
                items:
                  $ref: "#/components/schemas/Problem"
        502:
          description: problem communicating with kubernetes cluster
          content:
            application/problem+json:
              schema:
                type: array
                items:
                  $ref: "#/components/schemas/Problem"

  /test-workflow-executions/{executionID}/artifacts:
    get:
      parameters:
        - $ref: "#/components/parameters/executionID"
      tags:
        - test-workflows
        - artifacts
        - executions
        - api
        - pro
      summary: "Get test workflow execution's artifacts by ID"
      description: "Returns artifacts of the given executionID"
      operationId: getTestWorkflowExecutionArtifacts
      responses:
        200:
          description: successful operation
          content:
            application/json:
              schema:
                type: array
                items:
                  $ref: "#/components/schemas/Artifact"
        404:
          description: "execution not found"
          content:
            application/problem+json:
              schema:
                type: array
                items:
                  $ref: "#/components/schemas/Problem"
        402:
          description: "missing Pro subscription for a commercial feature"
          content:
            application/problem+json:
              schema:
                type: array
                items:
                  $ref: "#/components/schemas/Problem"
        500:
          description: "problem with getting execution's artifacts from storage"
          content:
            application/problem+json:
              schema:
                type: array
                items:
                  $ref: "#/components/schemas/Problem"

  /test-workflow-executions/{executionID}/artifacts/{filename}:
    get:
      parameters:
        - $ref: "#/components/parameters/executionID"
        - $ref: "#/components/parameters/Filename"
      tags:
        - test-workflows
        - artifacts
        - executions
        - api
        - pro
      summary: "Download test workflow artifact"
      description: "Download the artifact file from the given execution"
      operationId: downloadTestWorkflowArtifact
      responses:
        200:
          description: "successful operation"
          content:
            application/octet-stream:
              schema:
                type: string
                format: binary
        404:
          description: "execution not found"
          content:
            application/problem+json:
              schema:
                type: array
                items:
                  $ref: "#/components/schemas/Problem"
        402:
          description: "missing Pro subscription for a commercial feature"
          content:
            application/problem+json:
              schema:
                type: array
                items:
                  $ref: "#/components/schemas/Problem"
        500:
          description: "problem with getting artifacts from storage"
          content:
            application/problem+json:
              schema:
                type: array
                items:
                  $ref: "#/components/schemas/Problem"

  /test-workflow-executions/{executionID}/artifact-archive:
    get:
      parameters:
        - $ref: "#/components/parameters/executionID"
        - $ref: "#/components/parameters/Mask"
      tags:
        - test-workflows
        - artifacts
        - executions
        - api
        - pro
      summary: "Download test workflow artifact archive"
      description: "Download the artifact archive from the given execution"
      operationId: downloadTestWorkflowArtifactArchive
      responses:
        200:
          description: "successful operation"
          content:
            application/octet-stream:
              schema:
                type: string
                format: binary
        404:
          description: "execution not found"
          content:
            application/problem+json:
              schema:
                type: array
                items:
                  $ref: "#/components/schemas/Problem"
        402:
          description: "missing Pro subscription for a commercial feature"
          content:
            application/problem+json:
              schema:
                type: array
                items:
                  $ref: "#/components/schemas/Problem"
        500:
          description: "problem with getting artifact archive from storage"
          content:
            application/problem+json:
              schema:
                type: array
                items:
                  $ref: "#/components/schemas/Problem"

  /test-workflow-executions/{executionID}/abort:
    post:
      tags:
        - test-workflows
        - api
        - pro
      parameters:
        - $ref: "#/components/parameters/executionID"
      summary: Abort test workflow execution
      description: Abort test workflow execution
      operationId: abortTestWorkflowExecution
      responses:
        204:
          description: "no content"
        400:
          description: "problem with selector parsing - probably some bad input occurs"
          content:
            application/problem+json:
              schema:
                type: array
                items:
                  $ref: "#/components/schemas/Problem"
        402:
          description: "missing Pro subscription for a commercial feature"
          content:
            application/problem+json:
              schema:
                type: array
                items:
                  $ref: "#/components/schemas/Problem"
        502:
          description: problem communicating with kubernetes cluster
          content:
            application/problem+json:
              schema:
                type: array
                items:
                  $ref: "#/components/schemas/Problem"
  /test-workflows/{id}/abort:
    post:
      tags:
        - test-workflows
        - api
        - pro
      parameters:
        - $ref: "#/components/parameters/ID"
      summary: Abort all test workflow executions
      description: Abort all test workflow executions
      operationId: abortAllTestWorkflowExecutions
      responses:
        204:
          description: "no content"
        400:
          description: "problem with selector parsing - probably some bad input occurs"
          content:
            application/problem+json:
              schema:
                type: array
                items:
                  $ref: "#/components/schemas/Problem"
        402:
          description: "missing Pro subscription for a commercial feature"
          content:
            application/problem+json:
              schema:
                type: array
                items:
                  $ref: "#/components/schemas/Problem"
        502:
          description: problem communicating with kubernetes cluster
          content:
            application/problem+json:
              schema:
                type: array
                items:
                  $ref: "#/components/schemas/Problem"
  /preview-test-workflow:
    post:
      tags:
        - test-workflows
        - api
        - pro
      parameters:
        - $ref: "#/components/parameters/InlineTemplates"
      summary: Preview test workflow
      description: Preview test workflow after including templates inside
      operationId: previewTestWorkflow
      requestBody:
        description: test workflow body
        required: true
        content:
          application/json:
            schema:
              $ref: "#/components/schemas/TestWorkflow"
          text/yaml:
            schema:
              type: string
      responses:
        200:
          description: resolved test workflow
          content:
            application/json:
              schema:
                type: array
                items:
                  $ref: "#/components/schemas/TestWorkflow"
            text/yaml:
              schema:
                type: string
        400:
          description: "problem with body parsing - probably some bad input occurs"
          content:
            application/problem+json:
              schema:
                type: array
                items:
                  $ref: "#/components/schemas/Problem"
        402:
          description: "missing Pro subscription for a commercial feature"
          content:
            application/problem+json:
              schema:
                type: array
                items:
                  $ref: "#/components/schemas/Problem"
        502:
          description: problem communicating with kubernetes cluster
          content:
            application/problem+json:
              schema:
                type: array
                items:
                  $ref: "#/components/schemas/Problem"
  /test-workflows/{id}:
    get:
      tags:
        - test-workflows
        - api
        - pro
      parameters:
        - $ref: "#/components/parameters/ID"
      summary: Get test workflow details
      description: Get test workflow details from the kubernetes cluster
      operationId: getTestWorkflow
      responses:
        200:
          description: successful operation
          content:
            application/json:
              schema:
                $ref: "#/components/schemas/TestWorkflow"
            text/yaml:
              schema:
                type: string
        402:
          description: "missing Pro subscription for a commercial feature"
          content:
            application/problem+json:
              schema:
                type: array
                items:
                  $ref: "#/components/schemas/Problem"
        404:
          description: "the resource has not been found"
          content:
            application/problem+json:
              schema:
                type: array
                items:
                  $ref: "#/components/schemas/Problem"
        502:
          description: problem communicating with kubernetes cluster
          content:
            application/problem+json:
              schema:
                type: array
                items:
                  $ref: "#/components/schemas/Problem"
    put:
      tags:
        - test-workflows
        - api
        - pro
      parameters:
        - $ref: "#/components/parameters/ID"
      summary: Update test workflow details
      description: Update test workflow details in the kubernetes cluster
      operationId: updateTestWorkflow
      requestBody:
        description: test workflow body
        required: true
        content:
          application/json:
            schema:
              $ref: "#/components/schemas/TestWorkflow"
          text/yaml:
            schema:
              type: string
      responses:
        200:
          description: successful operation
          content:
            application/json:
              schema:
                $ref: "#/components/schemas/TestWorkflow"
            text/yaml:
              schema:
                type: string
        402:
          description: "missing Pro subscription for a commercial feature"
          content:
            application/problem+json:
              schema:
                type: array
                items:
                  $ref: "#/components/schemas/Problem"
        404:
          description: "the resource has not been found"
          content:
            application/problem+json:
              schema:
                type: array
                items:
                  $ref: "#/components/schemas/Problem"
        502:
          description: problem communicating with kubernetes cluster
          content:
            application/problem+json:
              schema:
                type: array
                items:
                  $ref: "#/components/schemas/Problem"
    delete:
      tags:
        - test-workflows
        - api
        - pro
      parameters:
        - $ref: "#/components/parameters/ID"
        - $ref: "#/components/parameters/SkipDeleteExecutions"
      summary: Delete test workflow
      description: Delete test workflow from the kubernetes cluster
      operationId: deleteTestWorkflow
      responses:
        204:
          description: no content
        402:
          description: "missing Pro subscription for a commercial feature"
          content:
            application/problem+json:
              schema:
                type: array
                items:
                  $ref: "#/components/schemas/Problem"
        404:
          description: "the resource has not been found"
          content:
            application/problem+json:
              schema:
                type: array
                items:
                  $ref: "#/components/schemas/Problem"
        502:
          description: problem communicating with kubernetes cluster
          content:
            application/problem+json:
              schema:
                type: array
                items:
                  $ref: "#/components/schemas/Problem"

  /test-workflow-templates:
    get:
      tags:
        - test-workflows
        - api
        - pro
      parameters:
        - $ref: "#/components/parameters/Selector"
      summary: List test workflow templates
      description: List test workflow templates from the kubernetes cluster
      operationId: listTestWorkflowTemplates
      responses:
        200:
          description: successful list operation
          content:
            application/json:
              schema:
                type: array
                items:
                  $ref: "#/components/schemas/TestWorkflowTemplate"
            text/yaml:
              schema:
                type: string
        400:
          description: "problem with selector parsing - probably some bad input occurs"
          content:
            application/problem+json:
              schema:
                type: array
                items:
                  $ref: "#/components/schemas/Problem"
        402:
          description: "missing Pro subscription for a commercial feature"
          content:
            application/problem+json:
              schema:
                type: array
                items:
                  $ref: "#/components/schemas/Problem"
        502:
          description: problem communicating with kubernetes cluster
          content:
            application/problem+json:
              schema:
                type: array
                items:
                  $ref: "#/components/schemas/Problem"
    delete:
      tags:
        - test-workflows
        - api
        - pro
      parameters:
        - $ref: "#/components/parameters/Selector"
      summary: Delete test workflow templates
      description: Delete test workflow templates from the kubernetes cluster
      operationId: deleteTestWorkflowTemplates
      responses:
        204:
          description: no content
        400:
          description: "problem with selector parsing - probably some bad input occurs"
          content:
            application/problem+json:
              schema:
                type: array
                items:
                  $ref: "#/components/schemas/Problem"
        402:
          description: "missing Pro subscription for a commercial feature"
          content:
            application/problem+json:
              schema:
                type: array
                items:
                  $ref: "#/components/schemas/Problem"
        502:
          description: problem communicating with kubernetes cluster
          content:
            application/problem+json:
              schema:
                type: array
                items:
                  $ref: "#/components/schemas/Problem"
    post:
      tags:
        - test-workflows
        - api
        - pro
      summary: Create test workflow template
      description: Create test workflow template in the kubernetes cluster
      operationId: createTestWorkflowTemplate
      requestBody:
        description: test workflow template body
        required: true
        content:
          application/json:
            schema:
              $ref: "#/components/schemas/TestWorkflowTemplate"
          text/yaml:
            schema:
              type: string
      responses:
        200:
          description: successful creation
          content:
            application/json:
              schema:
                type: array
                items:
                  $ref: "#/components/schemas/TestWorkflowTemplate"
            text/yaml:
              schema:
                type: string
        400:
          description: "problem with body parsing - probably some bad input occurs"
          content:
            application/problem+json:
              schema:
                type: array
                items:
                  $ref: "#/components/schemas/Problem"
        402:
          description: "missing Pro subscription for a commercial feature"
          content:
            application/problem+json:
              schema:
                type: array
                items:
                  $ref: "#/components/schemas/Problem"
        502:
          description: problem communicating with kubernetes cluster
          content:
            application/problem+json:
              schema:
                type: array
                items:
                  $ref: "#/components/schemas/Problem"
  /test-workflow-templates/{id}:
    get:
      tags:
        - test-workflows
        - api
        - pro
      parameters:
        - $ref: "#/components/parameters/ID"
      summary: Get test workflow template details
      description: Get test workflow template details from the kubernetes cluster
      operationId: getTestWorkflowTemplate
      responses:
        200:
          description: successful operation
          content:
            application/json:
              schema:
                $ref: "#/components/schemas/TestWorkflowTemplate"
            text/yaml:
              schema:
                type: string
        402:
          description: "missing Pro subscription for a commercial feature"
          content:
            application/problem+json:
              schema:
                type: array
                items:
                  $ref: "#/components/schemas/Problem"
        404:
          description: "the resource has not been found"
          content:
            application/problem+json:
              schema:
                type: array
                items:
                  $ref: "#/components/schemas/Problem"
        502:
          description: problem communicating with kubernetes cluster
          content:
            application/problem+json:
              schema:
                type: array
                items:
                  $ref: "#/components/schemas/Problem"
    put:
      tags:
        - test-workflows
        - api
        - pro
      parameters:
        - $ref: "#/components/parameters/ID"
      summary: Update test workflow template details
      description: Update test workflow template details in the kubernetes cluster
      operationId: updateTestWorkflowTemplate
      requestBody:
        description: test workflow template body
        required: true
        content:
          application/json:
            schema:
              $ref: "#/components/schemas/TestWorkflowTemplate"
          text/yaml:
            schema:
              type: string
      responses:
        200:
          description: successful operation
          content:
            application/json:
              schema:
                $ref: "#/components/schemas/TestWorkflowTemplate"
            text/yaml:
              schema:
                type: string
        402:
          description: "missing Pro subscription for a commercial feature"
          content:
            application/problem+json:
              schema:
                type: array
                items:
                  $ref: "#/components/schemas/Problem"
        404:
          description: "the resource has not been found"
          content:
            application/problem+json:
              schema:
                type: array
                items:
                  $ref: "#/components/schemas/Problem"
        502:
          description: problem communicating with kubernetes cluster
          content:
            application/problem+json:
              schema:
                type: array
                items:
                  $ref: "#/components/schemas/Problem"
    delete:
      tags:
        - test-workflows
        - api
        - pro
      parameters:
        - $ref: "#/components/parameters/ID"
      summary: Delete test workflow template
      description: Delete test workflow template from the kubernetes cluster
      operationId: deleteTestWorkflowTemplate
      responses:
        204:
          description: no content
        402:
          description: "missing Pro subscription for a commercial feature"
          content:
            application/problem+json:
              schema:
                type: array
                items:
                  $ref: "#/components/schemas/Problem"
        404:
          description: "the resource has not been found"
          content:
            application/problem+json:
              schema:
                type: array
                items:
                  $ref: "#/components/schemas/Problem"
        502:
          description: problem communicating with kubernetes cluster
          content:
            application/problem+json:
              schema:
                type: array
                items:
                  $ref: "#/components/schemas/Problem"

components:
  schemas:
    ExecutionsMetrics:
      type: object
      properties:
        passFailRatio:
          type: number
          description: Percentage pass to fail ratio
          example: 50
        executionDurationP50:
          type: string
          description: 50th percentile of all durations
          example: "7m2.71s"
        executionDurationP50ms:
          type: integer
          description: 50th percentile of all durations in milliseconds
          example: 422
        executionDurationP90:
          type: string
          description: 90th percentile of all durations
          example: "7m2.71s"
        executionDurationP90ms:
          type: integer
          description: 90th percentile of all durations in milliseconds
          example: 422
        executionDurationP95:
          type: string
          description: 95th percentile of all durations
          example: "7m2.71s"
        executionDurationP95ms:
          type: integer
          description: 95th percentile of all durations in milliseconds
          example: 422
        executionDurationP99:
          type: string
          description: 99th percentile of all durations
          example: "7m2.71s"
        executionDurationP99ms:
          type: integer
          description: 99th percentile of all durations in milliseconds
          example: 422
        totalExecutions:
          type: integer
          description: total executions number
          example: 2
        failedExecutions:
          type: integer
          description: failed executions number
          example: 1
        executions:
          type: array
          description: List of test/testsuite executions
          items:
            $ref: "#/components/schemas/ExecutionsMetricsExecutions"

    ExecutionsMetricsExecutions:
      type: object
      properties:
        executionId:
          type: string
        duration:
          type: string
        durationMs:
          type: integer
        status:
          type: string
        name:
          type: string
        startTime:
          type: string
          format: date-time

    Variables:
      type: object
      description: "execution variables passed to executor converted to vars for usage in tests"
      additionalProperties:
        $ref: "#/components/schemas/Variable"
      example:
        var1:
          name: "var1"
          type: "basic"
          value: "value1"
        secret1:
          name: "secret1"
          type: "secret"
          value: "secretvalue1"

    Variable:
      type: object
      properties:
        name:
          type: string
        value:
          type: string
        type:
          $ref: "#/components/schemas/VariableType"
        secretRef:
          $ref: "#/components/schemas/SecretRef"
        configMapRef:
          $ref: "#/components/schemas/ConfigMapRef"

    VariableType:
      type: string
      enum:
        - basic
        - secret

    ObjectRef:
      required:
        - name
      type: object
      properties:
        namespace:
          type: string
          description: object kubernetes namespace
          example: "testkube"
        name:
          type: string
          description: object name
          example: "name"

    SecretRef:
      required:
        - name
        - key
      type: object
      description: Testkube internal reference for secret storage in Kubernetes secrets
      properties:
        namespace:
          type: string
          description: object kubernetes namespace
        name:
          type: string
          description: object name
        key:
          type: string
          description: object key

    ConfigMapRef:
      required:
        - name
        - key
      type: object
      description: Testkube internal reference for data in Kubernetes config maps
      properties:
        namespace:
          type: string
          description: object kubernetes namespace
        name:
          type: string
          description: object name
        key:
          type: string
          description: object key

    TestSuite:
      type: object
      required:
        - name
        - status
      properties:
        name:
          type: string
          example: "test-suite1"
        namespace:
          type: string
          example: "testkube"
        description:
          type: string
          example: "collection of tests"
        before:
          type: array
          items:
            $ref: "#/components/schemas/TestSuiteBatchStep"
          description: Run these batch steps before whole suite
          example:
            - stopOnFailure: true
              execute:
                - test: "example-test"
        steps:
          type: array
          items:
            $ref: "#/components/schemas/TestSuiteBatchStep"
          description: Batch steps to run
          example:
            - stopOnFailure: true
              execute:
                - test: "example-test"
        after:
          type: array
          items:
            $ref: "#/components/schemas/TestSuiteBatchStep"
          description: Run these batch steps after whole suite
          example:
            - stopOnFailure: true
              execute:
                - test: "example-test"
        labels:
          type: object
          description: "test suite labels"
          additionalProperties:
            type: string
          example:
            env: "prod"
            app: "backend"
        schedule:
          type: string
          description: schedule to run test suite
          example: "* * * * *"
        repeats:
          type: integer
          default: 1
          example: 1
        created:
          type: string
          format: date-time
        executionRequest:
          $ref: "#/components/schemas/TestSuiteExecutionRequest"
        status:
          $ref: "#/components/schemas/TestSuiteStatus"
        readOnly:
          type: boolean
          description: if test suite is offline and cannot be executed

    TestSuiteV2:
      type: object
      required:
        - name
        - status
      properties:
        name:
          type: string
          example: "test-suite1"
        namespace:
          type: string
          example: "testkube"
        description:
          type: string
          example: "collection of tests"
        before:
          type: array
          items:
            $ref: "#/components/schemas/TestSuiteStepV2"
          description: Run this step before whole suite
          example:
            - stopTestOnFailure: true
              execute:
                namespace: "testkube"
                name: "example-test"
        steps:
          type: array
          items:
            $ref: "#/components/schemas/TestSuiteStepV2"
          description: Steps to run
          example:
            - stopTestOnFailure: true
              execute:
                namespace: "testkube"
                name: "example-test"
        after:
          type: array
          items:
            $ref: "#/components/schemas/TestSuiteStepV2"
          description: Run this step after whole suite
          example:
            - stopTestOnFailure: true
              execute:
                namespace: "testkube"
                name: "example-test"
        labels:
          type: object
          description: "test suite labels"
          additionalProperties:
            type: string
          example:
            env: "prod"
            app: "backend"
        schedule:
          type: string
          description: schedule to run test suite
          example: "* * * * *"
        repeats:
          type: integer
          default: 1
          example: 1
        created:
          type: string
          format: date-time
        executionRequest:
          $ref: "#/components/schemas/TestSuiteExecutionRequest"
        status:
          $ref: "#/components/schemas/TestSuiteStatus"

    TestSuiteStepType:
      type: string
      enum:
        - executeTest
        - delay

    TestSuiteBatchStep:
      description: set of steps run in parallel
      type: object
      required:
        - stopOnFailure
      properties:
        stopOnFailure:
          type: boolean
          default: true
        downloadArtifacts:
          $ref: "#/components/schemas/DownloadArtifactOptions"
        execute:
          type: array
          items:
            $ref: "#/components/schemas/TestSuiteStep"

    DownloadArtifactOptions:
      description: options to download artifacts from previous steps
      type: object
      properties:
        allPreviousSteps:
          type: boolean
          default: false
        previousStepNumbers:
          type: array
          description: previous step numbers starting from 1
          items:
            type: integer
        previousTestNames:
          type: array
          description: previous test names
          items:
            type: string

    TestSuiteStep:
      type: object
      properties:
        test:
          type: string
          description: object name
          example: "name"
        delay:
          type: string
          format: duration
          example: 1s
          description: delay duration in time units
        executionRequest:
          $ref: "#/components/schemas/TestSuiteStepExecutionRequest"
          description: test suite step execution request parameters

    TestSuiteStepV2:
      type: object
      required:
        - name
        - type
        - stopTestOnFailure
      properties:
        stopTestOnFailure:
          type: boolean
          default: true
        execute:
          $ref: "#/components/schemas/TestSuiteStepExecuteTestV2"
        delay:
          $ref: "#/components/schemas/TestSuiteStepDelayV2"

    TestSuiteStepExecuteTestV2:
      allOf:
        - $ref: "#/components/schemas/ObjectRef"

    TestSuiteStepDelayV2:
      type: object
      required:
        - duration
      properties:
        duration:
          type: integer
          default: 0
          description: delay duration in milliseconds

    TestSuiteExecution:
      type: object
      description: Test suite executions data
      required:
        - id
        - name
        - testSuite
      properties:
        id:
          type: string
          description: execution id
          format: bson objectId
          example: "62f395e004109209b50edfc1"
        name:
          type: string
          description: "execution name"
          example: "test-suite1.needlessly-sweet-imp"
        testSuite:
          $ref: "#/components/schemas/ObjectRef"
          description: object name and namespace
        status:
          $ref: "#/components/schemas/TestSuiteExecutionStatus"
        envs:
          deprecated: true
          type: object
          description: "Environment variables passed to executor. Deprecated: use Basic Variables instead"
          additionalProperties:
            type: string
          example:
            record: "true"
            prefix: "some-"
        variables:
          $ref: "#/components/schemas/Variables"
        secretUUID:
          type: string
          description: secret uuid
          readOnly: true
          example: "7934600f-b367-48dd-b981-4353304362fb"
        startTime:
          type: string
          description: "test start time"
          format: date-time
        endTime:
          type: string
          description: "test end time"
          format: date-time
        duration:
          type: string
          description: "test duration"
          example: "2m"
        durationMs:
          type: integer
          description: "test duration in ms"
          example: 6000
        stepResults:
          type: array
          description: "steps execution results"
          items:
            $ref: "#/components/schemas/TestSuiteStepExecutionResultV2"
            description: test execution results
        executeStepResults:
          type: array
          description: "batch steps execution results"
          items:
            $ref: "#/components/schemas/TestSuiteBatchStepExecutionResult"
            description: test execution results
        labels:
          type: object
          description: "test suite labels"
          additionalProperties:
            type: string
          example:
            env: "prod"
            app: "backend"
        runningContext:
          $ref: "#/components/schemas/RunningContext"
          description: running context for the test suite execution
        testSuiteExecutionName:
          type: string
          description: test suite execution name started the test suite execution

    TestSuiteExecutionCR:
      type: object
      required:
        - testSuite
      properties:
        testSuite:
          $ref: "#/components/schemas/ObjectRef"
          description: test suite name and namespace
        executionRequest:
          $ref: "#/components/schemas/TestSuiteExecutionRequest"
          description: test suite execution request parameters
        status:
          $ref: "#/components/schemas/TestSuiteExecutionStatusCR"
          description: test suite execution status

    TestSuiteExecutionStatusCR:
      type: object
      description: test suite execution status
      properties:
        latestExecution:
          $ref: "#/components/schemas/TestSuiteExecution"
        generation:
          type: integer
          format: int64
          description: test suite execution generation

    TestSuiteExecutionStatus:
      type: string
      enum:
        - queued
        - running
        - passed
        - failed
        - aborting
        - aborted
        - timeout

    TestSuiteStepExecutionResult:
      description: execution result returned from executor
      type: object
      properties:
        step:
          $ref: "#/components/schemas/TestSuiteStep"
        test:
          $ref: "#/components/schemas/ObjectRef"
          description: object name and namespace
        execution:
          $ref: "#/components/schemas/Execution"
          description: "test step execution, NOTE: the execution output will be empty, retrieve it directly form the test execution"

    TestSuiteStepExecutionResultV2:
      description: execution result returned from executor
      type: object
      properties:
        step:
          $ref: "#/components/schemas/TestSuiteStepV2"
        test:
          $ref: "#/components/schemas/ObjectRef"
          description: object name and namespace
        execution:
          $ref: "#/components/schemas/Execution"
          description: test step execution

    TestSuiteBatchStepExecutionResult:
      description: execution result returned from executor
      type: object
      properties:
        step:
          $ref: "#/components/schemas/TestSuiteBatchStep"
        execute:
          type: array
          items:
            $ref: "#/components/schemas/TestSuiteStepExecutionResult"
        startTime:
          type: string
          description: "step start time"
          format: date-time
        endTime:
          type: string
          description: "step end time"
          format: date-time
        duration:
          type: string
          description: "step duration"
          example: "2m"

    TestSuiteExecutionsResult:
      description: the result for a page of executions
      type: object
      required:
        - totals
        - results
      properties:
        totals:
          $ref: "#/components/schemas/ExecutionsTotals"
        filtered:
          $ref: "#/components/schemas/ExecutionsTotals"
        results:
          type: array
          items:
            $ref: "#/components/schemas/TestSuiteExecutionSummary"

    TestSuiteExecutionSummary:
      description: "Test execution summary"
      type: object
      required:
        - id
        - name
        - testSuiteName
        - status
      properties:
        id:
          type: string
          description: execution id
          format: bson objectId
          example: "62f395e004109209b50edfc1"
        name:
          type: string
          description: execution name
          example: "test-suite1.needlessly-sweet-imp"
        testSuiteName:
          type: string
          description: name of the test suite
          example: "test-suite1"
        status:
          $ref: "#/components/schemas/TestSuiteExecutionStatus"
        startTime:
          type: string
          description: "test suite execution start time"
          format: date-time
        endTime:
          type: string
          description: "test suite execution end time"
          format: date-time
        duration:
          type: string
          description: "test suite execution duration"
          example: "00:00:09"
        durationMs:
          type: integer
          description: "test suite execution duration in ms"
          example: 9009
        execution:
          type: array
          items:
            $ref: "#/components/schemas/TestSuiteBatchStepExecutionSummary"
        labels:
          type: object
          description: "test suite and execution labels"
          additionalProperties:
            type: string
          example:
            env: "prod"
            app: "backend"

    TestSuiteStepExecutionSummary:
      description: "Test suite execution summary"
      type: object
      required:
        - id
        - name
        - status
      properties:
        id:
          type: string
          example: "62f395e004109209b50edfc4"
        name:
          type: string
          description: execution name
          example: "run:testkube/test1"
        testName:
          type: string
          description: test name
          example: "test1"
        status:
          $ref: "#/components/schemas/ExecutionStatus"
        type:
          $ref: "#/components/schemas/TestSuiteStepType"

    TestSuiteBatchStepExecutionSummary:
      description: "Test suite batch execution summary"
      type: object
      properties:
        execute:
          type: array
          items:
            $ref: "#/components/schemas/TestSuiteStepExecutionSummary"

    TestSuiteStatus:
      type: object
      description: test suite status
      properties:
        latestExecution:
          $ref: "#/components/schemas/TestSuiteExecutionCore"

    TestSuiteExecutionCore:
      type: object
      description: test suite execution core
      properties:
        id:
          type: string
          description: execution id
          format: bson objectId
          example: "62f395e004109209b50edfc4"
        startTime:
          type: string
          description: "test suite execution start time"
          format: date-time
        endTime:
          type: string
          description: "test suite execution end time"
          format: date-time
        status:
          $ref: "#/components/schemas/TestSuiteExecutionStatus"

    Test:
      type: object
      properties:
        name:
          type: string
          description: test name
          example: "test1"
        namespace:
          type: string
          description: test namespace
          example: "testkube"
        description:
          type: string
          description: test description
          example: "this test is used for that purpose"
        type:
          type: string
          description: test type
          example: "postman/collection"
        content:
          $ref: "#/components/schemas/TestContent"
          description: test content
        source:
          type: string
          description: reference to test source resource
          example: "my-private-repository-test"
        created:
          type: string
          format: date-time
          example: "2022-07-30T06:54:15Z"
        labels:
          type: object
          description: "test labels"
          additionalProperties:
            type: string
          example:
            env: "prod"
            app: "backend"
        schedule:
          type: string
          description: schedule to run test
          example: "* * * * *"
        readOnly:
          type: boolean
          description: if test is offline and cannot be executed

        uploads:
          type: array
          items:
            type: string
          description: list of file paths that will be needed from uploads
          example:
            - settings/config.txt
        executionRequest:
          $ref: "#/components/schemas/ExecutionRequest"
        status:
          $ref: "#/components/schemas/TestStatus"

    TestExecutionCR:
      type: object
      required:
        - test
      properties:
        test:
          $ref: "#/components/schemas/ObjectRef"
          description: test name and namespace
        executionRequest:
          $ref: "#/components/schemas/ExecutionRequest"
          description: test execution request parameters
        status:
          $ref: "#/components/schemas/TestExecutionStatusCR"
          description: test execution status

    TestExecutionStatusCR:
      type: object
      description: test execution status
      properties:
        latestExecution:
          $ref: "#/components/schemas/Execution"
        generation:
          type: integer
          format: int64
          description: test execution generation

    TestContent:
      type: object
      properties:
        type:
          type: string
          description: |
            type of sources a runner can get data from.
              string: String content (e.g. Postman JSON file).
              file-uri: content stored on the webserver.
              git-file: the file stored in the Git repo in the given repository.path field (Deprecated: use git instead).
              git-dir: the entire git repo or git subdirectory depending on the  repository.path field (Testkube does a shadow clone and sparse checkout to limit IOs in the case of monorepos). (Deprecated: use git instead).
              git: automatically provisions either a file, directory or whole git repository depending on the repository.path field.

          enum:
            - string
            - file-uri
            # Deprecated: use git instead
            - git-file
            # Deprecated: use git instead
            - git-dir
            - git
        repository:
          $ref: "#/components/schemas/Repository"
        data:
          type: string
          description: test content data as string
        uri:
          type: string
          description: test content
          example: "https://github.com/kubeshop/testkube"

    TestContentRequest:
      description: test content request body
      type: object
      properties:
        repository:
          $ref: "#/components/schemas/RepositoryParameters"

    TestContentUpdate:
      description: test content update body
      type: object
      nullable: true
      allOf:
        - $ref: "#/components/schemas/TestContent"

    TestContentUpdateRequest:
      description: test content update request body
      type: object
      nullable: true
      allOf:
        - $ref: "#/components/schemas/TestContentRequest"

    TestSource:
      description: Test source resource for shared test content
      type: object
      allOf:
        - $ref: "#/components/schemas/TestContent"
      properties:
        name:
          type: string
          description: test source name
          example: "testsource1"
        namespace:
          type: string
          description: test source namespace
          example: "testkube"
        labels:
          type: object
          description: "test source labels"
          additionalProperties:
            type: string

    TestSourceUpdate:
      description: Test source resource update for shared test content
      type: object
      nullable: true
      allOf:
        - $ref: "#/components/schemas/TestContent"
      properties:
        name:
          type: string
          description: test source name
          example: "testsource1"
        namespace:
          type: string
          description: test source namespace
          example: "testkube"
        labels:
          type: object
          description: "test source labels"
          additionalProperties:
            type: string

    TestSourceUpsertRequest:
      description: test source create request body
      type: object
      allOf:
        - $ref: "#/components/schemas/TestContent"
      properties:
        name:
          type: string
          description: test source name
          example: "testsource1"
        namespace:
          type: string
          description: test source namespace
          example: "testkube"
        labels:
          type: object
          description: "test source labels"
          additionalProperties:
            type: string

    TestSourceUpdateRequest:
      description: test source update request body
      type: object
      nullable: true
      allOf:
        - $ref: "#/components/schemas/TestContent"
      properties:
        name:
          type: string
          description: test source name
          example: "testsource1"
        namespace:
          type: string
          description: test source namespace
          example: "testkube"
        labels:
          type: object
          description: "test source labels"
          additionalProperties:
            type: string

    TestStatus:
      type: object
      description: test status
      properties:
        latestExecution:
          $ref: "#/components/schemas/ExecutionCore"

    ExecutionCore:
      type: object
      description: test execution core
      properties:
        id:
          type: string
          description: execution id
          format: bson objectId
          example: "62f395e004109209b50edfc4"
        number:
          type: integer
          description: "execution number"
          example: 1
        startTime:
          type: string
          description: "test start time"
          format: date-time
        endTime:
          type: string
          description: "test end time"
          format: date-time
        status:
          $ref: "#/components/schemas/ExecutionStatus"

    Execution:
      type: object
      description: test execution
      properties:
        id:
          type: string
          description: execution id
          format: bson objectId
          example: "62f395e004109209b50edfc4"
        testName:
          type: string
          description: unique test name (CRD Test name)
          example: "example-test"
        testSuiteName:
          type: string
          description: unique test suite name (CRD Test suite name), if it's run as a part of test suite
          example: "test-suite1"
        testNamespace:
          type: string
          description: test namespace
          example: "testkube"
        testType:
          type: string
          description: test type e.g. postman/collection
          example: "postman/collection"
        name:
          type: string
          description: "execution name"
          example: "test-suite1-example-test-1"
        number:
          type: integer
          description: "execution number"
          example: 1
        envs:
          deprecated: true
          type: object
          description: "Environment variables passed to executor. Deprecated: use Basic Variables instead"
          additionalProperties:
            type: string
          example:
            record: "true"
            prefix: "some-"
        command:
          type: array
          description: "executor image command"
          example: ["curl"]
          items:
            type: string
        args:
          type: array
          description: "additional arguments/flags passed to executor binary"
          example: ["--concurrency", "2", "--remote", "--some", "blabla"]
          items:
            type: string
        args_mode:
          type: string
          description: usage mode for arguments
          enum:
            - append
            - override
            - replace
        variables:
          $ref: "#/components/schemas/Variables"
        isVariablesFileUploaded:
          type: boolean
          description: in case the variables file is too big, it will be uploaded to storage
          example: false
        variablesFile:
          type: string
          description: variables file content - need to be in format for particular executor (e.g. postman envs file)
        testSecretUUID:
          type: string
          description: test secret uuid
          readOnly: true
          example: "7934600f-b367-48dd-b981-4353304362fb"
        testSuiteSecretUUID:
          type: string
          description: test suite secret uuid, if it's run as a part of test suite
          readOnly: true
          example: "7934600f-b367-48dd-b981-4353304362fb"
        content:
          $ref: "#/components/schemas/TestContent"
        startTime:
          type: string
          description: "test start time"
          format: date-time
        endTime:
          type: string
          description: "test end time"
          format: date-time
        duration:
          type: string
          description: "test duration"
          example: "88s"
        durationMs:
          type: integer
          description: "test duration in milliseconds"
          example: 10000
        executionResult:
          $ref: "#/components/schemas/ExecutionResult"
          description: result get from executor
        labels:
          type: object
          description: "test and execution labels"
          additionalProperties:
            type: string
          example:
            env: "prod"
            app: "backend"
        uploads:
          type: array
          items:
            type: string
          description: list of file paths that need to be copied into the test from uploads
          example:
            - settings/config.txt
        bucketName:
          type: string
          description: minio bucket name to get uploads from
          example: execution-c01d7cf6-ec3f-47f0-9556-a5d6e9009a43
        artifactRequest:
          $ref: "#/components/schemas/ArtifactRequest"
          description: configuration parameters for storing test artifacts
        preRunScript:
          type: string
          description: script to run before test execution
          example: "echo -n '$SECRET_ENV' > ./secret_file"
        postRunScript:
          type: string
          description: script to run after test execution
          example: "sleep 30"
        executePostRunScriptBeforeScraping:
          type: boolean
          description: execute post run script before scraping (prebuilt executor only)
        sourceScripts:
          type: boolean
          description: run scripts using source command (container executor only)
        runningContext:
          $ref: "#/components/schemas/RunningContext"
          description: running context for the test execution
        containerShell:
          type: string
          description: shell used in container executor
          example: "/bin/sh"
        testExecutionName:
          type: string
          description: test execution name started the test execution
        downloadArtifactExecutionIDs:
          type: array
          description: "execution ids for artifacts to download"
          items:
            type: string
        downloadArtifactTestNames:
          type: array
          description: "test names for artifacts to download from latest executions"
          items:
            type: string
        slavePodRequest:
          $ref: "#/components/schemas/PodRequest"
          description: configuration parameters for executed slave pods
        executionNamespace:
          type: string
          description: namespace for test execution (Pro edition only)

    Artifact:
      type: object
      description: API server artifact
      properties:
        name:
          type: string
          description: artifact file path
        size:
          type: integer
          description: file size in bytes
        executionName:
          type: string
          description: execution name that produced the artifact
          example: "test-1"
        status:
          type: string
          enum:
            - ready
            - processing
            - failed

    ExecutionsResult:
      description: the result for a page of executions
      type: object
      required:
        - totals
        - results
      properties:
        totals:
          $ref: "#/components/schemas/ExecutionsTotals"
        filtered:
          $ref: "#/components/schemas/ExecutionsTotals"
        results:
          type: array
          items:
            $ref: "#/components/schemas/ExecutionSummary"

    ExecutionSummary:
      description: "Execution summary"
      type: object
      required:
        - id
        - name
        - testName
        - testType
        - status
      properties:
        id:
          type: string
          description: execution id
          format: bson objectId
          example: "62f395e004109209b50edfc4"
        name:
          type: string
          description: execution name
          example: "test-suite1-test1"
        number:
          type: integer
          description: execution number
          example: 1
        testName:
          type: string
          description: name of the test
          example: "test1"
        testNamespace:
          type: string
          description: name of the test
          example: "testkube"
        testType:
          type: string
          description: the type of test for this execution
          example: "postman/collection"
        status:
          $ref: "#/components/schemas/ExecutionStatus"
        startTime:
          type: string
          description: "test execution start time"
          format: date-time
        endTime:
          type: string
          description: "test execution end time"
          format: date-time
        duration:
          type: string
          description: calculated test duration
          example: "00:00:13"
        durationMs:
          type: integer
          description: calculated test duration in ms
          example: 10000
        labels:
          type: object
          description: "test and execution labels"
          additionalProperties:
            type: string
          example:
            env: "prod"
            app: "backend"
        runningContext:
          $ref: "#/components/schemas/RunningContext"
          description: running context for the test execution

    ExecutionStatus:
      type: string
      enum:
        - queued
        - running
        - passed
        - failed
        - aborted
        - timeout
        - skipped

    ExecutionResult:
      description: execution result returned from executor
      type: object
      required:
        - status
      properties:
        status:
          $ref: "#/components/schemas/ExecutionStatus"
        output:
          type: string
          description: "RAW Test execution output, depends of reporter used in particular tool"
        outputType:
          type: string
          description: "output type depends of reporter used in particular tool"
          enum:
            - text/plain
            - application/junit+xml
            - application/json
        errorMessage:
          type: string
          description: "error message when status is error, separate to output as output can be partial in case of error"
        steps:
          type: array
          items:
            $ref: "#/components/schemas/ExecutionStepResult"
          description: execution steps (for collection of requests)
        reports:
          type: object
          properties:
            junit:
              type: string

    ExecutionStepResult:
      description: execution result data
      type: object
      required:
        - name
        - status
      properties:
        name:
          type: string
          description: step name
          example: "step1"
        duration:
          type: string
          format: duration
          example: "10m0s"
        status:
          type: string
          description: execution step status
          enum: [passed, failed]
        assertionResults:
          type: array
          items:
            $ref: "#/components/schemas/AssertionResult"

    AssertionResult:
      description: execution result data
      type: object
      properties:
        name:
          type: string
          example: "assertion1"
        status:
          type: string
          enum: [passed, failed]
        errorMessage:
          type: string
          nullable: true

    ExecutionsTotals:
      type: object
      description: various execution counters
      required:
        - results
        - passed
        - failed
        - queued
        - running
        - paused
      properties:
        results:
          type: integer
          description: the total number of executions available
        passed:
          type: integer
          description: the total number of passed executions available
        failed:
          type: integer
          description: the total number of failed executions available
        queued:
          type: integer
          description: the total number of queued executions available
        running:
          type: integer
          description: the total number of running executions available

    ServerInfo:
      type: object
      description: Server information with build version, build commit etc.
      required:
        - version
      properties:
        version:
          type: string
          description: build version
          example: "v1.4.4"
        commit:
          type: string
          description: build commit
          example: "aaff223ae68aab1af56e8ed8c84c2b80ed63d9b8"
        namespace:
          type: string
          description: server installaton namespace
          example: "my-testkube"
        clusterId:
          type: string
          description: cluster id
          example: "my-cluster-id"
        context:
          type: string
          description: currently configured testkube API context
          example: "cloud|oss"
        orgId:
          type: string
          description: cloud organization id
          example: "tkcorg_xxxx"
        envId:
          type: string
          description: cloud env id
          example: "tkcenv_xxxx"
        helmchartVersion:
          type: string
          description: helm chart version
          example: "1.4.14"
        dashboardUri:
          type: string
          description: dashboard uri
          example: "http://localhost:8080"
        enableSecretEndpoint:
          type: boolean
          description: enable secret endpoint to list secrets in namespace
        disableSecretCreation:
          type: boolean
          description: disable secret creation for tests and test sources
        features:
          $ref: "#/components/schemas/Features"
        executionNamespaces:
          type: array
          description: execution namespaces
          items:
            type: string
            example: my-namespace

    Repository:
      description: repository representation for tests in git repositories
      type: object
      required:
        - type
        - uri
      properties:
        type:
          type: string
          enum:
            - git
          description: VCS repository type
        uri:
          type: string
          description: uri of content file or git directory
          example: "https://github.com/kubeshop/testkube"
        branch:
          type: string
          description: branch/tag name for checkout
          example: "main"
        commit:
          type: string
          description: commit id (sha) for checkout
          example: "b928cbb7186944ab9275937ec1ac3d3738ca2e1d"
        path:
          type: string
          description: if needed we can checkout particular path (dir or file) in case of BIG/mono repositories
          example: "test/perf"
        username:
          type: string
          description: git auth username for private repositories
        token:
          type: string
          description: git auth token for private repositories
        usernameSecret:
          $ref: "#/components/schemas/SecretRef"
        tokenSecret:
          $ref: "#/components/schemas/SecretRef"
        certificateSecret:
          type: string
          description: secret with certificate for private repositories. Should contain one key ending with .crt such as "mycorp.crt", whose value is the certificate file content, suitable for git config http.sslCAInfo
        workingDir:
          type: string
          description: if provided we checkout the whole repository and run test from this directory
          example: "/"
        authType:
          type: string
          enum:
            - basic
            - header
          description: auth type for git requests

    RepositoryParameters:
      description: repository parameters for tests in git repositories
      type: object
      properties:
        branch:
          type: string
          description: branch/tag name for checkout
          example: "main"
        commit:
          type: string
          description: commit id (sha) for checkout
          example: "b928cbb7186944ab9275937ec1ac3d3738ca2e1d"
        path:
          type: string
          description: if needed we can checkout particular path (dir or file) in case of BIG/mono repositories
          example: "test/perf"
        workingDir:
          type: string
          description: if provided we checkout the whole repository and run test from this directory
          example: "/"

    RepositoryUpdate:
      description: repository update body
      type: object
      nullable: true
      allOf:
        - $ref: "#/components/schemas/Repository"

    RepositoryUpdateParameters:
      description: repository update parameters for tests in git repositories
      type: object
      nullable: true
      allOf:
        - $ref: "#/components/schemas/RepositoryParameters"

    ArtifactRequest:
      description: artifact request body with test artifacts
      type: object
      properties:
        storageClassName:
          type: string
          description: artifact storage class name for container executor
          example: artifact-volume-local
        volumeMountPath:
          type: string
          description: artifact volume mount path for container executor
        dirs:
          type: array
          items:
            type: string
          description: artifact directories for scraping
        masks:
          type: array
          items:
            type: string
          description: regexp to filter scraped artifacts, single or comma separated
        storageBucket:
          type: string
          description: artifact bucket storage
          example: test1-artifacts
        omitFolderPerExecution:
          type: boolean
          description: don't use a separate folder for execution artifacts
        sharedBetweenPods:
          type: boolean
          description: whether to share volume between pods
        useDefaultStorageClassName:
          type: boolean
          description: whether to use default storage class name
        sidecarScraper:
          type: boolean
          description: run scraper as pod sidecar container

    ArtifactUpdateRequest:
      description: artifact request update body
      type: object
      nullable: true
      allOf:
        - $ref: "#/components/schemas/ArtifactRequest"

    PodRequest:
      description: pod request body
      type: object
      properties:
        resources:
          $ref: "#/components/schemas/PodResourcesRequest"
          description: pod resources request parameters
        podTemplate:
          type: string
          description: pod template extensions
        podTemplateReference:
          type: string
          description: name of the template resource

    PodUpdateRequest:
      description: pod request update body
      type: object
      nullable: true
      allOf:
        - $ref: "#/components/schemas/PodRequest"

    PodResourcesRequest:
      description: pod resources request specification
      type: object
      properties:
        requests:
          $ref: "#/components/schemas/ResourceRequest"
          description: pod resources requests
        limits:
          $ref: "#/components/schemas/ResourceRequest"
          description: pod resources limits

    PodResourcesUpdateRequest:
      description: pod resources update request specification
      type: object
      nullable: true
      allOf:
        - $ref: "#/components/schemas/PodResourcesRequest"

    ResourceRequest:
      description: resource request specification
      type: object
      properties:
        cpu:
          type: string
          description: requested cpu units
          example: 250m
        memory:
          type: string
          description: requested memory units
          example: 64Mi

    ResourceUpdateRequest:
      description: resource update request specification
      type: object
      nullable: true
      allOf:
        - $ref: "#/components/schemas/ResourceRequest"

    ExecutionRequest:
      description: test execution request body
      type: object
      properties:
        id:
          type: string
          description: execution id
          format: bson objectId
          example: "62f395e004109209b50edfc1"
        name:
          type: string
          description: test execution custom name
          example: "testing with 1000 users"
        testSuiteName:
          type: string
          description: unique test suite name (CRD Test suite name), if it's run as a part of test suite
          example: "test-suite1"
        number:
          type: integer
          description: test execution number
        executionLabels:
          type: object
          description: "test execution labels"
          additionalProperties:
            type: string
          example:
            users: "3"
            prefix: "some-"
        namespace:
          type: string
          description: test kubernetes namespace ("testkube" when not set)
          example: testkube
        isVariablesFileUploaded:
          type: boolean
          description: in case the variables file is too big, it will be uploaded
          example: false
        variablesFile:
          type: string
          description: variables file content - need to be in format for particular executor (e.g. postman envs file)
        variables:
          $ref: "#/components/schemas/Variables"
        testSecretUUID:
          type: string
          description: test secret uuid
          readOnly: true
          example: "7934600f-b367-48dd-b981-4353304362fb"
        testSuiteSecretUUID:
          type: string
          description: test suite secret uuid, if it's run as a part of test suite
          readOnly: true
          example: "7934600f-b367-48dd-b981-4353304362fb"
        command:
          type: array
          description: "executor image command"
          items:
            type: string
          example:
            - "curl"
        args:
          type: array
          description: "additional executor binary arguments"
          items:
            type: string
          example:
            - "--repeats"
            - "5"
            - "--insecure"
        args_mode:
          type: string
          description: usage mode for arguments
          enum:
            - append
            - override
            - replace
        image:
          type: string
          description: container image, executor will run inside this image
          example: kubeshop/testkube-executor-custom:1.10.11-dev-0a9c91
        imagePullSecrets:
          type: array
          description: "container image pull secrets"
          items:
            $ref: "#/components/schemas/LocalObjectReference"
        envs:
          deprecated: true
          type: object
          description: "Environment variables passed to executor. Deprecated: use Basic Variables instead"
          additionalProperties:
            type: string
          example:
            record: "true"
            prefix: "some-"
        secretEnvs:
          deprecated: true
          type: object
          description: "Execution variables passed to executor from secrets. Deprecated: use Secret Variables instead"
          additionalProperties:
            type: string
          example:
            secret_key_name1: "secret-name"
            secret_Key_name2: "secret-name"
        sync:
          type: boolean
          description: whether to start execution sync or async
        httpProxy:
          type: string
          description: http proxy for executor containers
          example: user:pass@my.proxy.server:8080
        httpsProxy:
          type: string
          description: https proxy for executor containers
          example: user:pass@my.proxy.server:8081
        negativeTest:
          type: boolean
          description: whether to run test as negative test
          example: false
        isNegativeTestChangedOnRun:
          type: boolean
          description: whether negativeTest was changed by user
          example: false
        activeDeadlineSeconds:
          type: integer
          format: int64
          description: duration in seconds the test may be active, until its stopped
          example: 1
        uploads:
          type: array
          items:
            type: string
          description: list of file paths that need to be copied into the test from uploads
          example:
            - settings/config.txt
        bucketName:
          type: string
          description: minio bucket name to get uploads from
          example: execution-c01d7cf6-ec3f-47f0-9556-a5d6e9009a43
        artifactRequest:
          $ref: "#/components/schemas/ArtifactRequest"
          description: configuration parameters for storing test artifacts
        jobTemplate:
          type: string
          description: job template extensions
        jobTemplateReference:
          type: string
          description: name of the template resource
        cronJobTemplate:
          type: string
          description: cron job template extensions
        cronJobTemplateReference:
          type: string
          description: name of the template resource
        contentRequest:
          $ref: "#/components/schemas/TestContentRequest"
          description: adjusting parameters for test content
        preRunScript:
          type: string
          description: script to run before test execution
          example: "echo -n '$SECRET_ENV' > ./secret_file"
        postRunScript:
          type: string
          description: script to run after test execution
          example: "sleep 30"
        executePostRunScriptBeforeScraping:
          type: boolean
          description: execute post run script before scraping (prebuilt executor only)
        sourceScripts:
          type: boolean
          description: run scripts using source command (container executor only)
        scraperTemplate:
          type: string
          description: scraper template extensions
        scraperTemplateReference:
          type: string
          description: name of the template resource
        pvcTemplate:
          type: string
          description: pvc template extensions
        pvcTemplateReference:
          type: string
          description: name of the template resource
        envConfigMaps:
          type: array
          description: "config map references"
          items:
            $ref: "#/components/schemas/EnvReference"
        envSecrets:
          type: array
          description: "secret references"
          items:
            $ref: "#/components/schemas/EnvReference"
        runningContext:
          $ref: "#/components/schemas/RunningContext"
          description: running context for the test execution
        testExecutionName:
          type: string
          description: test execution name started the test execution
        downloadArtifactExecutionIDs:
          type: array
          description: "execution ids for artifacts to download"
          items:
            type: string
        downloadArtifactTestNames:
          type: array
          description: "test names for artifacts to download from latest executions"
          items:
            type: string
        slavePodRequest:
          $ref: "#/components/schemas/PodRequest"
          description: configuration parameters for executed slave pods
        executionNamespace:
          type: string
          description: namespace for test execution (Pro edition only)

    TestSuiteStepExecutionRequest:
      description: test step execution request body
      type: object
      readOnly: true
      properties:
        executionLabels:
          type: object
          description: "test execution labels"
          additionalProperties:
            type: string
          example:
            users: "3"
            prefix: "some-"
        variables:
          $ref: "#/components/schemas/Variables"
        command:
          type: array
          description: "executor image command"
          items:
            type: string
          example:
            - "curl"
        args:
          type: array
          description: "additional executor binary arguments"
          items:
            type: string
          example:
            - "--repeats"
            - "5"
            - "--insecure"
        args_mode:
          type: string
          description: usage mode for arguments
          enum:
            - append
            - override
            - replace
        sync:
          type: boolean
          description: whether to start execution sync or async
        httpProxy:
          type: string
          description: http proxy for executor containers
          example: user:pass@my.proxy.server:8080
        httpsProxy:
          type: string
          description: https proxy for executor containers
          example: user:pass@my.proxy.server:8081
        negativeTest:
          type: boolean
          description: whether to run test as negative test
          example: false
        jobTemplate:
          type: string
          description: job template extensions
        jobTemplateReference:
          type: string
          description: name of the template resource
        cronJobTemplate:
          type: string
          description: cron job template extensions
        cronJobTemplateReference:
          type: string
          description: name of the template resource
        scraperTemplate:
          type: string
          description: scraper template extensions
        scraperTemplateReference:
          type: string
          description: name of the template resource
        pvcTemplate:
          type: string
          description: pvc template extensions
        pvcTemplateReference:
          type: string
          description: name of the template resource
        runningContext:
          $ref: "#/components/schemas/RunningContext"
          description: running context for the test execution

    ExecutionUpdateRequest:
      description: test execution request update body
      type: object
      nullable: true
      allOf:
        - $ref: "#/components/schemas/ExecutionRequest"

    TestSuiteExecutionRequest:
      description: test suite execution request body
      type: object
      properties:
        name:
          type: string
          description: test execution custom name
          example: "testing with 1000 users"
        number:
          type: integer
          description: test suite execution number
          example: 1
        namespace:
          type: string
          description: test kubernetes namespace ("testkube" when not set)
          example: testkube
        variables:
          $ref: "#/components/schemas/Variables"
        secretUUID:
          type: string
          description: secret uuid
          readOnly: true
          example: "7934600f-b367-48dd-b981-4353304362fb"
        labels:
          type: object
          description: "test suite labels"
          additionalProperties:
            type: string
          example:
            users: "3"
            prefix: "some-"
        executionLabels:
          type: object
          description: "execution labels"
          additionalProperties:
            type: string
          example:
            users: "3"
            prefix: "some-"
        sync:
          type: boolean
          description: whether to start execution sync or async
        httpProxy:
          type: string
          description: http proxy for executor containers
          example: user:pass@my.proxy.server:8080
        httpsProxy:
          type: string
          description: https proxy for executor containers
          example: user:pass@my.proxy.server:8081
        timeout:
          type: integer
          format: int32
          description: duration in seconds the test suite may be active, until its stopped
          example: 1
        contentRequest:
          $ref: "#/components/schemas/TestContentRequest"
          description: adjusting parameters for test content
        runningContext:
          $ref: "#/components/schemas/RunningContext"
          description: running context for the test suite execution
        jobTemplate:
          type: string
          description: job template extensions
        jobTemplateReference:
          type: string
          description: name of the template resource
        cronJobTemplate:
          type: string
          description: cron job template extensions
        cronJobTemplateReference:
          type: string
          description: name of the template resource
        scraperTemplate:
          type: string
          description: scraper template extensions
        scraperTemplateReference:
          type: string
          description: name of the template resource
        pvcTemplate:
          type: string
          description: pvc template extensions
        pvcTemplateReference:
          type: string
          description: name of the template resource
        concurrencyLevel:
          type: integer
          format: int32
          description: number of tests run in parallel
          example: 10
        testSuiteExecutionName:
          type: string
          description: test suite execution name started the test suite execution

    TestSuiteExecutionUpdateRequest:
      description: test suite execution update request body
      type: object
      nullable: true
      allOf:
        - $ref: "#/components/schemas/TestSuiteExecutionRequest"

    TestUpsertRequest:
      description: test create request body
      type: object
      allOf:
        - $ref: "#/components/schemas/Test"

    TestUpdateRequest:
      description: test update request body
      type: object
      nullable: true
      allOf:
        - $ref: "#/components/schemas/Test"

    TestSuiteUpsertRequest:
      description: test suite create request body
      type: object
      required:
        - name
        - namespace
      allOf:
        - $ref: "#/components/schemas/TestSuite"
        - $ref: "#/components/schemas/ObjectRef"

    TestSuiteUpsertRequestV2:
      description: test suite create request body
      type: object
      required:
        - name
        - namespace
      allOf:
        - $ref: "#/components/schemas/TestSuiteV2"
        - $ref: "#/components/schemas/ObjectRef"

    TestSuiteUpdateRequest:
      description: test suite update body
      type: object
      nullable: true
      allOf:
        - $ref: "#/components/schemas/TestSuite"
        - $ref: "#/components/schemas/ObjectRef"

    TestSuiteUpdateRequestV2:
      description: test suite update body
      type: object
      nullable: true
      allOf:
        - $ref: "#/components/schemas/TestSuiteV2"
        - $ref: "#/components/schemas/ObjectRef"

    TestTriggerUpsertRequest:
      description: test trigger create or update request body
      type: object
      required:
        - resource
        - resourceSelector
        - event
        - action
        - execution
        - testSelector
      allOf:
        - $ref: "#/components/schemas/TestTrigger"
        - $ref: "#/components/schemas/ObjectRef"

    ExecutorUpsertRequest:
      description: executor create request body
      type: object
      required:
        - name
        - namespace
        - types
      allOf:
        - $ref: "#/components/schemas/Executor"
        - $ref: "#/components/schemas/ObjectRef"

    ExecutorUpdateRequest:
      description: executor update request body
      type: object
      nullable: true
      allOf:
        - $ref: "#/components/schemas/Executor"
        - $ref: "#/components/schemas/ObjectRef"

    WebhookCreateRequest:
      description: webhook create request body
      type: object
      allOf:
        - $ref: "#/components/schemas/Webhook"

    WebhookUpdateRequest:
      description: webhook update request body
      type: object
      nullable: true
      allOf:
        - $ref: "#/components/schemas/Webhook"

    # Copied from CRD spec
    # https://github.com/kubeshop/testkube-operator/blob/main/config/crd/bases/executor.testkube.io_executors.yaml
    # TODO we need to sync those in some nice way
    Executor:
      description: CRD based executor data
      type: object
      properties:
        executorType:
          description:
            ExecutorType one of "rest" for rest openapi based executors
            or "job" which will be default runners for testkube soon
          type: string
        image:
          description: Image for kube-job
          type: string
        slaves:
          $ref: "#/components/schemas/SlavesMeta"
        imagePullSecrets:
          type: array
          description: "container image pull secrets"
          items:
            $ref: "#/components/schemas/LocalObjectReference"
        command:
          type: array
          description: "executor image command"
          items:
            type: string
          example:
            - "curl"
        args:
          type: array
          description: "additional executor binary argument"
          items:
            type: string
          example:
            - "--repeats"
            - "5"
            - "--insecure"
        types:
          description: Types defines what types can be handled by executor e.g.
            "postman/collection", ":curl/command" etc
          items:
            type: string
          type: array
        uri:
          description: URI for rest based executors
          type: string
        contentTypes:
          description: list of handled content types
          items:
            type: string
          type: array
        jobTemplate:
          description: Job template to launch executor
          type: string
        jobTemplateReference:
          type: string
          description: name of the template resource
        labels:
          type: object
          description: "executor labels"
          additionalProperties:
            type: string
          example:
            env: "prod"
            app: "backend"
        features:
          description: Available executor features
          type: array
          items:
            type: string
            enum:
              - artifacts
              - junit-report
        meta:
          $ref: "#/components/schemas/ExecutorMeta"
        useDataDirAsWorkingDir:
          type: boolean
          description: use data dir as working dir for executor

    ExecutorDetails:
      description: Executor details with Executor data and additional information like list of executions
      type: object
      properties:
        name:
          description: Executor name
          type: string
        executor:
          $ref: "#/components/schemas/Executor"
        executions:
          $ref: "#/components/schemas/ExecutionsResult"

    ExecutorOutput:
      description: CRD based executor data
      type: object
      required:
        - type
      properties:
        type:
          type: string
          description: One of possible output types
          enum:
            - error
            - log
            - event
            - result
        content:
          type: string
          description: Message/event data passed from executor (like log lines etc)
        result:
          $ref: "#/components/schemas/ExecutionResult"
          description: Execution result when job is finished
        time:
          type: string
          format: date-time
          description: Timestamp of log
          example: "2018-03-20T09:12:28Z"

    LogV2:
      description: Log format version 2
      type: object
      required:
        - logVersion
        - source
      properties:
        time:
          type: string
          format: date-time
          description: Timestamp of log
          example: "2018-03-20T09:12:28Z"
        content:
          type: string
          description: Message/event data passed from executor (like log lines etc)
        type:
          type: string
          description: One of possible log types
        source:
          type: string
          description: One of possible log sources
          enum:
            - job-pod
            - test-scheduler
            - container-executor
            - job-executor
        error:
          type: boolean
          description: indicates a log error
        version:
          type: string
          description: One of possible log versions
          enum:
            - v1
            - v2
        metadata:
          type: object
          description: additional log details
          additionalProperties:
            type: string
          example:
            argsl: "passed command arguments"
        v1:
          $ref: "#/components/schemas/LogV1"
          description: Old output - for backwards compatibility - will be removed for non-structured logs

    LogV1:
      description: Log format version 1
      type: object
      required:
        - type
      properties:
        result:
          $ref: "#/components/schemas/ExecutionResult"
          description: output for previous log format

    ExecutorMeta:
      description: Executor meta data
      type: object
      properties:
        iconURI:
          description: URI for executor icon
          type: string
          example: /assets/k6.jpg
        docsURI:
          description: URI for executor docs
          type: string
          example: https://docs.testkube.io/test-types/executor-k6
        tooltips:
          type: object
          description: executor tooltips
          additionalProperties:
            type: string
          example:
            general: "please provide k6 test script for execution"

    ExecutorMetaUpdate:
      description: Executor meta update data
      type: object
      nullable: true
      allOf:
        - $ref: "#/components/schemas/ExecutorMeta"

    SlavesMeta:
      description: Slave data for executing tests in distributed environment
      type: object
      properties:
        image:
          description: slave image
          type: string
          example: kubeshop/ex-slaves-image:latest
      required:
        - image

    RunningContext:
      description: running context for test or test suite execution
      type: object
      required:
        - type
      properties:
        type:
          type: string
          description: One of possible context types
          enum:
            - userCLI
            - userUI
            - testsuite
            - testtrigger
            - scheduler
        context:
          type: string
          description: Context value depending from its type

    Webhook:
      description: CRD based webhook data
      type: object
      required:
        - uri
        - events
      properties:
        name:
          type: string
          example: "webhook1"
        namespace:
          type: string
          example: "testkube"
        uri:
          type: string
          example: "https://hooks.app.com/services/1"
        events:
          type: array
          items:
            $ref: "#/components/schemas/EventType"
        selector:
          type: string
          description: Labels to filter for tests and test suites
        payloadObjectField:
          type: string
          description: will load the generated payload for notification inside the object
        payloadTemplate:
          type: string
          description: golang based template for notification payload
        payloadTemplateReference:
          type: string
          description: name of the template resource
        headers:
          type: object
          description: "webhook headers (golang template supported)"
          additionalProperties:
            type: string
          example:
            Content-Type: "application/xml"
        labels:
          type: object
          description: "webhook labels"
          additionalProperties:
            type: string
          example:
            env: "prod"
            app: "backend"
        disabled:
          type: boolean
          description: whether webhook is disabled
          default: false
          example:
            - true
            - false

    Event:
      description: Event data
      type: object
      required:
        - type
        - id
        - resourceId
        - resource
      properties:
        id:
          type: string
          description: UUID of event
        streamTopic:
          type: string
          description: stream topic
        resource:
          $ref: "#/components/schemas/EventResource"
        resourceId:
          type: string
          description: ID of resource
        type:
          $ref: "#/components/schemas/EventType"
        testExecution:
          $ref: "#/components/schemas/Execution"
        testSuiteExecution:
          $ref: "#/components/schemas/TestSuiteExecution"
        testWorkflowExecution:
          $ref: "#/components/schemas/TestWorkflowExecution"
        clusterName:
          type: string
          description: cluster name of event
        envs:
          type: object
          description: "environment variables"
          additionalProperties:
            type: string
          example:
            WEBHOOK_PARAMETER: "any value"

    EventResource:
      type: string
      enum:
        - test
        - testsuite
        - executor
        - trigger
        - webhook
        - testexecution
        - testsuiteexecution
        - testsource
        - testworkflow
        - testworkflowexecution

    EventType:
      type: string
      enum:
        - start-test
        - end-test-success
        - end-test-failed
        - end-test-aborted
        - end-test-timeout
        - start-testsuite
        - end-testsuite-success
        - end-testsuite-failed
        - end-testsuite-aborted
        - end-testsuite-timeout
        - queue-testworkflow
        - start-testworkflow
        - end-testworkflow-success
        - end-testworkflow-failed
        - end-testworkflow-aborted
        - created
        - updated
        - deleted

    EventResult:
      description: Listener result after sending particular event
      type: object
      required:
        - type
      properties:
        id:
          type: string
          description: UUID of event
        error:
          type: string
          description: error message if any
        result:
          type: string
          format: error
          description: result of event

    TestWithExecution:
      description: Test with latest Execution result
      type: object
      required:
        - test
      properties:
        test:
          $ref: "#/components/schemas/Test"
        latestExecution:
          $ref: "#/components/schemas/Execution"

    TestWithExecutionSummary:
      description: Test with latest Execution result summary
      type: object
      required:
        - test
      properties:
        test:
          $ref: "#/components/schemas/Test"
        latestExecution:
          $ref: "#/components/schemas/ExecutionSummary"

    TestSuiteWithExecution:
      description: Test suite with latest execution result
      type: object
      required:
        - testSuite
      properties:
        testSuite:
          $ref: "#/components/schemas/TestSuite"
        latestExecution:
          $ref: "#/components/schemas/TestSuiteExecution"

    TestSuiteWithExecutionSummary:
      description: Test suite with latest execution result
      type: object
      required:
        - testSuite
      properties:
        testSuite:
          $ref: "#/components/schemas/TestSuite"
        latestExecution:
          $ref: "#/components/schemas/TestSuiteExecutionSummary"

    Config:
      description: Testkube API config data structure
      type: object
      required:
        - id
        - clusterId
        - enableTelemetry
      properties:
        id:
          type: string
        clusterId:
          type: string
        enableTelemetry:
          type: boolean

    DebugInfo:
      description: Testkube debug info
      type: object
      properties:
        clientVersion:
          type: string
          example: "1.4.9"
        serverVersion:
          type: string
          example: "v1.4.9"
        clusterVersion:
          type: string
          example: "v1.23.4"
        apiLogs:
          type: array
          items:
            type: string
          example: ["logline1", "logline2", "logline3"]
        operatorLogs:
          type: array
          items:
            type: string
          example: ["logline1", "logline2", "logline3"]
        executionLogs:
          type: object
          additionalProperties:
            type: array
            items:
              type: string
            example: ["logline1", "logline2", "logline3"]

    Features:
      type: object
      required:
        - logsV2
      properties:
        logsV2:
          type: boolean
          description: Log processing version 2

    TestTrigger:
      type: object
      required:
        - resource
        - resourceSelector
        - event
        - action
        - execution
        - testSelector
      properties:
        name:
          type: string
          description: test trigger name
          example: "test1"
        namespace:
          type: string
          description: test trigger namespace
          example: "testkube"
        labels:
          type: object
          description: "test trigger labels"
          additionalProperties:
            type: string
          example:
            env: "prod"
            app: "backend"
        resource:
          $ref: "#/components/schemas/TestTriggerResources"
        resourceSelector:
          $ref: "#/components/schemas/TestTriggerSelector"
        event:
          type: string
          description: listen for event for selected resource
          example: modified
        conditionSpec:
          $ref: "#/components/schemas/TestTriggerConditionSpec"
        probeSpec:
          $ref: "#/components/schemas/TestTriggerProbeSpec"
        action:
          $ref: "#/components/schemas/TestTriggerActions"
        execution:
          $ref: "#/components/schemas/TestTriggerExecutions"
        testSelector:
          $ref: "#/components/schemas/TestTriggerSelector"
        concurrencyPolicy:
          $ref: "#/components/schemas/TestTriggerConcurrencyPolicies"

    LocalObjectReference:
      description: Reference to Kubernetes object
      type: object
      properties:
        name:
          type: string

    EnvReference:
      description: Reference to env resource
      type: object
      required:
        - reference
      properties:
        reference:
          $ref: "#/components/schemas/LocalObjectReference"
        mount:
          type: boolean
          description: whether we shoud mount resource
          example: /etc/data
        mountPath:
          type: string
          description: where we shoud mount resource
        mapToVariables:
          type: boolean
          description: whether we shoud map to variables from resource
          default: false

    TestTriggerSelector:
      type: object
      properties:
        name:
          type: string
          description: kubernetes resource name selector
          example: nginx
        nameRegex:
          type: string
          description: kubernetes resource name regex
          example: nginx.*
        namespace:
          type: string
          description: resource namespace
          example: testkube
        labelSelector:
          $ref: "https://raw.githubusercontent.com/garethr/kubernetes-json-schema/master/v1.7.8/_definitions.json#/definitions/io.k8s.apimachinery.pkg.apis.meta.v1.LabelSelector"
          description: label selector for Kubernetes resources

    TestTriggerResources:
      description: supported kubernetes resources for test triggers
      type: string
      enum:
        - pod
        - deployment
        - statefulset
        - daemonset
        - service
        - ingress
        - event
        - configmap

    TestTriggerExecutions:
      description: supported test resources for test triggers
      type: string
      enum:
        - test
        - testsuite
        - testworkflow

    TestTriggerActions:
      description: supported actions for test triggers
      type: string
      enum:
        - run

    TestTriggerConditionSpec:
      type: object
      properties:
        conditions:
          type: array
          items:
            $ref: "#/components/schemas/TestTriggerCondition"
          description: list of test trigger conditions
        timeout:
          type: integer
          format: int32
          description: duration in seconds the test trigger waits for conditions, until its stopped
          example: 1
        delay:
          type: integer
          format: int32
          description: duration in seconds the test trigger waits between condition checks
          example: 1

    TestTriggerCondition:
      description: supported condition for test triggers
      type: object
      required:
        - status
        - type
      properties:
        status:
          $ref: "#/components/schemas/TestTriggerConditionStatuses"
        type:
          type: string
          description: test trigger condition
          example: Progressing
        reason:
          type: string
          description: test trigger condition reason
          example: NewReplicaSetAvailable
        ttl:
          type: integer
          format: int32
          description: duration in seconds in the past from current time when the condition is still valid
          example: 1

    TestTriggerConditionStatuses:
      description: supported kubernetes condition statuses for test triggers
      type: string
      enum:
        - "True"
        - "False"
        - "Unknown"

    TestTriggerProbeSpec:
      type: object
      properties:
        probes:
          type: array
          items:
            $ref: "#/components/schemas/TestTriggerProbe"
          description: list of test trigger probes
        timeout:
          type: integer
          format: int32
          description: duration in seconds the test trigger waits for probes, until its stopped
          example: 1
        delay:
          type: integer
          format: int32
          description: duration in seconds the test trigger waits between probes
          example: 1

    TestTriggerProbe:
      description: supported probe for test triggers
      type: object
      properties:
        scheme:
          type: string
          description: test trigger condition probe scheme to connect to host, default is http
          example: http
        host:
          type: string
          description: test trigger condition probe host, default is pod ip or service name
          example: testkube-api-server
        path:
          type: string
          description: test trigger condition probe path to check, default is /
          example: /
        port:
          type: integer
          format: int32
          description: test trigger condition probe port to connect
          example: 80
        headers:
          type: object
          description: test trigger condition probe headers to submit
          additionalProperties:
            type: string
          example:
            Content-Type: "application/xml"

    TestTriggerConcurrencyPolicies:
      description: supported concurrency policies for test triggers
      type: string
      enum:
        - allow
        - forbid
        - replace

    TestTriggerKeyMap:
      type: object
      required:
        - resources
        - actions
        - executions
        - events
        - concurrencyPolicies
      properties:
        resources:
          type: array
          items:
            type: string
          description: list of supported values for resources
          example:
            [
              "pod",
              "deployment",
              "statefulset",
              "daemonset",
              "service",
              "ingress",
              "event",
              "configmap",
            ]
        actions:
          type: array
          items:
            type: string
          description: list of supported values for actions
          example: ["run"]
        executions:
          type: array
          items:
            type: string
          description: list of supported values for executions
          example: ["test", "testsuite"]
        events:
          type: object
          additionalProperties:
            type: array
            items:
              type: string
          description: mapping between resources and supported events
          example:
            {
              "pod": ["created", "modified", "deleted"],
              "deployment": ["created", "modified", "deleted"],
            }
        conditions:
          type: array
          items:
            type: string
          description: list of supported values for conditions
          example: ["Available", "Progressing"]
        concurrencyPolicies:
          type: array
          items:
            type: string
          description: list of supported values for concurrency policies
          example: ["allow", "forbid", "replace"]

    TestSourceBatchRequest:
      description: Test source batch request
      type: object
      required:
        - batch
      properties:
        batch:
          type: array
          items:
            $ref: "#/components/schemas/TestSourceUpsertRequest"

    TestSourceBatchResult:
      description: Test source batch result
      type: object
      properties:
        created:
          type: array
          items:
            type: string
          description: created test sources
          example: ["name1", "name2", "name3"]
        updated:
          type: array
          items:
            type: string
          description: updated test sources
          example: ["name4", "name5", "name6"]
        deleted:
          type: array
          items:
            type: string
          description: deleted test sources
          example: ["name7", "name8", "name9"]

    Template:
      description: Golang based template
      type: object
      required:
        - name
        - type
        - body
      properties:
        name:
          type: string
          description: template name for reference
          example: "webhook-template"
        namespace:
          type: string
          description: template namespace
          example: "testkube"
        type:
          $ref: "#/components/schemas/TemplateType"
        body:
          type: string
          description: template body to use
          example: '{"id": "{{ .Id }}"}'
        labels:
          type: object
          description: "template labels"
          additionalProperties:
            type: string
          example:
            env: "prod"
            app: "backend"

    TemplateType:
      description: template type by purpose
      type: string
      enum:
        - job
        - container
        - cronjob
        - scraper
        - pvc
        - webhook
        - pod

    TemplateCreateRequest:
      description: template create request body
      type: object
      allOf:
        - $ref: "#/components/schemas/Template"

    TemplateUpdateRequest:
      description: template update request body
      type: object
      nullable: true
      allOf:
        - $ref: "#/components/schemas/Template"

    Secret:
      description: Secret with keys
      type: object
      required:
        - name
      properties:
        name:
          type: string
          description: secret name
          example: "git-secret"
        keys:
          type: array
          description: secret keys
          items:
            type: string
          example: ["key1", "key2", "key3"]

    TestWorkflow:
      type: object
      properties:
        name:
          type: string
          description: kubernetes resource name
        namespace:
          type: string
          description: kubernetes namespace
        description:
          type: string
          description: human-readable description
        labels:
          type: object
          description: "test workflow labels"
          additionalProperties:
            type: string
          example:
            env: "prod"
            app: "backend"
        annotations:
          type: object
          description: "test workflow annotations"
          additionalProperties:
            type: string
        created:
          type: string
          format: date-time
          example: "2022-07-30T06:54:15Z"
        spec:
          $ref: "#/components/schemas/TestWorkflowSpec"
        readOnly:
          type: boolean
          description: if test workflow is offline and cannot be executed

    TestWorkflowExecutionRequest:
      type: object
      properties:
        name:
          type: string
          description: custom execution name
        config:
          $ref: "#/components/schemas/TestWorkflowConfigValue"
        testWorkflowExecutionName:
          type: string
          description: test workflow execution name started the test workflow execution

    TestWorkflowWithExecution:
      type: object
      properties:
        workflow:
          $ref: "#/components/schemas/TestWorkflow"
        latestExecution:
          $ref: "#/components/schemas/TestWorkflowExecution"

    TestWorkflowWithExecutionSummary:
      type: object
      properties:
        workflow:
          $ref: "#/components/schemas/TestWorkflow"
        latestExecution:
          $ref: "#/components/schemas/TestWorkflowExecutionSummary"

    TestWorkflowExecutionsResult:
      type: object
      properties:
        totals:
          $ref: "#/components/schemas/ExecutionsTotals"
        filtered:
          $ref: "#/components/schemas/ExecutionsTotals"
        results:
          type: array
          items:
            $ref: "#/components/schemas/TestWorkflowExecutionSummary"
      required:
        - totals
        - filtered
        - results

    TestWorkflowExecution:
      type: object
      properties:
        id:
          type: string
          description: unique execution identifier
          format: bson objectId
          example: "62f395e004109209b50edfc1"
        name:
          type: string
          description: execution name
          example: "some-workflow-name-1"
        namespace:
          type: string
          description: execution namespace
          example: "my-testkube"          
        number:
          type: integer
          description: sequence number for the execution
        scheduledAt:
          type: string
          format: date-time
          description: when the execution has been scheduled to run
        statusAt:
          type: string
          format: date-time
          description: when the execution result's status has changed last time (queued, passed, failed)
        signature:
          type: array
          description: structured tree of steps
          items:
            $ref: "#/components/schemas/TestWorkflowSignature"
        result:
          $ref: "#/components/schemas/TestWorkflowResult"
        output:
          type: array
          description: additional information from the steps, like referenced executed tests or artifacts
          items:
            $ref: "#/components/schemas/TestWorkflowOutput"
        reports:
          type: array
          description: generated reports from the steps, like junit
          items:
            $ref: "#/components/schemas/TestWorkflowReport"
        workflow:
          $ref: "#/components/schemas/TestWorkflow"
        resolvedWorkflow:
          $ref: "#/components/schemas/TestWorkflow"
        testWorkflowExecutionName:
          type: string
          description: test workflow execution name started the test workflow execution
      required:
        - id
        - name
        - workflow

    TestWorkflowExecutionSummary:
      type: object
      properties:
        id:
          type: string
          description: unique execution identifier
          format: bson objectId
          example: "62f395e004109209b50edfc1"
        name:
          type: string
          description: execution name
          example: "some-workflow-name-1"
        number:
          type: integer
          description: sequence number for the execution
        scheduledAt:
          type: string
          format: date-time
          description: when the execution has been scheduled to run
        statusAt:
          type: string
          format: date-time
          description: when the execution result's status has changed last time (queued, passed, failed)
        result:
          $ref: "#/components/schemas/TestWorkflowResultSummary"
        workflow:
          $ref: "#/components/schemas/TestWorkflowSummary"
      required:
        - id
        - name
        - workflow

    TestWorkflowSummary:
      type: object
      properties:
        name:
          type: string
        namespace:
          type: string
        labels:
          type: object
          additionalProperties:
            type: string
        annotations:
          type: object
          additionalProperties:
            type: string

    TestWorkflowResultSummary:
      type: object
      properties:
        status:
          $ref: "#/components/schemas/TestWorkflowStatus"
        predictedStatus:
          $ref: "#/components/schemas/TestWorkflowStatus"
        queuedAt:
          type: string
          format: date-time
          description: when the pod was created
        startedAt:
          type: string
          format: date-time
          description: when the pod has been successfully assigned
        finishedAt:
          type: string
          format: date-time
          description: when the pod has been completed
        duration:
          type: string
          description: Go-formatted (human-readable) duration
        totalDuration:
          type: string
          description: Go-formatted (human-readable) duration (incl. pause)
        durationMs:
          type: integer
          description: Duration in milliseconds
        totalDurationMs:
          type: integer
          description: Duration in milliseconds (incl. pause)
        pausedMs:
          type: integer
          description: Pause duration in milliseconds
      required:
        - status
        - predictedStatus
        - durationMs
        - totalDurationMs
        - pausedMs

    TestWorkflowExecutionNotification:
      type: object
      properties:
        ts:
          type: string
          format: date-time
          description: timestamp for the notification if available
        result:
          $ref: "#/components/schemas/TestWorkflowResult"
        ref:
          type: string
          description: step reference, if related to some specific step
        log:
          type: string
          description: log content, if it's just a log. note, that it includes 30 chars timestamp + space
        output:
          $ref: "#/components/schemas/TestWorkflowOutput"

    TestWorkflowOutput:
      type: object
      properties:
        ref:
          type: string
          description: step reference
        name:
          type: string
          description: output kind name
        value:
          type: object
          additionalProperties: {}
          description: value returned

    TestWorkflowReport:
      type: object
      properties:
        ref:
          type: string
          description: step reference
        kind:
          type: string
          enum:
            - junit
          description: report kind/type
          example: junit
        file:
          type: string
          description: file path to full report in artifact storage
        summary:
          $ref: "#/components/schemas/TestWorkflowReportSummary"

    TestWorkflowReportSummary:
      type: object
      properties:
        tests:
          type: integer
          description: total number of test cases
        passed:
          type: integer
          description: number of passed test cases
        failed:
          type: integer
          description: number of failed test cases
        skipped:
          type: integer
          description: number of skipped test cases
        errored:
          type: integer
          description: number of error test cases
        duration:
          type: integer
          format: int64
          description: total duration of all test cases in milliseconds

    TestWorkflowResult:
      type: object
      properties:
        status:
          $ref: "#/components/schemas/TestWorkflowStatus"
        predictedStatus:
          $ref: "#/components/schemas/TestWorkflowStatus"
        queuedAt:
          type: string
          format: date-time
          description: when the pod was created
        startedAt:
          type: string
          format: date-time
          description: when the pod has been successfully assigned
        finishedAt:
          type: string
          format: date-time
          description: when the pod has been completed
        duration:
          type: string
          description: Go-formatted (human-readable) duration
        totalDuration:
          type: string
          description: Go-formatted (human-readable) total duration (incl. pause)
        durationMs:
          type: integer
          description: Duration in milliseconds
        pausedMs:
          type: integer
          description: Pause duration in milliseconds
        totalDurationMs:
          type: integer
          description: Total duration in milliseconds (incl. pause)
        pauses:
          type: array
          items:
            $ref: "#/components/schemas/TestWorkflowPause"
        initialization:
          $ref: "#/components/schemas/TestWorkflowStepResult"
        steps:
          type: object
          additionalProperties:
            $ref: "#/components/schemas/TestWorkflowStepResult"
      required:
        - status
        - predictedStatus
        - durationMs
        - pausedMs
        - totalDurationMs

    TestWorkflowPause:
      type: object
      properties:
        ref:
          type: string
          description: step at which it was paused
        pausedAt:
          type: string
          format: date-time
          description: when the pause has started
        resumedAt:
          type: string
          format: date-time
          description: when the pause has ended
      required:
      - ref
      - pausedAt

    TestWorkflowStepResult:
      type: object
      properties:
        errorMessage:
          type: string
        status:
          $ref: "#/components/schemas/TestWorkflowStepStatus"
        exitCode:
          type: number
        queuedAt:
          type: string
          format: date-time
          description: when the container was created
        startedAt:
          type: string
          format: date-time
          description: when the container was started
        finishedAt:
          type: string
          format: date-time
          description: when the container was finished

    TestWorkflowSignature:
      type: object
      properties:
        ref:
          type: string
          description: step reference
        name:
          type: string
          description: step name
        category:
          type: string
          description: step category, that may be used as name fallback
        optional:
          type: boolean
          description: is the step/group meant to be optional
        negative:
          type: boolean
          description: is the step/group meant to be negative
        children:
          type: array
          items:
            $ref: "#/components/schemas/TestWorkflowSignature"

    TestWorkflowStatus:
      type: string
      enum:
        - queued
        - running
        - paused
        - passed
        - failed
        - aborted

    TestWorkflowStepStatus:
      type: string
      enum:
        - queued
        - running
        - paused
        - passed
        - failed
        - timeout
        - skipped
        - aborted

    TestWorkflowTemplate:
      type: object
      properties:
        name:
          type: string
          description: kubernetes resource name
        namespace:
          type: string
          description: kubernetes namespace
        description:
          type: string
          description: human-readable description
        labels:
          type: object
          description: "test workflow labels"
          additionalProperties:
            type: string
          example:
            env: "prod"
            app: "backend"
        annotations:
          type: object
          description: "test workflow annotations"
          additionalProperties:
            type: string
        created:
          type: string
          format: date-time
          example: "2022-07-30T06:54:15Z"
        spec:
          $ref: "#/components/schemas/TestWorkflowTemplateSpec"

    TestWorkflowStepParallel:
      type: object
      allOf:
      - $ref: "#/components/schemas/TestWorkflowSpec"
      - $ref: "#/components/schemas/TestWorkflowStepExecuteStrategy"
      - $ref: "#/components/schemas/TestWorkflowStepControl"
      - $ref: "#/components/schemas/TestWorkflowStepOperations"
      - properties:
          parallelism:
            type: integer
            description: how many resources could be scheduled in parallel
          description:
            type: string
            description: worker description to display
          logs:
            $ref: "#/components/schemas/BoxedString"
          transfer:
            type: array
            description: list of files to send to parallel steps
            items:
              $ref: "#/components/schemas/TestWorkflowStepParallelTransfer"
          fetch:
            type: array
            description: list of files to fetch from parallel steps
            items:
              $ref: "#/components/schemas/TestWorkflowStepParallelFetch"
          template:
            $ref: "#/components/schemas/TestWorkflowTemplateRef"

    TestWorkflowIndependentStepParallel:
      type: object
      allOf:
      - $ref: "#/components/schemas/TestWorkflowTemplateSpec"
      - $ref: "#/components/schemas/TestWorkflowStepExecuteStrategy"
      - $ref: "#/components/schemas/TestWorkflowStepControl"
      - $ref: "#/components/schemas/TestWorkflowStepOperations"
      - properties:
          parallelism:
            type: integer
            description: how many resources could be scheduled in parallel
          description:
            type: string
            description: worker description to display
          logs:
            $ref: "#/components/schemas/BoxedString"
          transfer:
            type: array
            description: list of files to send to parallel steps
            items:
              $ref: "#/components/schemas/TestWorkflowStepParallelTransfer"
          fetch:
            type: array
            description: list of files to fetch from parallel steps
            items:
              $ref: "#/components/schemas/TestWorkflowStepParallelFetch"

    TestWorkflowIndependentServiceSpec:
      type: object
      allOf:
      - $ref: "#/components/schemas/TestWorkflowStepExecuteStrategy"
      - $ref: "#/components/schemas/TestWorkflowStepRun"
      - properties:
          timeout:
            type: string
            description: "maximum time until reaching readiness"
          transfer:
            type: array
            description: list of files to send to parallel steps
            items:
              $ref: "#/components/schemas/TestWorkflowStepParallelTransfer"
          content:
            $ref: "#/components/schemas/TestWorkflowContent"
          pod:
            $ref: "#/components/schemas/TestWorkflowPodConfig"
          logs:
            $ref: "#/components/schemas/BoxedString"
          restartPolicy:
            type: string
          readinessProbe:
            $ref: "#/components/schemas/Probe"

    TestWorkflowServiceSpec:
      type: object
      allOf:
      - $ref: "#/components/schemas/TestWorkflowStepExecuteStrategy"
      - $ref: "#/components/schemas/TestWorkflowIndependentServiceSpec"
      - properties:
          use:
            type: array
            items:
              $ref: "#/components/schemas/TestWorkflowTemplateRef"

    TestWorkflowStepExecuteStrategy:
      type: object
      properties:
        count:
          $ref: "#/components/schemas/BoxedString"
        maxCount:
          $ref: "#/components/schemas/BoxedString"
        matrix:
          type: object
          description: "matrix of parameters to spawn instances"
          additionalProperties:
            description: "dynamic expression or static list of values"
            oneOf:
            - type: string
            - type: array
              items:
                type: string
        shards:
          type: object
          description: "parameters that should be distributed across sharded instances"
          additionalProperties:
            description: "dynamic expression or static list of values"
            oneOf:
            - type: string
            - type: array
              items:
                type: string

    TestWorkflowStepParallelTransfer:
      type: object
      properties:
        from:
          type: string
          description: path to load the files from
        to:
          type: string
          description: path to save the files to
        files:
          $ref: "#/components/schemas/TestWorkflowTarballFilePattern"
        mount:
          $ref: "#/components/schemas/BoxedBoolean"
      required:
      - from

    TestWorkflowStepParallelFetch:
      type: object
      properties:
        from:
          type: string
          description: path to fetch files from
        to:
          type: string
          description: path to save the files to
        files:
          $ref: "#/components/schemas/TestWorkflowTarballFilePattern"
      required:
      - from

    TestWorkflowSpec:
      type: object
      properties:
        use:
          type: array
          items:
            $ref: "#/components/schemas/TestWorkflowTemplateRef"
        config:
          $ref: "#/components/schemas/TestWorkflowConfigSchema"
        content:
          $ref: "#/components/schemas/TestWorkflowContent"
        services:
          type: object
          additionalProperties:
            $ref: "#/components/schemas/TestWorkflowServiceSpec"
        container:
          $ref: "#/components/schemas/TestWorkflowContainerConfig"
        job:
          $ref: "#/components/schemas/TestWorkflowJobConfig"
        pod:
          $ref: "#/components/schemas/TestWorkflowPodConfig"
        setup:
          type: array
          items:
            $ref: "#/components/schemas/TestWorkflowStep"
        steps:
          type: array
          items:
            $ref: "#/components/schemas/TestWorkflowStep"
        after:
          type: array
          items:
            $ref: "#/components/schemas/TestWorkflowStep"
        events:
          type: array
          items:
            $ref: "#/components/schemas/TestWorkflowEvent"

    TestWorkflowTemplateSpec:
      type: object
      properties:
        config:
          $ref: "#/components/schemas/TestWorkflowConfigSchema"
        content:
          $ref: "#/components/schemas/TestWorkflowContent"
        services:
          type: object
          additionalProperties:
            $ref: "#/components/schemas/TestWorkflowIndependentServiceSpec"
        container:
          $ref: "#/components/schemas/TestWorkflowContainerConfig"
        job:
          $ref: "#/components/schemas/TestWorkflowJobConfig"
        pod:
          $ref: "#/components/schemas/TestWorkflowPodConfig"
        setup:
          type: array
          items:
            $ref: "#/components/schemas/TestWorkflowIndependentStep"
        steps:
          type: array
          items:
            $ref: "#/components/schemas/TestWorkflowIndependentStep"
        after:
          type: array
          items:
            $ref: "#/components/schemas/TestWorkflowIndependentStep"
        events:
          type: array
          items:
            $ref: "#/components/schemas/TestWorkflowEvent"

    TestWorkflowStepControl:
      type: object
      properties:
        paused:
          type: boolean
          description: should the step be paused initially
        negative:
          type: boolean
          description: is the step expected to fail
        optional:
          type: boolean
          description: is the step optional, so the failure won't affect the TestWorkflow result
        retry:
          $ref: "#/components/schemas/TestWorkflowRetryPolicy"
        timeout:
          type: string
          pattern: "^((0|[1-9][0-9]*)h)?((0|[1-9][0-9]*)m)?((0|[1-9][0-9]*)s)?((0|[1-9][0-9]*)ms)?$"
          description: maximum time this step may take

    TestWorkflowStepOperations:
      type: object
      properties:
        delay:
          type: string
          pattern: "^((0|[1-9][0-9]*)h)?((0|[1-9][0-9]*)m)?((0|[1-9][0-9]*)s)?((0|[1-9][0-9]*)ms)?$"
          description: delay before the step
        shell:
          type: string
          description: script to run in a default shell for the container
        run:
          $ref: "#/components/schemas/TestWorkflowStepRun"
        execute:
          $ref: "#/components/schemas/TestWorkflowStepExecute"
        artifacts:
          $ref: "#/components/schemas/TestWorkflowStepArtifacts"

    TestWorkflowIndependentStep:
      type: object
      properties:
        name:
          type: string
          description: readable name for the step
        condition:
          type: string
          description: expression to declare under which conditions the step should be run; defaults to "passed", except artifacts where it defaults to "always"
        paused:
          type: boolean
          description: should the step be paused initially
        negative:
          type: boolean
          description: is the step expected to fail
        optional:
          type: boolean
          description: is the step optional, so the failure won't affect the TestWorkflow result
        retry:
          $ref: "#/components/schemas/TestWorkflowRetryPolicy"
        timeout:
          type: string
          pattern: "^((0|[1-9][0-9]*)h)?((0|[1-9][0-9]*)m)?((0|[1-9][0-9]*)s)?((0|[1-9][0-9]*)ms)?$"
          description: maximum time this step may take
        delay:
          type: string
          pattern: "^((0|[1-9][0-9]*)h)?((0|[1-9][0-9]*)m)?((0|[1-9][0-9]*)s)?((0|[1-9][0-9]*)ms)?$"
          description: delay before the step
        content:
          $ref: "#/components/schemas/TestWorkflowContent"
        services:
          type: object
          additionalProperties:
            $ref: "#/components/schemas/TestWorkflowIndependentServiceSpec"
        shell:
          type: string
          description: script to run in a default shell for the container
        run:
          $ref: "#/components/schemas/TestWorkflowStepRun"
        workingDir:
          $ref: "#/components/schemas/BoxedString"
        container:
          $ref: "#/components/schemas/TestWorkflowContainerConfig"
        execute:
          $ref: "#/components/schemas/TestWorkflowStepExecute"
        artifacts:
          $ref: "#/components/schemas/TestWorkflowStepArtifacts"
        parallel:
          $ref: "#/components/schemas/TestWorkflowIndependentStepParallel"
        setup:
          type: array
          description: nested setup steps to run
          items:
            $ref: "#/components/schemas/TestWorkflowIndependentStep"
        steps:
          type: array
          description: nested steps to run
          items:
            $ref: "#/components/schemas/TestWorkflowIndependentStep"

    TestWorkflowStep:
      type: object
      properties:
        name:
          type: string
          description: readable name for the step
        condition:
          type: string
          description: expression to declare under which conditions the step should be run; defaults to "passed", except artifacts where it defaults to "always"
        paused:
          type: boolean
          description: should the step be paused initially
        negative:
          type: boolean
          description: is the step expected to fail
        optional:
          type: boolean
          description: is the step optional, so the failure won't affect the TestWorkflow result
        use:
          type: array
          description: list of TestWorkflowTemplates to use
          items:
            $ref: "#/components/schemas/TestWorkflowTemplateRef"
        template:
          $ref: "#/components/schemas/TestWorkflowTemplateRef"
        retry:
          $ref: "#/components/schemas/TestWorkflowRetryPolicy"
        timeout:
          type: string
          pattern: "^((0|[1-9][0-9]*)h)?((0|[1-9][0-9]*)m)?((0|[1-9][0-9]*)s)?((0|[1-9][0-9]*)ms)?$"
          description: maximum time this step may take
        delay:
          type: string
          pattern: "^((0|[1-9][0-9]*)h)?((0|[1-9][0-9]*)m)?((0|[1-9][0-9]*)s)?((0|[1-9][0-9]*)ms)?$"
          description: delay before the step
        content:
          $ref: "#/components/schemas/TestWorkflowContent"
        services:
          type: object
          additionalProperties:
            $ref: "#/components/schemas/TestWorkflowServiceSpec"
        shell:
          type: string
          description: script to run in a default shell for the container
        run:
          $ref: "#/components/schemas/TestWorkflowStepRun"
        workingDir:
          $ref: "#/components/schemas/BoxedString"
        container:
          $ref: "#/components/schemas/TestWorkflowContainerConfig"
        execute:
          $ref: "#/components/schemas/TestWorkflowStepExecute"
        artifacts:
          $ref: "#/components/schemas/TestWorkflowStepArtifacts"
        parallel:
          $ref: "#/components/schemas/TestWorkflowStepParallel"
        setup:
          type: array
          description: nested setup steps to run
          items:
            $ref: "#/components/schemas/TestWorkflowStep"
        steps:
          type: array
          description: nested steps to run
          items:
            $ref: "#/components/schemas/TestWorkflowStep"

    TestWorkflowStepExecute:
      type: object
      properties:
        parallelism:
          type: integer
          description: how many resources could be scheduled in parallel
        async:
          type: boolean
          description: only schedule the resources, don't watch for the results (unless it is needed for parallelism)
        tests:
          type: array
          description: tests to schedule
          items:
            $ref: "#/components/schemas/TestWorkflowStepExecuteTestRef"
        workflows:
          type: array
          description: workflows to schedule
          items:
            $ref: "#/components/schemas/TestWorkflowStepExecuteTestWorkflowRef"

    TestWorkflowStepExecuteTestWorkflowRef:
      type: object
      allOf:
      - $ref: "#/components/schemas/TestWorkflowStepExecuteStrategy"
      - properties:
          name:
            type: string
            description: TestWorkflow name to include
          description:
            type: string
            description: TestWorkflow execution description to display
          executionName:
            type: string
            description: TestWorkflow execution name override
          tarball:
            type: object
            additionalProperties:
              $ref: "#/components/schemas/TestWorkflowTarballRequest"
          config:
            $ref: "#/components/schemas/TestWorkflowConfigValue"

    TestWorkflowStepExecuteTestRef:
      type: object
      allOf:
      - $ref: "#/components/schemas/TestWorkflowStepExecuteStrategy"
      - properties:
          name:
            type: string
            description: test name to schedule
          description:
            type: string
            description: test execution description to display
          count:
            $ref: "#/components/schemas/BoxedString"
          maxCount:
            $ref: "#/components/schemas/BoxedString"
          executionRequest:
            $ref: "#/components/schemas/TestWorkflowStepExecuteTestExecutionRequest"
          tarball:
            type: object
            additionalProperties:
              $ref: "#/components/schemas/TestWorkflowTarballRequest"

    TestWorkflowTarballRequest:
      type: object
      properties:
        from:
          type: string
          description: path to load the files from
        files:
          $ref: "#/components/schemas/TestWorkflowTarballFilePattern"
      required:
      - from

    TestWorkflowTarballFilePattern:
      type: object
      description: "dynamic expression or static list of file patterns to pack"
      properties:
        static:
          type: array
          items: {}
        expression:
          type: string

    TestWorkflowStepExecuteTestExecutionRequest:
      type: object
      properties:
        name:
          type: string
          description: test execution custom name
          example: "testing with 1000 users"
        executionLabels:
          type: object
          description: "test execution labels"
          additionalProperties:
            type: string
          example:
            users: "3"
            prefix: "some-"
        isVariablesFileUploaded:
          type: boolean
          description: in case the variables file is too big, it will be uploaded
          example: false
        variablesFile:
          type: string
          description: variables file content - need to be in format for particular executor (e.g. postman envs file)
        variables:
          $ref: "#/components/schemas/Variables"
        testSecretUUID:
          type: string
          description: test secret uuid
          readOnly: true
          example: "7934600f-b367-48dd-b981-4353304362fb"
        command:
          type: array
          description: "executor image command"
          items:
            type: string
          example:
          - "curl"
        args:
          type: array
          description: "additional executor binary arguments"
          items:
            type: string
          example:
          - "--repeats"
          - "5"
          - "--insecure"
        argsMode:
          type: string
          description: usage mode for arguments
          enum:
          - append
          - override
          - replace
        image:
          type: string
          description: container image, executor will run inside this image
          example: kubeshop/testkube-executor-custom:1.10.11-dev-0a9c91
        imagePullSecrets:
          type: array
          description: "container image pull secrets"
          items:
            $ref: "#/components/schemas/LocalObjectReference"
        sync:
          type: boolean
          description: whether to start execution sync or async
        httpProxy:
          type: string
          description: http proxy for executor containers
          example: user:pass@my.proxy.server:8080
        httpsProxy:
          type: string
          description: https proxy for executor containers
          example: user:pass@my.proxy.server:8081
        negativeTest:
          type: boolean
          description: whether to run test as negative test
          example: false
        activeDeadlineSeconds:
          type: integer
          format: int64
          description: duration in seconds the test may be active, until its stopped
          example: 1
        artifactRequest:
          $ref: "#/components/schemas/ArtifactRequest"
          description: configuration parameters for storing test artifacts
        jobTemplate:
          type: string
          description: job template extensions
        cronJobTemplate:
          type: string
          description: cron job template extensions
        preRunScript:
          type: string
          description: script to run before test execution
          example: "echo -n '$SECRET_ENV' > ./secret_file"
        postRunScript:
          type: string
          description: script to run after test execution
          example: "sleep 30"
        executePostRunScriptBeforeScraping:
          type: boolean
          description: execute post run script before scraping (prebuilt executor only)
        sourceScripts:
          type: boolean
          description: run scripts using source command (container executor only)
        scraperTemplate:
          type: string
          description: scraper template extensions
        pvcTemplate:
          type: string
          description: pvc template extensions
        envConfigMaps:
          type: array
          description: "config map references"
          items:
            $ref: "#/components/schemas/EnvReference"
        envSecrets:
          type: array
          description: "secret references"
          items:
            $ref: "#/components/schemas/EnvReference"
        executionNamespace:
          type: string
          description: namespace for test execution (Pro edition only)

    TestWorkflowStepArtifacts:
      type: object
      properties:
        workingDir:
          $ref: "#/components/schemas/BoxedString"
        compress:
          $ref: "#/components/schemas/TestWorkflowStepArtifactsCompression"
        paths:
          type: array
          description: file paths to fetch from the container
          items:
            type: string
          minItems: 1
      required:
        - paths

    TestWorkflowStepArtifactsCompression:
      type: object
      properties:
        name:
          type: string
          description: artifact name

    TestWorkflowRetryPolicy:
      type: object
      properties:
        count:
          type: integer
          minimum: 1
          description: how many times at most it should retry
        until:
          type: string
          description: until when it should retry (defaults to "passed")
      required:
        - count

    TestWorkflowContent:
      type: object
      properties:
        git:
          $ref: "#/components/schemas/TestWorkflowContentGit"
        files:
          type: array
          items:
            $ref: "#/components/schemas/TestWorkflowContentFile"
        tarball:
          type: array
          items:
            $ref: "#/components/schemas/TestWorkflowContentTarball"

    TestWorkflowContentGit:
      type: object
      properties:
        uri:
          type: string
          description: uri for the Git repository
        revision:
          type: string
          description: branch, commit or a tag name to fetch
        username:
          type: string
          description: plain text username to fetch with
        usernameFrom:
          $ref: "#/components/schemas/EnvVarSource"
        token:
          type: string
          description: plain text token to fetch with
        tokenFrom:
          $ref: "#/components/schemas/EnvVarSource"
        authType:
          $ref: "#/components/schemas/ContentGitAuthType"
        mountPath:
          type: string
          description: where to mount the fetched repository contents (defaults to "repo" directory in the data volume)
        paths:
          type: array
          description: paths to fetch for the sparse checkout
          items:
            type: string

    TestWorkflowContentFile:
      type: object
      properties:
        path:
          type: string
          description: path where the file should be accessible at
          minLength: 1
        content:
          type: string
          description: plain-text content to put inside
        contentFrom:
          $ref: "#/components/schemas/EnvVarSource"
        mode:
          $ref: "#/components/schemas/BoxedInteger"
      required:
        - path

    TestWorkflowContentTarball:
      type: object
      properties:
        url:
          type: string
          description: url for the tarball to extract
        path:
          type: string
          description: path where the tarball should be extracted
        mount:
          $ref: "#/components/schemas/BoxedBoolean"
      required:
      - url
      - path

    TestWorkflowRef:
      type: object
      properties:
        name:
          type: string
          description: TestWorkflow name to include
        config:
          $ref: "#/components/schemas/TestWorkflowConfigValue"
      required:
        - name

    TestWorkflowTemplateRef:
      type: object
      properties:
        name:
          type: string
          description: TestWorkflowTemplate name to include
        config:
          $ref: "#/components/schemas/TestWorkflowConfigValue"
      required:
        - name

    TestWorkflowJobConfig:
      type: object
      properties:
        labels:
          type: object
          description: labels to attach to the job
          additionalProperties:
            type: string
        annotations:
          type: object
          description: annotations to attach to the job
          additionalProperties:
            type: string
        namespace:
          type: string
          description: namespace for execution of test workflow
        activeDeadlineSeconds:
          $ref: "#/components/schemas/BoxedInteger"

    TestWorkflowPodConfig:
      type: object
      properties:
        labels:
          type: object
          description: labels to attach to the pod
          additionalProperties:
            type: string
        annotations:
          type: object
          description: annotations to attach to the pod
          additionalProperties:
            type: string
        imagePullSecrets:
          type: array
          description: secret references for pulling images
          items:
            $ref: "#/components/schemas/LocalObjectReference"
        serviceAccountName:
          type: string
          description: default service account name for the containers
        nodeSelector:
          type: object
          description: label selector for node that the pod should land on
          additionalProperties:
            type: string
        volumes:
          type: array
          description: volumes to append to the pod
          items:
            $ref: "#/components/schemas/Volume"
        activeDeadlineSeconds:
          $ref: "#/components/schemas/BoxedInteger"
        dnsPolicy:
          type: string
        nodeName:
          type: string
        securityContext:
          $ref: "#/components/schemas/PodSecurityContext"
        hostname:
          type: string
        subdomain:
          type: string
        affinity:
          $ref: "#/components/schemas/Affinity"
        tolerations:
          type: array
          items:
            $ref: "#/components/schemas/Toleration"
        hostAliases:
          type: array
          items:
            $ref: "#/components/schemas/HostAlias"
        priorityClassName:
          type: string
        priority:
          $ref: "#/components/schemas/BoxedInteger"
        dnsConfig:
          $ref: "#/components/schemas/PodDNSConfig"
        preemptionPolicy:
          $ref: "#/components/schemas/BoxedString"
        topologySpreadConstraints:
          type: array
          items:
            $ref: "#/components/schemas/TopologySpreadConstraint"
        schedulingGates:
          type: array
          items:
            $ref: "#/components/schemas/PodSchedulingGate"
        resourceClaims:
          type: array
          items:
            $ref: "#/components/schemas/PodResourceClaim"

    TestWorkflowContainerConfig:
      type: object
      properties:
        workingDir:
          $ref: "#/components/schemas/BoxedString"
        image:
          type: string
          description: image to be used for the container
        imagePullPolicy:
          $ref: "#/components/schemas/ImagePullPolicy"
        env:
          type: array
          description: environment variables to append to the container
          items:
            $ref: "#/components/schemas/EnvVar"
        envFrom:
          type: array
          description: external environment variables to append to the container
          items:
            $ref: "#/components/schemas/EnvFromSource"
        command:
          $ref: "#/components/schemas/BoxedStringList"
        args:
          $ref: "#/components/schemas/BoxedStringList"
        resources:
          $ref: "#/components/schemas/TestWorkflowResources"
        securityContext:
          $ref: "#/components/schemas/SecurityContext"
        volumeMounts:
          type: array
          description: volumes to mount to the container
          items:
            $ref: "#/components/schemas/VolumeMount"

    TestWorkflowStepRun:
      type: object
      properties:
        workingDir:
          $ref: "#/components/schemas/BoxedString"
        image:
          type: string
          description: image to be used for the container
        imagePullPolicy:
          $ref: "#/components/schemas/ImagePullPolicy"
        env:
          type: array
          description: environment variables to append to the container
          items:
            $ref: "#/components/schemas/EnvVar"
        envFrom:
          type: array
          description: external environment variables to append to the container
          items:
            $ref: "#/components/schemas/EnvFromSource"
        command:
          $ref: "#/components/schemas/BoxedStringList"
        args:
          $ref: "#/components/schemas/BoxedStringList"
        shell:
          $ref: "#/components/schemas/BoxedString"
        resources:
          $ref: "#/components/schemas/TestWorkflowResources"
        securityContext:
          $ref: "#/components/schemas/SecurityContext"
        volumeMounts:
          type: array
          description: volumes to mount to the container
          items:
            $ref: "#/components/schemas/VolumeMount"

    TestWorkflowConfigValue:
      type: object
      description: configuration values to pass to the template
      additionalProperties:
        type: string

    TestWorkflowConfigSchema:
      type: object
      description: configuration definition
      additionalProperties:
        $ref: "#/components/schemas/TestWorkflowParameterSchema"

    TestWorkflowResources:
      type: object
      properties:
        limits:
          $ref: "#/components/schemas/TestWorkflowResourcesList"
        requests:
          $ref: "#/components/schemas/TestWorkflowResourcesList"

    TestWorkflowResourcesList:
      type: object
      properties:
        cpu:
          type: string
          description: number of CPUs
          pattern: "^[0-9]+m?$"
        memory:
          type: string
          description: size of RAM memory
          pattern: "^[0-9]+[GMK]i$"
        storage:
          type: string
          description: storage size
          pattern: "^[0-9]+[GMK]i$"
        ephemeral-storage:
          type: string
          description: ephemeral storage size
          pattern: "^[0-9]+[GMK]i$"

    TestWorkflowParameterSchema:
      type: object
      properties:
        description:
          type: string
          description: human-readable description for the property
        type:
          $ref: "#/components/schemas/TestWorkflowParameterType"
        enum:
          type: array
          description: list of acceptable values
          items:
            type: string
        example:
          type: string
          description: example value for the parameter
        default:
          $ref: "#/components/schemas/BoxedString"
        format:
          type: string
          description: "predefined format for the string"
        pattern:
          type: string
          description: "regular expression to match"
        minLength:
          $ref: "#/components/schemas/BoxedInteger"
        maxLength:
          $ref: "#/components/schemas/BoxedInteger"
        minimum:
          $ref: "#/components/schemas/BoxedInteger"
        maximum:
          $ref: "#/components/schemas/BoxedInteger"
        exclusiveMinimum:
          $ref: "#/components/schemas/BoxedInteger"
        exclusiveMaximum:
          $ref: "#/components/schemas/BoxedInteger"
        multipleOf:
          $ref: "#/components/schemas/BoxedInteger"
      required:
        - type

    TestWorkflowParameterType:
      type: string
      description: type of the config parameter
      enum:
        - string
        - integer
        - number
        - boolean

    TestWorkflowEvent:
      type: object
      properties:
        cronjob:
          $ref: "#/components/schemas/TestWorkflowCronJobConfig"

    TestWorkflowCronJobConfig:
      type: object
      description: cron job configuration
      required:
        - cron
      properties:
        cron:
          type: string
          description: cron schedule to run a test workflow
          example: "* * * * *"
        labels:
          type: object
          description: labels to attach to the cron job
          additionalProperties:
            type: string
        annotations:
          type: object
          description: annotations to attach to the cron job
          additionalProperties:
            type: string

    TestWorkflowExecutionCR:
      type: object
      required:
        - testWorkflow
      properties:
        testWorkflow:
          $ref: "#/components/schemas/ObjectRef"
          description: test workflow name and namespace
        executionRequest:
          $ref: "#/components/schemas/TestWorkflowExecutionRequest"
          description: test workflow execution request parameters
        status:
          $ref: "#/components/schemas/TestWorkflowExecutionStatusCR"
          description: test workflow execution status

    TestWorkflowExecutionStatusCR:
      type: object
      description: test workflow execution status
      properties:
        latestExecution:
          $ref: "#/components/schemas/TestWorkflowExecution"
        generation:
          type: integer
          format: int64
          description: test workflow execution generation

    ContentGitAuthType:
      type: string
      description: auth type for git requests
      enum:
        - basic
        - header

    BoxedStringList:
      type: object
      properties:
        value:
          type: array
          items:
            type: string
      required:
        - value

    BoxedString:
      type: object
      properties:
        value:
          type: string
      required:
        - value

    BoxedInteger:
      type: object
      properties:
        value:
          type: integer
      required:
        - value

    BoxedBoolean:
      type: object
      properties:
        value:
          type: boolean
      required:
        - value

    ImagePullPolicy:
      type: string
      enum:
        - Always
        - Never
        - IfNotPresent

    EnvVar:
      type: object
      properties:
        name:
          type: string
        value:
          type: string
        valueFrom:
          $ref: "#/components/schemas/EnvVarSource"

    ConfigMapEnvSource:
      type: object
      properties:
        name:
          type: string
        optional:
          type: boolean
          default: false
      required:
        - name

    SecretEnvSource:
      type: object
      properties:
        name:
          type: string
        optional:
          type: boolean
          default: false
      required:
        - name

    EnvFromSource:
      type: object
      properties:
        prefix:
          type: string
        configMapRef:
          $ref: "#/components/schemas/ConfigMapEnvSource"
        secretRef:
          $ref: "#/components/schemas/SecretEnvSource"

    SecurityContext:
      type: object
      properties:
        privileged:
          $ref: "#/components/schemas/BoxedBoolean"
        runAsUser:
          $ref: "#/components/schemas/BoxedInteger"
        runAsGroup:
          $ref: "#/components/schemas/BoxedInteger"
        runAsNonRoot:
          $ref: "#/components/schemas/BoxedBoolean"
        readOnlyRootFilesystem:
          $ref: "#/components/schemas/BoxedBoolean"
        allowPrivilegeEscalation:
          $ref: "#/components/schemas/BoxedBoolean"

    PodSecurityContext:
      type: object
      properties:
        runAsUser:
          $ref: "#/components/schemas/BoxedInteger"
        runAsGroup:
          $ref: "#/components/schemas/BoxedInteger"
        runAsNonRoot:
          $ref: "#/components/schemas/BoxedBoolean"

    Toleration:
      type: object
      properties:
        key:
          type: string
        operator:
          type: string
        value:
          type: string
        effect:
          type: string
        tolerationSeconds:
          $ref: "#/components/schemas/BoxedInteger"

    HostAlias:
      type: object
      properties:
        ip:
          type: string
        hostnames:
          type: array
          items:
            type: string

    TopologySpreadConstraint:
      type: object
      properties:
        maxSkew:
          type: integer
        topologyKey:
          type: string
        whenUnsatisfiable:
          type: string
        labelSelector:
          $ref: "#/components/schemas/LabelSelector"
        minDomains:
          $ref: "#/components/schemas/BoxedInteger"
        nodeAffinityPolicy:
          $ref: "#/components/schemas/BoxedString"
        nodeTaintsPolicy:
          $ref: "#/components/schemas/BoxedString"
        matchLabelKeys:
          type: array
          items:
            type: string

    PodSchedulingGate:
      type: object
      properties:
        name:
          type: string

    PodResourceClaim:
      type: object
      properties:
        name:
          type: string
        source:
          $ref: "#/components/schemas/ClaimSource"

    ClaimSource:
      type: object
      properties:
        resourceClaimName:
          $ref: "#/components/schemas/BoxedString"
        resourceClaimTemplateName:
          $ref: "#/components/schemas/BoxedString"

    NodeSelectorRequirement:
      type: object
      properties:
        key:
          type: string
        operator:
          type: string
        values:
          type: array
          items:
            type: string

    NodeSelectorTerm:
      type: object
      properties:
        matchExpressions:
          type: array
          items:
            $ref: "#/components/schemas/NodeSelectorRequirement"
        matchFields:
          type: array
          items:
            $ref: "#/components/schemas/NodeSelectorRequirement"

    NodeSelector:
      type: object
      properties:
        nodeSelectorTerms:
          type: array
          items:
            $ref: "#/components/schemas/NodeSelectorTerm"

    PreferredSchedulingTerm:
      type: object
      properties:
        weight:
          type: integer
        preference:
          $ref: "#/components/schemas/NodeSelectorTerm"
      required:
      - preference

    NodeAffinity:
      type: object
      properties:
        requiredDuringSchedulingIgnoredDuringExecution:
          $ref: "#/components/schemas/NodeSelector"
        preferredDuringSchedulingIgnoredDuringExecution:
          type: array
          items:
            $ref: "#/components/schemas/PreferredSchedulingTerm"

    PodAffinity:
      type: object
      properties:
        requiredDuringSchedulingIgnoredDuringExecution:
          type: array
          items:
            $ref: "#/components/schemas/PodAffinityTerm"
        preferredDuringSchedulingIgnoredDuringExecution:
          type: array
          items:
            $ref: "#/components/schemas/WeightedPodAffinityTerm"

    LabelSelectorRequirement:
      type: object
      properties:
        key:
          type: string
        operator:
          type: string
        values:
          type: array
          items:
            type: string

    LabelSelector:
      type: object
      properties:
        matchLabels:
          type: object
          additionalProperties:
            type: string
        matchExpressions:
          type: array
          items:
            $ref: "#/components/schemas/LabelSelectorRequirement"

    PodAffinityTerm:
      type: object
      properties:
        labelSelector:
          $ref: "#/components/schemas/LabelSelector"
        namespaces:
          type: array
          items:
            type: string
        topologyKey:
          type: string
        namespaceSelector:
          $ref: "#/components/schemas/LabelSelector"

    WeightedPodAffinityTerm:
      type: object
      properties:
        weight:
          type: integer
        podAffinityTerm:
          $ref: "#/components/schemas/PodAffinityTerm"
      required:
      - podAffinityTerm

    Affinity:
      type: object
      properties:
        nodeAffinity:
          $ref: "#/components/schemas/NodeAffinity"
        podAffinity:
          $ref: "#/components/schemas/PodAffinity"
        podAntiAffinity:
          $ref: "#/components/schemas/PodAffinity"

    PodDNSConfig:
      type: object
      properties:
        nameservers:
          type: array
          items:
            type: string
        searches:
          type: array
          items:
            type: string
        options:
          type: array
          items:
            $ref: "#/components/schemas/PodDNSConfigOption"

    PodDNSConfigOption:
      type: object
      properties:
        name:
          type: string
        value:
          $ref: "#/components/schemas/BoxedString"

    Probe:
      type: object
      description: "Probe describes a health check to be performed against a container to determine whether it is alive or ready to receive traffic."
      properties:
        initialDelaySeconds:
          type: integer
        timeoutSeconds:
          type: integer
        periodSeconds:
          type: integer
        successThreshold:
          type: integer
        failureThreshold:
          type: integer
        terminationGracePeriodSeconds:
          $ref: "#/components/schemas/BoxedInteger"
        exec:
          $ref: "#/components/schemas/ExecAction"
        httpGet:
          $ref: "#/components/schemas/HTTPGetAction"
        tcpSocket:
          $ref: "#/components/schemas/TCPSocketAction"
        grpc:
          $ref: "#/components/schemas/GRPCAction"

    ExecAction:
      type: object
      properties:
        command:
          type: array
          description: "Command is the command line to execute inside the container, the working directory for the command is root ('/') in the container's filesystem. Exit status of 0 is treated as live/healthy and non-zero is unhealthy."
          items:
            type: string

    HTTPGetAction:
      type: object
      properties:
        path:
          type: string
        port:
          type: string
        host:
          type: string
        scheme:
          type: string
        httpHeaders:
          type: array
          items:
            $ref: "#/components/schemas/HTTPHeader"

    HTTPHeader:
      type: object
      properties:
        name:
          type: string
        value:
          type: string

    TCPSocketAction:
      type: object
      properties:
        port:
          type: string
        host:
          type: string

    GRPCAction:
      type: object
      properties:
        port:
          type: integer
        service:
          $ref: "#/components/schemas/BoxedString"

    VolumeMount:
      description: VolumeMount describes a mounting of a Volume
        within a container.
      properties:
        mountPath:
          description: Path within the container at which the
            volume should be mounted.  Must not contain ':'.
          type: string
        mountPropagation:
          $ref: "#/components/schemas/BoxedString"
        name:
          description: This must match the Name of a Volume.
          type: string
        readOnly:
          description: Mounted read-only if true, read-write
            otherwise (false or unspecified). Defaults to false.
          type: boolean
        subPath:
          description: Path within the volume from which the
            container's volume should be mounted. Defaults to
            "" (volume's root).
          type: string
        subPathExpr:
          description: Expanded path within the volume from
            which the container's volume should be mounted.
            Behaves similarly to SubPath but environment variable
            references $(VAR_NAME) are expanded using the container's
            environment. Defaults to "" (volume's root). SubPathExpr
            and SubPath are mutually exclusive.
          type: string
      required:
        - mountPath
        - name
      type: object

    HostPathVolumeSource:
      description: 'hostPath represents a pre-existing file or
        directory on the host machine that is directly exposed
        to the container. This is generally used for system agents
        or other privileged things that are allowed to see the
        host machine. Most containers will NOT need this. More
        info: https://kubernetes.io/docs/concepts/storage/volumes#hostpath
        --- TODO(jonesdl) We need to restrict who can use host
        directory mounts and who can/can not mount host directories
        as read/write.'
      properties:
        path:
          description: 'path of the directory on the host. If
            the path is a symlink, it will follow the link to
            the real path. More info: https://kubernetes.io/docs/concepts/storage/volumes#hostpath'
          type: string
        type:
          $ref: "#/components/schemas/BoxedString"
      required:
        - path
      type: object

    EmptyDirVolumeSource:
      description: 'emptyDir represents a temporary directory
        that shares a pod''s lifetime. More info: https://kubernetes.io/docs/concepts/storage/volumes#emptydir'
      properties:
        medium:
          description: 'medium represents what type of storage
            medium should back this directory. The default is
            "" which means to use the node''s default medium.
            Must be an empty string (default) or Memory. More
            info: https://kubernetes.io/docs/concepts/storage/volumes#emptydir'
          type: string
        sizeLimit:
          $ref: "#/components/schemas/BoxedString"
      type: object

    GCEPersistentDiskVolumeSource:
      description: 'gcePersistentDisk represents a GCE Disk resource
        that is attached to a kubelet''s host machine and then
        exposed to the pod. More info: https://kubernetes.io/docs/concepts/storage/volumes#gcepersistentdisk'
      properties:
        fsType:
          description: 'fsType is filesystem type of the volume
            that you want to mount. Tip: Ensure that the filesystem
            type is supported by the host operating system. Examples:
            "ext4", "xfs", "ntfs". Implicitly inferred to be "ext4"
            if unspecified. More info: https://kubernetes.io/docs/concepts/storage/volumes#gcepersistentdisk
            TODO: how do we prevent errors in the filesystem from
            compromising the machine'
          type: string
        partition:
          description: 'partition is the partition in the volume
            that you want to mount. If omitted, the default is
            to mount by volume name. Examples: For volume /dev/sda1,
            you specify the partition as "1". Similarly, the volume
            partition for /dev/sda is "0" (or you can leave the
            property empty). More info: https://kubernetes.io/docs/concepts/storage/volumes#gcepersistentdisk'
          format: int32
          type: integer
        pdName:
          description: 'pdName is unique name of the PD resource
            in GCE. Used to identify the disk in GCE. More info:
            https://kubernetes.io/docs/concepts/storage/volumes#gcepersistentdisk'
          type: string
        readOnly:
          description: 'readOnly here will force the ReadOnly
            setting in VolumeMounts. Defaults to false. More info:
            https://kubernetes.io/docs/concepts/storage/volumes#gcepersistentdisk'
          type: boolean
      required:
        - pdName
      type: object

    AWSElasticBlockStoreVolumeSource:
      description: 'awsElasticBlockStore represents an AWS Disk
        resource that is attached to a kubelet''s host machine
        and then exposed to the pod. More info: https://kubernetes.io/docs/concepts/storage/volumes#awselasticblockstore'
      properties:
        fsType:
          description: 'fsType is the filesystem type of the volume
            that you want to mount. Tip: Ensure that the filesystem
            type is supported by the host operating system. Examples:
            "ext4", "xfs", "ntfs". Implicitly inferred to be "ext4"
            if unspecified. More info: https://kubernetes.io/docs/concepts/storage/volumes#awselasticblockstore
            TODO: how do we prevent errors in the filesystem from
            compromising the machine'
          type: string
        partition:
          description: 'partition is the partition in the volume
            that you want to mount. If omitted, the default is
            to mount by volume name. Examples: For volume /dev/sda1,
            you specify the partition as "1". Similarly, the volume
            partition for /dev/sda is "0" (or you can leave the
            property empty).'
          format: int32
          type: integer
        readOnly:
          description: 'readOnly value true will force the readOnly
            setting in VolumeMounts. More info: https://kubernetes.io/docs/concepts/storage/volumes#awselasticblockstore'
          type: boolean
        volumeID:
          description: 'volumeID is unique ID of the persistent
            disk resource in AWS (Amazon EBS volume). More info:
            https://kubernetes.io/docs/concepts/storage/volumes#awselasticblockstore'
          type: string
      required:
        - volumeID
      type: object

    SecretVolumeSource:
      description: 'secret represents a secret that should populate
        this volume. More info: https://kubernetes.io/docs/concepts/storage/volumes#secret'
      properties:
        defaultMode:
          $ref: "#/components/schemas/BoxedInteger"
        items:
          description: items If unspecified, each key-value pair
            in the Data field of the referenced Secret will be
            projected into the volume as a file whose name is
            the key and content is the value. If specified, the
            listed keys will be projected into the specified paths,
            and unlisted keys will not be present. If a key is
            specified which is not present in the Secret, the
            volume setup will error unless it is marked optional.
            Paths must be relative and may not contain the '..'
            path or start with '..'.
          items:
            description: Maps a string key to a path within a
              volume.
            properties:
              key:
                description: key is the key to project.
                type: string
              mode:
                $ref: "#/components/schemas/BoxedInteger"
              path:
                description: path is the relative path of the
                  file to map the key to. May not be an absolute
                  path. May not contain the path element '..'.
                  May not start with the string '..'.
                type: string
            required:
              - key
              - path
            type: object
          type: array
        optional:
          description: optional field specify whether the Secret
            or its keys must be defined
          type: boolean
        secretName:
          description: 'secretName is the name of the secret in
            the pod''s namespace to use. More info: https://kubernetes.io/docs/concepts/storage/volumes#secret'
          type: string
      type: object

    NFSVolumeSource:
      description: 'nfs represents an NFS mount on the host that
        shares a pod''s lifetime More info: https://kubernetes.io/docs/concepts/storage/volumes#nfs'
      properties:
        path:
          description: 'path that is exported by the NFS server.
            More info: https://kubernetes.io/docs/concepts/storage/volumes#nfs'
          type: string
        readOnly:
          description: 'readOnly here will force the NFS export
            to be mounted with read-only permissions. Defaults
            to false. More info: https://kubernetes.io/docs/concepts/storage/volumes#nfs'
          type: boolean
        server:
          description: 'server is the hostname or IP address of
            the NFS server. More info: https://kubernetes.io/docs/concepts/storage/volumes#nfs'
          type: string
      required:
        - path
        - server
      type: object

    PersistentVolumeClaimVolumeSource:
      description: 'persistentVolumeClaimVolumeSource represents
        a reference to a PersistentVolumeClaim in the same namespace.
        More info: https://kubernetes.io/docs/concepts/storage/persistent-volumes#persistentvolumeclaims'
      properties:
        claimName:
          description: 'claimName is the name of a PersistentVolumeClaim
            in the same namespace as the pod using this volume.
            More info: https://kubernetes.io/docs/concepts/storage/persistent-volumes#persistentvolumeclaims'
          type: string
        readOnly:
          description: readOnly Will force the ReadOnly setting
            in VolumeMounts. Default false.
          type: boolean
      required:
        - claimName
      type: object

    CephFSVolumeSource:
      description: cephFS represents a Ceph FS mount on the host
        that shares a pod's lifetime
      properties:
        monitors:
          description: 'monitors is Required: Monitors is a collection
            of Ceph monitors More info: https://examples.k8s.io/volumes/cephfs/README.md#how-to-use-it'
          items:
            type: string
          type: array
        path:
          description: 'path is Optional: Used as the mounted
            root, rather than the full Ceph tree, default is /'
          type: string
        readOnly:
          description: 'readOnly is Optional: Defaults to false
            (read/write). ReadOnly here will force the ReadOnly
            setting in VolumeMounts. More info: https://examples.k8s.io/volumes/cephfs/README.md#how-to-use-it'
          type: boolean
        secretFile:
          description: 'secretFile is Optional: SecretFile is
            the path to key ring for User, default is /etc/ceph/user.secret
            More info: https://examples.k8s.io/volumes/cephfs/README.md#how-to-use-it'
          type: string
        secretRef:
          $ref: "#/components/schemas/LocalObjectReference"
        user:
          description: 'user is optional: User is the rados user
            name, default is admin More info: https://examples.k8s.io/volumes/cephfs/README.md#how-to-use-it'
          type: string
      required:
        - monitors
      type: object

    AzureFileVolumeSource:
      description: azureFile represents an Azure File Service
        mount on the host and bind mount to the pod.
      properties:
        readOnly:
          description: readOnly defaults to false (read/write).
            ReadOnly here will force the ReadOnly setting in VolumeMounts.
          type: boolean
        secretName:
          description: secretName is the  name of secret that
            contains Azure Storage Account Name and Key
          type: string
        shareName:
          description: shareName is the azure share Name
          type: string
      required:
        - secretName
        - shareName
      type: object

    ConfigMapVolumeSource:
      description: configMap represents a configMap that should
        populate this volume
      properties:
        defaultMode:
          $ref: "#/components/schemas/BoxedInteger"
        items:
          description: items if unspecified, each key-value pair
            in the Data field of the referenced ConfigMap will
            be projected into the volume as a file whose name
            is the key and content is the value. If specified,
            the listed keys will be projected into the specified
            paths, and unlisted keys will not be present. If a
            key is specified which is not present in the ConfigMap,
            the volume setup will error unless it is marked optional.
            Paths must be relative and may not contain the '..'
            path or start with '..'.
          items:
            description: Maps a string key to a path within a
              volume.
            properties:
              key:
                description: key is the key to project.
                type: string
              mode:
                $ref: "#/components/schemas/BoxedInteger"
              path:
                description: path is the relative path of the
                  file to map the key to. May not be an absolute
                  path. May not contain the path element '..'.
                  May not start with the string '..'.
                type: string
            required:
              - key
              - path
            type: object
          type: array
        name:
          description: 'Name of the referent. More info: https://kubernetes.io/docs/concepts/overview/working-with-objects/names/#names
                                TODO: Add other useful fields. apiVersion, kind, uid?'
          type: string
        optional:
          description: optional specify whether the ConfigMap
            or its keys must be defined
          type: boolean
      type: object

    AzureDiskVolumeSource:
      description: azureDisk represents an Azure Data Disk mount
        on the host and bind mount to the pod.
      properties:
        cachingMode:
          $ref: "#/components/schemas/BoxedString"
        diskName:
          description: diskName is the Name of the data disk in
            the blob storage
          type: string
        diskURI:
          description: diskURI is the URI of data disk in the
            blob storage
          type: string
        fsType:
          $ref: "#/components/schemas/BoxedString"
        kind:
          $ref: "#/components/schemas/BoxedString"
        readOnly:
          description: readOnly Defaults to false (read/write).
            ReadOnly here will force the ReadOnly setting in VolumeMounts.
          type: boolean
      required:
        - diskName
        - diskURI
      type: object

    Volume:
      type: object
      description: Volume represents a named volume in a pod that
        may be accessed by any container in the pod.
      properties:
        name:
          type: string
        hostPath:
          $ref: "#/components/schemas/HostPathVolumeSource"
        emptyDir:
          $ref: "#/components/schemas/EmptyDirVolumeSource"
        gcePersistentDisk:
          $ref: "#/components/schemas/GCEPersistentDiskVolumeSource"
        awsElasticBlockStore:
          $ref: "#/components/schemas/AWSElasticBlockStoreVolumeSource"
        secret:
          $ref: "#/components/schemas/SecretVolumeSource"
        nfs:
          $ref: "#/components/schemas/NFSVolumeSource"
        persistentVolumeClaim:
          $ref: "#/components/schemas/PersistentVolumeClaimVolumeSource"
        cephfs:
          $ref: "#/components/schemas/CephFSVolumeSource"
        azureFile:
          $ref: "#/components/schemas/AzureFileVolumeSource"
        azureDisk:
          $ref: "#/components/schemas/AzureDiskVolumeSource"
        configMap:
          $ref: "#/components/schemas/ConfigMapVolumeSource"
      required:
        - name

    VolumeSource:
      type: object

    EnvVarSource:
      type: object
      description: EnvVarSource represents a source for the value
        of an EnvVar.
      properties:
        configMapKeyRef:
          type: object
          required:
            - key
          description: Selects a key of a ConfigMap.
          properties:
            key:
              description: The key to select.
              type: string
            name:
              description: 'Name of the referent. More info: https://kubernetes.io/docs/concepts/overview/working-with-objects/names/#names
                TODO: Add other useful fields. apiVersion, kind,
                uid?'
              type: string
            optional:
              description: Specify whether the ConfigMap or its
                key must be defined
              type: boolean
        fieldRef:
          type: object
          required:
            - fieldPath
          description: 'Selects a field of the pod: supports metadata.name,
            metadata.namespace, `metadata.labels[''<KEY>'']`,
            `metadata.annotations[''<KEY>'']`, spec.nodeName,
            spec.serviceAccountName, status.hostIP, status.podIP,
            status.podIPs.'
          properties:
            apiVersion:
              description: Version of the schema the FieldPath
                is written in terms of, defaults to "v1".
              type: string
            fieldPath:
              description: Path of the field to select in the
                specified API version.
              type: string
        resourceFieldRef:
          type: object
          required:
            - resource
          description: 'Selects a resource of the container: only
            resources limits and requests (limits.cpu, limits.memory,
            limits.ephemeral-storage, requests.cpu, requests.memory
            and requests.ephemeral-storage) are currently supported.'
          properties:
            containerName:
              description: 'Container name: required for volumes,
                optional for env vars'
              type: string
            divisor:
              type: string
              pattern: "^[0-9]+(m|[GMK]i)$"
            resource:
              description: 'Required: resource to select'
              type: string
        secretKeyRef:
          type: object
          required:
            - key
          description: Selects a key of a secret in the pod's
            namespace
          properties:
            key:
              description: The key of the secret to select from.  Must
                be a valid secret key.
              type: string
            name:
              description: 'Name of the referent. More info: https://kubernetes.io/docs/concepts/overview/working-with-objects/names/#names
                TODO: Add other useful fields. apiVersion, kind,
                uid?'
              type: string
            optional:
              description: Specify whether the Secret or its key
                must be defined
              type: boolean

    #
    # Errors
    #

    Problem:
      description: problem response in case of error
      type: object
      properties:
        type:
          type: string
          description: Type contains a URI that identifies the problem type.
          example: https://kubeshop.io/testkube/problems/invalidtestname
        title:
          type: string
          description: Title is a short, human-readable summary of the problem type. This title SHOULD NOT change from occurrence to occurrence of the problem, except for purposes of localization.
          example: Invalid test name
        status:
          type: integer
          description: HTTP status code for this occurrence of the problem.
          example: 500
        detail:
          type: string
          description: A human-readable explanation specific to this occurrence of the problem.
          example: Your test name can't contain forbidden characters like "}}}" passed
        instance:
          type: string
          description: A URI that identifies the specific occurrence of the problem. This URI may or may not yield further information if de-referenced.
          example: http://10.23.23.123:8088/tests

  #
  # Parameters
  #

  parameters:
    TestName:
      in: query
      name: test
      schema:
        type: string
        default: ""
      description: test namespaced name to filter
      required: false
    Type:
      in: query
      name: type
      schema:
        type: string
        default: ""
      description: object type
      required: false
    TextSearch:
      in: query
      name: textSearch
      schema:
        type: string
        default: ""
      description: text to search in name and test name
      required: false
    ID:
      in: path
      name: id
      schema:
        type: string
      required: true
      description: unique id of the object
    executionID:
      in: path
      name: executionID
      schema:
        type: string
      required: true
      description: unique id of the object execution
    Filename:
      in: path
      name: filename
      schema:
        type: string
      required: true
      description: filename of the object usually used for artifacts
    LastNDays:
      in: query
      name: last
      schema:
        type: integer
        default: 7
      description: last N days to show
      required: false
    Limit:
      in: query
      name: limit
      schema:
        type: integer
        default: 7
      description: limit records count same as pageSize
      required: false
    PageSize:
      in: query
      name: pageSize
      schema:
        type: integer
        default: 100
      description: the number of executions to get, setting to 0 will return only totals
      required: false
    PageIndex:
      in: query
      name: page
      schema:
        type: integer
        default: 0
      description: the page index to start at
      required: false
    StartDateFilter:
      in: query
      name: startDate
      schema:
        type: string
        format: date
      required: false
      description: startDate for filtering in ISO-8601 format, i.e. "yyyy-mm-dd"
    EndDateFilter:
      in: query
      name: endDate
      schema:
        type: string
        format: date
      required: false
      description: endDate for filtering
    TestExecutionsStatusFilter:
      in: query
      name: status
      schema:
        $ref: "#/components/schemas/TestSuiteExecutionStatus"
      description: optional status filter containing multiple values separated by comma
      required: false
    ExecutionsStatusFilter:
      in: query
      name: status
      schema:
        $ref: "#/components/schemas/ExecutionStatus"
      description: optional status filter containing multiple values separated by comma
      required: false
    Selector:
      in: query
      name: selector
      schema:
        type: string
        description: Labels to filter by
    ExecutionSelector:
      in: query
      name: executionSelector
      schema:
        type: string
        description: Execution Labels to add to executions
    ConcurrencyLevel:
      in: query
      name: concurrency
      schema:
        type: integer
        default: 10
    TestExecutionName:
      in: query
      name: testExecutionName
      schema:
        type: string
        description: test execution name stated the test execution
    TestSuiteExecutionName:
      in: query
      name: testSuiteExecutionName
      schema:
        type: string
        description: test suite execution name stated the test suite execution
    TestWorkflowExecutionName:
      in: query
      name: testWorkflowExecutionName
      schema:
        type: string
        description: test workflow execution name stated the test workflow execution
    Namespace:
      in: query
      name: namespace
      schema:
        type: string
        default: "testkube"
        description: Namespace of the object
    Name:
      in: query
      name: name
      schema:
        type: string
        description: Name of the object
    Mask:
      in: query
      name: mask
      schema:
        type: string
        description: mask to filter files
      required: false
    SkipDeleteExecutions:
      in: query
      name: skipDeleteExecutions
      schema:
        type: boolean
        default: false
      description: dont delete executions
      required: false
    TestType:
      in: query
      name: testType
      schema:
        type: string
      required: true
      description: test type of the executor
    InlineTemplates:
      in: query
      name: inline
      schema:
        type: boolean
        default: false
      description: should inline templates in the resolved workflow
      required: false
    All:
      in: query
      name: all
      schema:
        type: boolean
        default: false
      description: flag to request all resources
      required: false
  requestBodies:
    UploadsBody:
      description: "Upload files request body data"
      required: true
      content:
        multipart/form-data:
          schema:
            type: object
            properties:
              parentName:
                type: string
                example: "test-1"
              parentType:
                type: string
                enum:
                  - test
                  - execution
              filePath:
                type: string
                example: folder/file.txt
<|MERGE_RESOLUTION|>--- conflicted
+++ resolved
@@ -3575,11 +3575,8 @@
         - api
         - pro
       parameters:
-<<<<<<< HEAD
-        - $ref: "#/components/parameters/TestWorkflowExecutionName"
-=======
         - $ref: "#/components/parameters/ID"
->>>>>>> 948f8811
+        - $ref: "#/components/parameters/TestWorkflowExecutionName"        
       summary: Execute test workflow
       description: Execute test workflow in the kubernetes cluster
       operationId: executeTestWorkflow
