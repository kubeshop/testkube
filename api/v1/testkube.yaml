openapi: 3.0.1

info:
  title: Testkube API
  description: "Testkube provides a Kubernetes-native framework for test definition, execution and results"
  contact:
    email: testkube@kubeshop.io
  license:
    name: MIT
    url: https://opensource.org/licenses/MIT
  version: 1.0.0

externalDocs:
  description: "Find out more about testkube"
  url: http://testkube.io

tags:
  - name: api
    description: "Testkube API operations"
  - name: tests
    description: "Tests operations"
  - name: executions
    description: "Test suites and tests execution operations"
  - name: test-suites
    description: "Test suites orchestration operations"
  - name: tags
    description: "Listing all available tags"

paths:
  /test-suites:
    post:
      tags:
        - test-suites
        - api
      summary: "Create new test"
      description: "Create new test suite action"
      operationId: createTestSuite
      requestBody:
        $ref: "#/components/schemas/TestSuiteUpsertRequest"
      responses:
        200:
          description: successful operation
          content:
            application/json:
              schema:
                $ref: "#/components/schemas/TestSuite"
        500:
          description: "problem with creating test suite"
          content:
            application/problem+json:
              schema:
                type: array
                items:
                  $ref: "#/components/schemas/Problem"

    get:
      tags:
        - test-suites
        - api
      summary: "Get all tests"
<<<<<<< HEAD
      description: "Returns array of tests"
=======
      description: "Returns array of test suites"
>>>>>>> b1d07765
      operationId: listTestSuites
      parameters:
        - $ref: "#/components/parameters/Tags"
        - $ref: "#/components/parameters/TextSearch"
      responses:
        200:
          description: successful operation
          content:
            application/json:
              schema:
                type: array
                items:
                  $ref: "#/components/schemas/TestSuite"
        500:
          description: "problem with getting test suite executions from storage"
          content:
            application/problem+json:
              schema:
                type: array
                items:
                  $ref: "#/components/schemas/Problem"

  /test-suites/{id}:
    get:
      parameters:
        - in: path
          name: id
          schema:
            type: string
          required: true
          description: ID of the test suite
      tags:
        - test-suites
        - api
      summary: "Get test suite by ID"
      description: "Returns test suite with given name"
      operationId: getTestSuiteByID
      responses:
        200:
          description: successful operation
          content:
            application/json:
              schema:
                $ref: "#/components/schemas/Execution"
        500:
          description: "problem with getting test suite from storage"
          content:
            application/problem+json:
              schema:
                type: array
                items:
                  $ref: "#/components/schemas/Problem"

  /test-suite-executions:
    get:
      tags:
        - executions
        - api
<<<<<<< HEAD
      summary: "Get all test executions"
      description: "Returns array of test executions"
=======
      summary: "Get all test suites executions"
      description: "Returns array of test suites executions"
>>>>>>> b1d07765
      operationId: listTestSuiteExecutions
      parameters:
        - $ref: "#/components/parameters/TestName"
        - $ref: "#/components/parameters/TextSearch"
        - $ref: "#/components/parameters/PageSize"
        - $ref: "#/components/parameters/PageIndex"
        - $ref: "#/components/parameters/ExecutionsStatusFilter"
        - $ref: "#/components/parameters/StartDateFilter"
        - $ref: "#/components/parameters/EndDateFilter"
      responses:
        200:
          description: successful operation
          content:
            application/json:
              schema:
                $ref: "#/components/schemas/TestSuiteExecutionsResult"
        500:
          description: "problem with getting test suite executions from storage"
          content:
            application/problem+json:
              schema:
                type: array
                items:
                  $ref: "#/components/schemas/Problem"

  /test-suite-executions/{id}:
    get:
      parameters:
        - in: path
          name: id
          schema:
            type: string
          required: true
          description: ID of the test suite execution
      tags:
        - executions
        - api
<<<<<<< HEAD
      summary: "Get test execution by ID"
      description: "Returns test execution with given executionID"
=======
      summary: "Get test suite execution by ID"
      description: "Returns test suite execution with given executionID"
>>>>>>> b1d07765
      operationId: getTestSuiteExecutionByID
      responses:
        200:
          description: successful operation
          content:
            application/json:
              schema:
                $ref: "#/components/schemas/TestSuiteExecution"
        500:
          description: "problem with getting test suite executions from storage"
          content:
            application/problem+json:
              schema:
                type: array
                items:
                  $ref: "#/components/schemas/Problem"

  /executions:
    get:
      tags:
        - executions
        - api
      summary: "Get all test executions"
      description: "Returns array of test executions"
      operationId: listExecutions
      parameters:
        - $ref: "#/components/parameters/TestName"
        - $ref: "#/components/parameters/Type"
        - $ref: "#/components/parameters/TextSearch"
        - $ref: "#/components/parameters/PageSize"
        - $ref: "#/components/parameters/PageIndex"
        - $ref: "#/components/parameters/ExecutionsStatusFilter"
        - $ref: "#/components/parameters/StartDateFilter"
        - $ref: "#/components/parameters/EndDateFilter"
        - $ref: "#/components/parameters/Tags"
      responses:
        200:
          description: successful operation
          content:
            application/json:
              schema:
                $ref: "#/components/schemas/ExecutionsResult"
        500:
          description: "problem with getting test executions from storage"
          content:
            application/problem+json:
              schema:
                type: array
                items:
                  $ref: "#/components/schemas/Problem"

  /executions/{executionID}:
    get:
      parameters:
        - in: path
          name: executionID
          schema:
            type: string
          required: true
          description: ID of the test execution
      tags:
        - executions
        - api
      summary: "Get test execution by ID"
      description: "Returns execution with given executionID"
      operationId: getExecutionByID
      responses:
        200:
          description: successful operation
          content:
            application/json:
              schema:
                $ref: "#/components/schemas/Execution"
        500:
          description: "problem with getting test executions from storage"
          content:
            application/problem+json:
              schema:
                type: array
                items:
                  $ref: "#/components/schemas/Problem"

  /executions/{id}/artifacts:
    get:
      parameters:
        - in: path
          name: id
          schema:
            type: string
          required: true
          description: ID of the test execution
      tags:
        - artifacts
        - executions
        - api
      summary: "Get execution's artifacts by ID"
      description: "Returns artifacts of the given executionID"
      operationId: getExecutionArtifacts
      responses:
        200:
          description: successful operation
          content:
            application/json:
              schema:
                type: array
                items:
                  $ref: "#/components/schemas/Artifact"
        500:
          description: "problem with getting execution's artifacts from storage"
          content:
            application/problem+json:
              schema:
                type: array
                items:
                  $ref: "#/components/schemas/Problem"

  /executions/{id}/artifacts/{filename}:
    get:
      parameters:
        - in: path
          name: id
          schema:
            type: string
          required: true
          description: ID of the test execution
        - in: path # minio/[bucket_exec_id]/cypress/video/somevideo.avi
          name: filename
          schema:
            type: string
          required: true
          description: name of the file in the bucket
      operationId: downloadFile
      responses:
        200:
          description: successful operation
          content:
            application/octet-stream:
              schema:
                type: string
                format: binary
        500:
          description: "problem with getting artifacts from storage"
          content:
            application/problem+json:
              schema:
                type: array
                items:
                  $ref: "#/components/schemas/Problem"

  /tests:
    get:
      tags:
        - tests
        - api
      summary: "List tests"
      description: "List available tests"
      operationId: listTests
      parameters:
        - $ref: "#/components/parameters/Tags"
        - $ref: "#/components/parameters/TextSearch"
      responses:
        200:
          description: "successful operation"
          content:
            application/json:
              schema:
                type: array
                items:
                  $ref: "#/components/schemas/Test"
        502:
          description: "problem with read information from kubernetes cluster"
          content:
            application/problem+json:
              schema:
                type: array
                items:
                  $ref: "#/components/schemas/Problem"
    post:
      tags:
        - tests
        - api
      summary: "create new test"
      description: "create new test based on file content, uri or git based data"
      operationId: createTest
      requestBody:
        description: test details body
        required: true
        content:
          application/json:
            schema:
              $ref: "#/components/schemas/TestUpsertRequest"
      responses:
        200:
          description: "successful operation"
          content:
            application/json:
              schema:
                type: array
                items:
                  $ref: "#/components/schemas/Test"
        400:
          description: "problem with test definition - probably some bad input occurs (invalid JSON body or similar)"
          content:
            application/problem+json:
              schema:
                type: array
                items:
                  $ref: "#/components/schemas/Problem"
        502:
          description: "problem with communicating with kubernetes cluster"
          content:
            application/problem+json:
              schema:
                type: array
                items:
                  $ref: "#/components/schemas/Problem"
    delete:
      tags:
        - tests
        - api
      summary: "delete test"
      description: "deletes all the tests"
      operationId: deleteTest
      responses:
        204:
          description: "no content"
        502:
          description: "problem with read information from kubernetes cluster"
          content:
            application/problem+json:
              schema:
                type: array
                items:
                  $ref: "#/components/schemas/Problem"

  /tests/{id}:
    patch:
      parameters:
        - in: path
          name: id
          schema:
            type: string
          required: true
          description: ID of the test execution
      tags:
        - tests
        - api
      summary: "update test"
      description: "update test based on test content or git based data"
      operationId: updateTest
      requestBody:
        description: test details body
        required: true
        content:
          application/json:
            schema:
              $ref: "#/components/schemas/TestUpsertRequest"
      responses:
        200:
          description: "successful operation"
          content:
            application/json:
              schema:
                type: array
                items:
                  $ref: "#/components/schemas/Test"
        400:
          description: "problem with test definition - probably some bad input occurs (invalid JSON body or similar)"
          content:
            application/problem+json:
              schema:
                type: array
                items:
                  $ref: "#/components/schemas/Problem"
        502:
          description: "problem with communicating with kubernetes cluster"
          content:
            application/problem+json:
              schema:
                type: array
                items:
                  $ref: "#/components/schemas/Problem"

    get:
      tags:
        - tests
        - api
      parameters:
        - in: path
          name: id
          schema:
            type: string
          required: true
          description: ID of the test
      summary: "Get test"
      description: "Gets the specified test"
      operationId: getTest
      responses:
        200:
          description: "successful operation"
          content:
            application/json:
              schema:
                $ref: "#/components/schemas/Test"
        502:
          description: "problem with read information from kubernetes cluster"
          content:
            application/problem+json:
              schema:
                type: array
                items:
                  $ref: "#/components/schemas/Problem"
    delete:
      tags:
        - tests
        - api
      parameters:
        - in: path
          name: id
          schema:
            type: string
          required: true
          description: ID of the test
      summary: "delete test"
      description: "deletes a test"
      operationId: deleteTest
      responses:
        204:
          description: "no content"
        502:
          description: "problem with read information from kubernetes cluster"
          content:
            application/problem+json:
              schema:
                type: array
                items:
                  $ref: "#/components/schemas/Problem"

  /tests/{id}/executions:
    post:
      parameters:
        - in: path
          name: id
          schema:
            type: string
          required: true
          description: ID of the test
        - in: query
          name: namespace
          schema:
            type: integer
          description: kubernetes namespace
          required: false
        - $ref: "#/components/parameters/Tags"
      tags:
        - api
        - tests
        - executions
      summary: "Starts new test execution"
      description: "New test execution returns new execution details on successful execution start"
      operationId: executeTest
      requestBody:
        description: body passed to configure execution
        required: true
        content:
          application/json:
            schema:
              $ref: "#/components/schemas/ExecutionRequest"
      responses:
        201:
          description: successful operation
          content:
            application/json:
              schema:
                type: object
                items:
                  $ref: "#/components/schemas/ExecutionResult"
        400:
          description: "problem with request body"
          content:
            application/problem+json:
              schema:
                type: array
                items:
                  $ref: "#/components/schemas/Problem"
        502:
          description: "problem with communicating with kubernetes cluster"
          content:
            application/problem+json:
              schema:
                type: array
                items:
                  $ref: "#/components/schemas/Problem"
        500:
          description: "problem with test execution"
          content:
            application/problem+json:
              schema:
                type: array
                items:
                  $ref: "#/components/schemas/Problem"

    get:
      parameters:
        - in: path
          name: id
          schema:
            type: string
          required: true
          description: ID of the test
        - $ref: "#/components/parameters/PageSize"
        - $ref: "#/components/parameters/PageIndex"
        - $ref: "#/components/parameters/ExecutionsStatusFilter"
        - $ref: "#/components/parameters/StartDateFilter"
        - $ref: "#/components/parameters/EndDateFilter"
      tags:
        - api
        - tests
        - executions
      summary: "Get all test executions"
      description: "Returns array of all available test executions"
      operationId: listTestExecutions
      responses:
        200:
          description: successful operation
          content:
            application/json:
              schema:
                $ref: "#/components/schemas/ExecutionsResult"
        500:
          description: "problem with getting test executions from storage"
          content:
            application/problem+json:
              schema:
                type: array
                items:
                  $ref: "#/components/schemas/Problem"

  /tests/{id}/executions/{executionID}:
    get:
      parameters:
        - in: path
          name: id
          schema:
            type: string
          required: true
          description: ID of the test
        - in: path
          name: executionID
          schema:
            type: string
          required: true
          description: ID of the test execution
      tags:
        - api
        - tests
        - executions
      summary: "Get test execution"
      description: "Returns execution with given executionID"
      operationId: getTestExecution
      responses:
        200:
          description: successful operation
          content:
            application/json:
              schema:
                $ref: "#/components/schemas/Execution"
        500:
          description: "problem with getting test executions from storage"
          content:
            application/problem+json:
              schema:
                type: array
                items:
                  $ref: "#/components/schemas/Problem"
    delete:
      parameters:
        - in: path
          name: id
          schema:
            type: string
          required: true
          description: ID of the test
        - in: path
          name: executionID
          schema:
            type: string
          required: true
          description: ID of the test execution
      tags:
        - api
        - tests
        - executions
      summary: "Aborts execution"
      description: "Aborts execution and returns execution details"
      operationId: abortExecution
      responses:
        501:
          description: not implemented yet
          content:
            application/json:
              schema:
                type: object
                items:
                  $ref: "#/components/schemas/ExecutionResult"

  /executors:
    get:
      tags:
        - executor
        - api
      summary: "List executors"
      description: "List executors available in cluster"
      operationId: listExecutors
      parameters:
        - in: query
          name: namespace
          schema:
            type: integer
          description: kubernetes namespace
          required: false
      responses:
        200:
          description: "successful operation"
          content:
            application/json:
              schema:
                type: array
                items:
                  $ref: "#/components/schemas/Executor"
        502:
          description: "problem with read information from kubernetes cluster"
          content:
            application/problem+json:
              schema:
                type: array
                items:
                  $ref: "#/components/schemas/Problem"
    post:
      tags:
        - tests
        - api
      summary: "create new executor"
      description: "create new executor based on params passed in request"
      operationId: createExecutor
      requestBody:
        description: executor request body data
        required: true
        content:
          application/json:
            schema:
              $ref: "#/components/schemas/ExecutorCreateRequest"
      responses:
        200:
          description: "successful operation"
          content:
            application/json:
              schema:
                type: array
                items:
                  $ref: "#/components/schemas/ExecutorDetails"
        400:
          description: "problem with executor definition - probably some bad input occurs (invalid JSON body or similar)"
          content:
            application/problem+json:
              schema:
                type: array
                items:
                  $ref: "#/components/schemas/Problem"
        502:
          description: "problem with communicating with kubernetes cluster"
          content:
            application/problem+json:
              schema:
                type: array
                items:
                  $ref: "#/components/schemas/Problem"

  /executors/{name}:
    delete:
      parameters:
        - in: path
          name: name
          schema:
            type: string
          required: true
          description: Executor CRD name
        - in: query
          name: namespace
          schema:
            type: string
          required: true
          description: CRD namespace
      tags:
        - api
        - executor
      summary: "Delete executor"
      description: "Deletes executor by its name"
      operationId: deleteExecutor
      responses:
        204:
          description: executor deleted successfuly
        502:
          description: "problem with communicating with kubernetes cluster"
          content:
            application/problem+json:
              schema:
                type: array
                items:
                  $ref: "#/components/schemas/Problem"

    get:
      parameters:
        - in: path
          name: name
          schema:
            type: string
          required: true
          description: Executor CRD name
        - in: query
          name: namespace
          schema:
            type: integer
          description: kubernetes namespace
          required: false
      tags:
        - api
        - executor
      summary: "Get executor details"
      description: "Returns executors data with executions passed to executor"
      operationId: getExecutor
      responses:
        200:
          description: successful operation
          content:
            application/json:
              schema:
                type: object
                items:
                  $ref: "#/components/schemas/ExecutorDetails"
        502:
          description: "problem with communicating with kubernetes cluster"
          content:
            application/problem+json:
              schema:
                type: array
                items:
                  $ref: "#/components/schemas/Problem"
        500:
          description: "problem with getting executor data"
          content:
            application/problem+json:
              schema:
                type: array
                items:
                  $ref: "#/components/schemas/Problem"

  /tags:
    get:
      tags:
        - tags
      summary: "List tags"
      description: "list all available tags"
      operationId: listTags
      responses:
        200:
          description: "successful operation"
          content:
            application/json:
              schema:
                type: array
                items:
                  type: string
        502:
          description: "problem with read information from kubernetes cluster"
          content:
            application/problem+json:
              schema:
                type: array
                items:
                  $ref: "#/components/schemas/Problem"

components:
  schemas:
    ObjectRef:
      required:
        - name
      type: object
      properties:
        namespace:
          type: string
          description: object kubernetes namespace
        name:
          type: string
          description: object name

    TestSuite:
      type: object
      required:
        - name
        - status
        - steps
      properties:
        name:
          type: string
        namespace:
          type: string
        description:
          type: string
        before:
          type: array
          items:
            $ref: "#/components/schemas/TestSuiteStep"
          description: Run this step before whole suite
        tags:
          type: array
          items:
            type: string
          description: test tags
        steps:
          type: array
          items:
            $ref: "#/components/schemas/TestSuiteStep"
          description: Steps to run
        after:
          type: array
          items:
            $ref: "#/components/schemas/TestSuiteStep"
          description: Run this step after whole suite
        repeats:
          type: integer
          default: 1

    TestSuiteStepType:
      type: string
      enum:
        - executeTest
        - delay

    TestSuiteStep:
      type: object
      required:
        - name
        - type
        - stopTestOnFailure
      properties:
        stopTestOnFailure:
          type: boolean
          default: true
        execute:
          $ref: "#/components/schemas/TestSuiteStepExecuteTest"
        delay:
          $ref: "#/components/schemas/TestSuiteStepDelay"

    TestSuiteStepExecuteTest:
      allOf:
        - $ref: "#/components/schemas/ObjectRef"

    TestSuiteStepDelay:
      type: object
      required:
        - duration
        - name
      properties:
        duration:
          type: integer
          default: 0
          description: delay duration in milliseconds

    TestSuiteExecution:
      type: object
      description: Test suite executions data
      required:
        - id
        - name
        - test
      properties:
        id:
          type: string
          description: execution id
          format: bson objectId
        name:
          type: string
          description: "execution name"
        testSuite:
          $ref: "#/components/schemas/ObjectRef"
          description: object name and namespace
        status:
          $ref: "#/components/schemas/TestSuiteExecutionStatus"
        envs:
          type: object
          description: "environment variables passed to executor"
          additionalProperties:
            type: string
          example:
            record: "true"
            prefix: "some-"
        params:
          type: object
          description: "execution params passed to executor converted to vars for usage in tests"
          additionalProperties:
            type: string
          example:
            users: "3"
            prefix: "some-"
        startTime:
          type: string
          description: "test start time"
          format: date-time
        endTime:
          type: string
          description: "test end time"
          format: date-time
        duration:
          type: string
          description: "test duration"
        stepResults:
          type: array
          description: "steps execution restults"
          items:
            $ref: "#/components/schemas/TestSuiteStepExecutionResult"
            description: test execution results
        tags:
          type: array
          items:
            type: string
          description: test execution tags

    TestSuiteExecutionStatus:
      type: string
      enum:
        - queued
        - pending
        - success
        - error

    TestSuiteStepExecutionResult:
      description: execution result returned from executor
      type: object
      required:
        - status
      properties:
        step:
          $ref: "#/components/schemas/TestSuiteStep"
        test:
          $ref: "#/components/schemas/ObjectRef"
          description: object name and namespace
        execution:
          $ref: "#/components/schemas/Execution"
          description: test step execution

    TestSuiteExecutionsResult:
      description: the result for a page of executions
      type: object
      required:
        - totals
        - results
      properties:
        totals:
          $ref: "#/components/schemas/ExecutionsTotals"
        filtered:
          $ref: "#/components/schemas/ExecutionsTotals"
        results:
          type: array
          items:
            $ref: "#/components/schemas/TestSuiteExecutionSummary"

    TestSuiteExecutionSummary:
      description: test execution summary
      type: object
      required:
        - id
        - name
        - testSuiteName
        - status
      properties:
        id:
          type: string
          description: execution id
          format: bson objectId
        name:
          type: string
          description: execution name
        testSuiteName:
          type: string
          description: name of the test suite
        status:
          $ref: "#/components/schemas/TestSuiteExecutionStatus"
        startTime:
          type: string
          description: "test suite execution start time"
          format: date-time
        endTime:
          type: string
          description: "test suite execution end time"
          format: date-time
        duration:
          type: string
          description: "test suite execution duration"
        execution:
          type: array
          items:
            $ref: "#/components/schemas/TestSuiteStepExecutionSummary"

    TestSuiteStepExecutionSummary:
      description: test suite execution summary
      type: object
      required:
        - id
        - name
        - status
      properties:
        id:
          type: string
        name:
          type: string
          description: execution name
        testName:
          type: string
          description: test name
        status:
          $ref: "#/components/schemas/ExecutionStatus"
        type:
          $ref: "#/components/schemas/TestSuiteStepType"

    Test:
      type: object
      properties:
        name:
          type: string
          description: test name
        namespace:
          type: string
          description: test namespace
        type:
          type: string
          description: test type
        content:
          $ref: "#/components/schemas/TestContent"
          description: test content
        created:
          type: string
          format: date-time
        tags:
          type: array
          items:
            type: string
          description: test tags

    TestContent:
      type: object
      properties:
        type:
          type: string
          description: test type
          enum:
            - string
            - file-uri
            - git-file
            - git-dir
        repository:
          $ref: "#/components/schemas/Repository"
        data:
          type: string
          description: test content data as string
        uri:
          type: string
          description: test content

    Execution:
      type: object
      description: Test execution
      properties:
        id:
          type: string
          description: execution id
          format: bson objectId
        testName:
          type: string
          description: unique test name (CRD Test name)
        testNamespace:
          type: string
          description: test namespace
        testType:
          type: string
          description: test type e.g. postman/collection
        name:
          type: string
          description: "execution name"
        envs:
          type: object
          description: "environment variables passed to executor"
          additionalProperties:
            type: string
          example:
            record: "true"
            prefix: "some-"
        args:
          type: array
          description: "additional arguments/flags passed to executor binary"
          example: ["--concurrency", "2", "--remote", "--some", "blabla"]
          items:
            type: string
        params:
          type: object
          description: "execution params passed to executor converted to vars for usage in tests"
          additionalProperties:
            type: string
          example:
            users: "3"
            prefix: "some-"
        paramsFile:
          type: string
          description: params file content - need to be in format for particular executor (e.g. postman envs file)
        content:
          $ref: "#/components/schemas/TestContent"
        startTime:
          type: string
          description: "test start time"
          format: date-time
        endTime:
          type: string
          description: "test end time"
          format: date-time
        duration:
          type: string
          description: "test duration"
        executionResult:
          required: true
          description: result get from executor
          $ref: "#/components/schemas/ExecutionResult"
        tags:
          type: array
          items:
            type: string
          description: execution tags

    Artifact:
      type: object
      description: API server artifact
      properties:
        name:
          type: string
          description: artifact file path
        size:
          type: integer
          description: file size in bytes

    ExecutionsResult:
      description: the result for a page of executions
      type: object
      required:
        - totals
        - results
      properties:
        totals:
          $ref: "#/components/schemas/ExecutionsTotals"
        filtered:
          $ref: "#/components/schemas/ExecutionsTotals"
        results:
          type: array
          items:
            $ref: "#/components/schemas/ExecutionSummary"

    ExecutionSummary:
      description: execution summary
      type: object
      required:
        - id
        - name
        - testName
        - testType
        - status
      properties:
        id:
          type: string
          description: execution id
          format: bson objectId
        name:
          type: string
          description: execution name
        testName:
          type: string
          description: name of the test
        testNamespace:
          type: string
          description: name of the test
        testType:
          type: string
          description: the type of test for this execution
        status:
          $ref: "#/components/schemas/ExecutionStatus"
        startTime:
          type: string
          description: "test execution start time"
          format: date-time
        endTime:
          type: string
          description: "test execution end time"
          format: date-time

    ExecutionStatus:
      type: string
      enum:
        - queued
        - pending
        - success
        - error

    ExecutionResult:
      description: execution result returned from executor
      type: object
      required:
        - status
      properties:
        status:
          $ref: "#/components/schemas/ExecutionStatus"
        output:
          type: string
          description: "RAW Test execution output, depends of reporter used in particular tool"
        outputType:
          type: string
          description: "output type depends of reporter used in partucular tool"
          enum:
            - text/plain
            - application/junit+xml
            - application/json
        errorMessage:
          type: string
          description: "error message when status is error, separate to output as output can be partial in case of error"
        steps:
          type: array
          items:
            $ref: "#/components/schemas/ExecutionStepResult"
          description: execution steps (for collection of requests)

    ExecutionStepResult:
      description: execution result data
      type: object
      required:
        - name
        - status
      properties:
        name:
          type: string
          description: step name
        duration:
          type: string
          format: duration
        status:
          type: string
          description: execution step status
          enum: [success, error]
        assertionResults:
          type: array
          items:
            $ref: "#/components/schemas/AssertionResult"

    AssertionResult:
      description: execution result data
      type: object
      properties:
        name:
          type: string
        status:
          type: string
          enum: [success, error]
        errorMessage:
          type: string
          nullable: true

    ExecutionsTotals:
      type: object
      description: various execution counters
      required:
        - results
        - passed
        - failed
        - queued
        - pending
      properties:
        results:
          type: integer
          description: the total number of executions available
        passed:
          type: integer
          description: the total number of passed executions available
        failed:
          type: integer
          description: the total number of failed executions available
        queued:
          type: integer
          description: the total number of queued executions available
        pending:
          type: integer
          description: the total number of running executions available

    ServerInfo:
      type: object
      description: Server information with build version, build commit etc.
      required:
        - version
      properties:
        version:
          type: string
          description: build version
        commit:
          type: string
          description: build commit

    #
    # Requests
    #

    ExecutorStartRequest:
      description: test execution start request body
      type: object
      properties:
        id:
          type: string
          description: ID of test execution to handle by executor, execution need to be able to return execution info based on this ID
          example: af7f8afa8bc8ab8ab8a83b8
        type:
          type: string
          description: test type
          example: postaman/collection
        name:
          type: string
          description: test execution custom name
          example: testing with 1000 users
        params:
          type: object
          description: "execution params passed to executor"
          additionalProperties:
            type: string
          example:
            users: "3"
            prefix: "some-"
        content:
          $ref: "#/components/schemas/TestContent"

    Repository:
      description: repository representation for tests in git repositories
      type: object
      required:
        - type
        - uri
        - branch
      properties:
        type:
          type: string
          enum:
            - git
          description: VCS repository type
        uri:
          type: string
          description: uri of content file or git directory
        branch:
          type: string
          description: branch/tag name for checkout
        path:
          type: string
          description: if needed we can checkout particular path (dir or file) in case of BIG/mono repositories
        username:
          type: string
          description: git auth username for private repositories
        token:
          type: string
          description: git auth token for private repositories

    ExecutionRequest:
      description: test execution request body
      type: object
      properties:
        name:
          type: string
          description: test execution custom name
          example: testing with 1000 users
        namespace:
          type: string
          description: test kubernetes namespace ("testkube" when not set)
          example: testkube
        params:
          type: object
          description: "execution params passed to executor"
          additionalProperties:
            type: string
          example:
            users: "3"
            prefix: "some-"
        tags:
          type: array
          items:
            type: string

    TestSuiteExecutionRequest:
<<<<<<< HEAD
      description: test execution request body
=======
      description: test suite execution request body
>>>>>>> b1d07765
      type: object
      properties:
        name:
          type: string
          description: test execution custom name
          example: testing with 1000 users
        namespace:
          type: string
          description: test kubernetes namespace ("testkube" when not set)
          example: testkube
        params:
          type: object
          description: "execution params passed to executor"
          additionalProperties:
            type: string
          example:
            users: "3"
            prefix: "some-"

    TestUpsertRequest:
      description: test create request body
      allOf:
        - $ref: "#/components/schemas/Test"

    TestSuiteUpsertRequest:
      description: test create request body
      type: object
      required:
        - name
        - namespace
      allOf:
        - $ref: "#/components/schemas/TestSuite"
        - $ref: "#/components/schemas/ObjectRef"

    ExecutorCreateRequest:
      description: executor create request body
      type: object
      required:
        - name
        - namespace
        - types
      allOf:
        - $ref: "#/components/schemas/Executor"
        - $ref: "#/components/schemas/ObjectRef"

    # Copied from CRD spec
    # https://github.com/kubeshop/testkube-operator/blob/main/config/crd/bases/executor.kubtest.io_executors.yaml
    # TODO we need to sync those in some nice way
    Executor:
      description: CRD based executor data
      type: object
      properties:
        executorType:
          description:
            ExecutorType one of "rest" for rest openapi based executors
            or "job" which will be default runners for testkube soon
          type: string
        image:
          description: Image for kube-job
          type: string
        types:
          description: Types defines what types can be handled by executor e.g.
            "postman/collection", ":curl/command" etc
          items:
            type: string
          type: array
        uri:
          description: URI for rest based executors
          type: string

    ExecutorDetails:
      description: Executor details with Executor data and additional information like list of executions
      type: object
      properties:
        name:
          description: Executor name
          type: string
        executor:
          $ref: "#/components/schemas/Executor"
        executions:
          $ref: "#/components/schemas/ExecutionsResult"

    ExecutorOutput:
      description: CRD based executor data
      type: object
      required:
        - type
      properties:
        type:
          type: string
          description: One of possible output types
          enum:
            - error
            - log
            - event
            - result
        content:
          type: string
          description: Message/event data passed from executor (like log lines etc)
          example:
        result:
          description: Execution result when job is finished
          $ref: "#/components/schemas/ExecutionResult"

    #
    # Errors
    #

    Problem:
      description: problem response in case of error
      type: object
      properties:
        type:
          type: string
          description: Type contains a URI that identifies the problem type. This URI will,
          example: http://kubeshop.io/testkube/problems/invalidtestname
        title:
          type: string
          description: Title is a short, human-readable summary of the problem type. This title SHOULD NOT change from occurrence to occurrence of the problem, except forpurposes of localization.
          example: Invalid test name
        status:
          type: integer
          description: HTTP status code for this occurrence of the problem.
          example: 500
        detail:
          type: string
          description: A human-readable explanation specific to this occurrence of the problem.
          example: Your test name can't contain forbidden characters like "}}}" passed
        instance:
          type: string
          description: A URI that identifies the specific occurrence of the problem. This URI may or may not yield further information if de-referenced.
          example: http://10.23.23.123:8088/tests

  #
  # Parameters
  #

  parameters:
    TestName:
      in: query
      name: test
      schema:
        type: string
        default: ""
      description: test namespaced name to filter
      required: false
    Type:
      in: query
      name: type
      schema:
        type: string
        default: ""
      description: object type
      required: false
    TextSearch:
      in: query
      name: textSearch
      schema:
        type: string
        default: ""
      description: text to search in name and test name
      required: false
    PageSize:
      in: query
      name: pageSize
      schema:
        type: integer
        default: 100
      description: the number of executions to get, setting to 0 will return only totals
      required: false
    PageIndex:
      in: query
      name: page
      schema:
        type: integer
        default: 0
      description: the page index to start at
      required: false
    StartDateFilter:
      in: query
      name: startDate
      schema:
        type: string
        format: date
      required: false
      description: startDate for filtering in ISO-8601 format, i.e. "yyyy-mm-dd"
    EndDateFilter:
      in: query
      name: endDate
      schema:
        type: string
        format: date
      required: false
      description: endDate for filtering
    TestExecutionsStatusFilter:
      in: query
      name: status
      schema:
        $ref: "#/components/schemas/TestSuiteExecutionStatus"
      description: optional status filter
      required: false
    ExecutionsStatusFilter:
      in: query
      name: status
      schema:
        $ref: "#/components/schemas/ExecutionStatus"
      description: optional status filter
      required: false
    Tags:
      in: query
      name: tags
      schema:
        type: array
        description: Tags to filter tests by<|MERGE_RESOLUTION|>--- conflicted
+++ resolved
@@ -58,11 +58,7 @@
         - test-suites
         - api
       summary: "Get all tests"
-<<<<<<< HEAD
-      description: "Returns array of tests"
-=======
       description: "Returns array of test suites"
->>>>>>> b1d07765
       operationId: listTestSuites
       parameters:
         - $ref: "#/components/parameters/Tags"
@@ -121,13 +117,8 @@
       tags:
         - executions
         - api
-<<<<<<< HEAD
-      summary: "Get all test executions"
-      description: "Returns array of test executions"
-=======
       summary: "Get all test suites executions"
       description: "Returns array of test suites executions"
->>>>>>> b1d07765
       operationId: listTestSuiteExecutions
       parameters:
         - $ref: "#/components/parameters/TestName"
@@ -165,13 +156,8 @@
       tags:
         - executions
         - api
-<<<<<<< HEAD
-      summary: "Get test execution by ID"
-      description: "Returns test execution with given executionID"
-=======
       summary: "Get test suite execution by ID"
       description: "Returns test suite execution with given executionID"
->>>>>>> b1d07765
       operationId: getTestSuiteExecutionByID
       responses:
         200:
@@ -1468,11 +1454,7 @@
             type: string
 
     TestSuiteExecutionRequest:
-<<<<<<< HEAD
-      description: test execution request body
-=======
       description: test suite execution request body
->>>>>>> b1d07765
       type: object
       properties:
         name:
