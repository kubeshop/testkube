--- conflicted
+++ resolved
@@ -87,17 +87,14 @@
 	EnableSecretsEndpoint            bool          `envconfig:"ENABLE_SECRETS_ENDPOINT" default:"false"`
 	DisableMongoMigrations           bool          `envconfig:"DISABLE_MONGO_MIGRATIONS" default:"false"`
 	Debug                            bool          `envconfig:"DEBUG" default:"false"`
+	EnableImageDataPersistentCache   bool          `envconfig:"ENABLE_IMAGE_DATA_PERSISTENT_CACHE" default:"false"`
+	ImageDataPersistentCacheKey      string        `envconfig:"IMAGE_DATA_PERSISTENT_CACHE_KEY" default:"testkube-image-cache"`
 	LogServerGrpcAddress             string        `envconfig:"LOG_SERVER_GRPC_ADDRESS" default:":9090"`
-<<<<<<< HEAD
 	LogServerSecure                  bool          `envconfig:"LOG_SERVER_SECURE" default:"false"`
 	LogServerSkipVerify              bool          `envconfig:"LOG_SERVER_SKIP_VERIFY" default:"false"`
 	LogServerCertFile                string        `envconfig:"LOG_SERVER_CERT_FILE" default:""`
 	LogServerKeyFile                 string        `envconfig:"LOG_SERVER_KEY_FILE" default:""`
 	LogServerCAFile                  string        `envconfig:"LOG_SERVER_CA_FILE" default:""`
-=======
-	EnableImageDataPersistentCache   bool          `envconfig:"ENABLE_IMAGE_DATA_PERSISTENT_CACHE" default:"false"`
-	ImageDataPersistentCacheKey      string        `envconfig:"IMAGE_DATA_PERSISTENT_CACHE_KEY" default:"testkube-image-cache"`
->>>>>>> b6eb2e69
 
 	// DEPRECATED: Use TestkubeProAPIKey instead
 	TestkubeCloudAPIKey string `envconfig:"TESTKUBE_CLOUD_API_KEY" default:""`
