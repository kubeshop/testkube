package config

import (
	"strings"
	"time"

	"github.com/kelseyhightower/envconfig"
)

type APIConfig struct {
	// Server
	APIServerPort     int    `envconfig:"APISERVER_PORT" default:"8088"`
	APIServerConfig   string `envconfig:"APISERVER_CONFIG" default:""`
	APIServerFullname string `envconfig:"APISERVER_FULLNAME" default:"testkube-api-server"`
}

type OSSControlPlaneConfig struct {
	// Server
	GRPCServerPort int `envconfig:"GRPCSERVER_PORT" default:"8089"`

	// Mongo
	APIMongoDSN               string `envconfig:"API_MONGO_DSN" default:""`
	APIMongoAllowTLS          bool   `envconfig:"API_MONGO_ALLOW_TLS" default:"false"`
	APIMongoSSLCert           string `envconfig:"API_MONGO_SSL_CERT" default:""`
	APIMongoSSLCAFileKey      string `envconfig:"API_MONGO_SSL_CA_FILE_KEY" default:"sslCertificateAuthorityFile"`
	APIMongoSSLClientFileKey  string `envconfig:"API_MONGO_SSL_CLIENT_FILE_KEY" default:"sslClientCertificateKeyFile"`
	APIMongoSSLClientFilePass string `envconfig:"API_MONGO_SSL_CLIENT_FILE_PASS_KEY" default:"sslClientCertificateKeyFilePassword"`
	APIMongoAllowDiskUse      bool   `envconfig:"API_MONGO_ALLOW_DISK_USE" default:"false"`
	APIMongoDB                string `envconfig:"API_MONGO_DB" default:"testkube"`
	APIMongoDBType            string `envconfig:"API_MONGO_DB_TYPE" default:"mongo"`
	DisableMongoMigrations    bool   `envconfig:"DISABLE_MONGO_MIGRATIONS" default:"false"`
	DisablePostgresMigrations bool   `envconfig:"DISABLE_POSTGRES_MIGRATIONS" default:"false"`

	// Postgres
	APIPostgresDSN string `envconfig:"API_POSTGRES_DSN" default:""`

	// Minio
	StorageEndpoint        string `envconfig:"STORAGE_ENDPOINT" default:"localhost:9000"`
	StorageBucket          string `envconfig:"STORAGE_BUCKET" default:"testkube-logs"`
	StorageExpiration      int    `envconfig:"STORAGE_EXPIRATION"`
	StorageAccessKeyID     string `envconfig:"STORAGE_ACCESSKEYID" default:""`
	StorageSecretAccessKey string `envconfig:"STORAGE_SECRETACCESSKEY" default:""`
	StorageRegion          string `envconfig:"STORAGE_REGION" default:""`
	StorageToken           string `envconfig:"STORAGE_TOKEN" default:""`
	StorageSSL             bool   `envconfig:"STORAGE_SSL" default:"false"`
	StorageSkipVerify      bool   `envconfig:"STORAGE_SKIP_VERIFY" default:"false"`
	StorageCertFile        string `envconfig:"STORAGE_CERT_FILE" default:""`
	StorageKeyFile         string `envconfig:"STORAGE_KEY_FILE" default:""`
	StorageCAFile          string `envconfig:"STORAGE_CA_FILE" default:""`

	LogsBucket  string `envconfig:"LOGS_BUCKET" default:""`
	LogsStorage string `envconfig:"LOGS_STORAGE" default:""`
}

type LegacyExecutorConfig struct {
	// WhitelistedContainers is a list of containers from which logs should be collected.
	WhitelistedContainers            []string      `envconfig:"WHITELISTED_CONTAINERS" default:"init,logs,scraper"`
	ScrapperEnabled                  bool          `envconfig:"SCRAPPERENABLED" default:"false"`
	JobServiceAccountName            string        `envconfig:"JOB_SERVICE_ACCOUNT_NAME" default:""`
	JobTemplateFile                  string        `envconfig:"JOB_TEMPLATE_FILE" default:""`
	DisableTestTriggers              bool          `envconfig:"DISABLE_TEST_TRIGGERS" default:"false"`
	TestkubeDefaultExecutors         string        `envconfig:"TESTKUBE_DEFAULT_EXECUTORS" default:""`
	TestkubeEnabledExecutors         string        `envconfig:"TESTKUBE_ENABLED_EXECUTORS" default:""`
	TestkubeTemplateJob              string        `envconfig:"TESTKUBE_TEMPLATE_JOB" default:""`
	TestkubeContainerTemplateJob     string        `envconfig:"TESTKUBE_CONTAINER_TEMPLATE_JOB" default:""`
	TestkubeContainerTemplateScraper string        `envconfig:"TESTKUBE_CONTAINER_TEMPLATE_SCRAPER" default:""`
	TestkubeContainerTemplatePVC     string        `envconfig:"TESTKUBE_CONTAINER_TEMPLATE_PVC" default:""`
	TestkubeTemplateSlavePod         string        `envconfig:"TESTKUBE_TEMPLATE_SLAVE_POD" default:""`
	TestkubeReadonlyExecutors        bool          `envconfig:"TESTKUBE_READONLY_EXECUTORS" default:"false"`
	CompressArtifacts                bool          `envconfig:"COMPRESSARTIFACTS" default:"false"`
	TestkubeDefaultStorageClassName  string        `envconfig:"TESTKUBE_DEFAULT_STORAGE_CLASS_NAME" default:""`
	TestkubePodStartTimeout          time.Duration `envconfig:"TESTKUBE_POD_START_TIMEOUT" default:"30m"`

	DisableReconciler bool `envconfig:"DISABLE_RECONCILER" default:"false"`
}

type NatsConfig struct {
	NatsEmbedded         bool          `envconfig:"NATS_EMBEDDED" default:"false"`
	NatsEmbeddedStoreDir string        `envconfig:"NATS_EMBEDDED_STORE_DIR" default:"/app/nats"`
	NatsURI              string        `envconfig:"NATS_URI" default:"nats://localhost:4222"`
	NatsSecure           bool          `envconfig:"NATS_SECURE" default:"false"`
	NatsSkipVerify       bool          `envconfig:"NATS_SKIP_VERIFY" default:"false"`
	NatsCertFile         string        `envconfig:"NATS_CERT_FILE" default:""`
	NatsKeyFile          string        `envconfig:"NATS_KEY_FILE" default:""`
	NatsCAFile           string        `envconfig:"NATS_CA_FILE" default:""`
	NatsConnectTimeout   time.Duration `envconfig:"NATS_CONNECT_TIMEOUT" default:"5s"`
}

type KubernetesEventListenerConfig struct {
	TestkubeWatcherNamespaces string `envconfig:"TESTKUBE_WATCHER_NAMESPACES" default:""`
}

type LogServerConfig struct {
	LogServerGrpcAddress string `envconfig:"LOG_SERVER_GRPC_ADDRESS" default:":9090"`
	LogServerSecure      bool   `envconfig:"LOG_SERVER_SECURE" default:"false"`
	LogServerSkipVerify  bool   `envconfig:"LOG_SERVER_SKIP_VERIFY" default:"false"`
	LogServerCertFile    string `envconfig:"LOG_SERVER_CERT_FILE" default:""`
	LogServerKeyFile     string `envconfig:"LOG_SERVER_KEY_FILE" default:""`
	LogServerCAFile      string `envconfig:"LOG_SERVER_CA_FILE" default:""`
}

type ControlPlaneConfig struct {
	TestkubeProEnvID             string        `envconfig:"TESTKUBE_PRO_ENV_ID" default:""`
	TestkubeProOrgID             string        `envconfig:"TESTKUBE_PRO_ORG_ID" default:""`
	TestkubeProAgentID           string        `envconfig:"TESTKUBE_PRO_AGENT_ID" default:""`
	TestkubeProAPIKey            string        `envconfig:"TESTKUBE_PRO_API_KEY" default:""`
	TestkubeProURL               string        `envconfig:"TESTKUBE_PRO_URL" default:""`
	TestkubeProAgentRegToken     string        `envconfig:"TESTKUBE_PRO_AGENT_REGISTRATION_TOKEN" default:""`
	TestkubeProTLSInsecure       bool          `envconfig:"TESTKUBE_PRO_TLS_INSECURE" default:"false"`
	TestkubeProSkipVerify        bool          `envconfig:"TESTKUBE_PRO_SKIP_VERIFY" default:"false"`
	TestkubeProConnectionTimeout int           `envconfig:"TESTKUBE_PRO_CONNECTION_TIMEOUT" default:"10"`
	TestkubeProCertFile          string        `envconfig:"TESTKUBE_PRO_CERT_FILE" default:""`
	TestkubeProKeyFile           string        `envconfig:"TESTKUBE_PRO_KEY_FILE" default:""`
	TestkubeProTLSSecret         string        `envconfig:"TESTKUBE_PRO_TLS_SECRET" default:""`
	TestkubeProSendTimeout       time.Duration `envconfig:"TESTKUBE_PRO_SEND_TIMEOUT" default:"30s"`
	TestkubeProRecvTimeout       time.Duration `envconfig:"TESTKUBE_PRO_RECV_TIMEOUT" default:"5m"`

	// TestkubeProCAFile is meant to provide a custom CA when making a TLS connection to
	// the agent API.
	//
	// Deprecated: Instead mount a CA file into a directory and specify the directory
	// path with the SSL_CERT_DIR environment variable.
	TestkubeProCAFile string `envconfig:"TESTKUBE_PRO_CA_FILE" default:""`
}

type DeprecatedControlPlaneConfig struct {
	// DEPRECATED: Use TestkubeProAPIKey instead
	TestkubeCloudAPIKey string `envconfig:"TESTKUBE_CLOUD_API_KEY" default:""`
	// DEPRECATED: Use TestkubeProURL instead
	TestkubeCloudURL string `envconfig:"TESTKUBE_CLOUD_URL" default:""`
	// DEPRECATED: Use TestkubeProTLSInsecure instead
	TestkubeCloudTLSInsecure bool `envconfig:"TESTKUBE_CLOUD_TLS_INSECURE" default:"false"`
	// DEPRECATED: Use TestkubeProWorkerCount instead
	TestkubeCloudWorkerCount int `envconfig:"TESTKUBE_CLOUD_WORKER_COUNT" default:"50"`
	// DEPRECATED: Use TestkubeProEnvID instead
	TestkubeCloudEnvID string `envconfig:"TESTKUBE_CLOUD_ENV_ID" default:""`
	// DEPRECATED: Use TestkubeProOrgID instead
	TestkubeCloudOrgID string `envconfig:"TESTKUBE_CLOUD_ORG_ID" default:""`
	// DEPRECATED: Use TestkubeProMigrate instead
	TestkubeCloudMigrate string `envconfig:"TESTKUBE_CLOUD_MIGRATE" default:"false"`
}

type SlackIntegrationConfig struct {
	SlackToken    string `envconfig:"SLACK_TOKEN" default:""`
	SlackConfig   string `envconfig:"SLACK_CONFIG" default:""`
	SlackTemplate string `envconfig:"SLACK_TEMPLATE" default:""`
}

type SecretManagementConfig struct {
	EnableSecretsEndpoint   bool   `envconfig:"ENABLE_SECRETS_ENDPOINT" default:"false"`
	EnableListingAllSecrets bool   `envconfig:"ENABLE_LISTING_ALL_SECRETS" default:"false"`
	SecretCreationPrefix    string `envconfig:"SECRET_CREATION_PREFIX" default:"testkube-"`
}

type ImageInspectorConfig struct {
	TestkubeRegistry string `envconfig:"TESTKUBE_REGISTRY" default:""`
	// TestkubeImageCredentialsCacheTTL is the duration for which the image pull credentials should be cached provided as a Go duration string.
	// If set to 0, the cache is disabled.
	TestkubeImageCredentialsCacheTTL time.Duration `envconfig:"TESTKUBE_IMAGE_CREDENTIALS_CACHE_TTL" default:"30m"`
	EnableImageDataPersistentCache   bool          `envconfig:"TESTKUBE_ENABLE_IMAGE_DATA_PERSISTENT_CACHE" default:"false"`
	ImageDataPersistentCacheKey      string        `envconfig:"TESTKUBE_IMAGE_DATA_PERSISTENT_CACHE_KEY" default:"testkube-image-cache"`
}

type RunnerConfig struct {
	DefaultExecutionNamespace string            `envconfig:"DEFAULT_EXECUTION_NAMESPACE" default:""`
	DisableRunner             bool              `envconfig:"DISABLE_RUNNER" default:"false"`
	SelfRegistrationSecret    string            `envconfig:"SELF_REGISTRATION_SECRET" default:""`
	RunnerName                string            `envconfig:"RUNNER_NAME" default:""`
	FloatingRunner            bool              `envconfig:"FLOATING_RUNNER" default:"false"`
	EventLabels               map[string]string `envconfig:"EVENT_LABELS" default:""`
}

type GitOpsSyncConfig struct {
	GitOpsSyncKubernetesToCloudEnabled bool `envconfig:"GITOPS_KUBERNETES_TO_CLOUD_ENABLED" default:"false"`
}

type CronJobConfig struct {
	EnableCronJobs string `envconfig:"ENABLE_CRON_JOBS" default:""`
}

type WebhookConfig struct {
	DisableWebhooks     bool `envconfig:"DISABLE_WEBHOOKS" default:"false"`
	EnableCloudWebhooks bool `envconfig:"ENABLE_CLOUD_WEBHOOKS" default:"false"`
}

type Config struct {
	APIConfig
	OSSControlPlaneConfig
	LegacyExecutorConfig
	NatsConfig
	KubernetesEventListenerConfig
	LogServerConfig
	ControlPlaneConfig
	SlackIntegrationConfig
	SecretManagementConfig
	RunnerConfig
	ImageInspectorConfig
	GitOpsSyncConfig
	CronJobConfig
	WebhookConfig
	// Tracing
	TracingEnabled                  bool     `envconfig:"TRACING_ENABLED" default:"false"`
	OTLPEndpoint                    string   `envconfig:"OTLP_ENDPOINT" default:"http://localhost:4317"`
	OTLPServiceName                 string   `envconfig:"OTLP_SERVICE_NAME" default:"testkube"`
	TracingSampleRate               float64  `envconfig:"TRACING_SAMPLE_RATE" default:"1.0"`
	DisableDefaultAgent             bool     `envconfig:"DISABLE_DEFAULT_AGENT" default:"false"`
	TestkubeConfigDir               string   `envconfig:"TESTKUBE_CONFIG_DIR" default:"config"`
	TestkubeAnalyticsEnabled        bool     `envconfig:"TESTKUBE_ANALYTICS_ENABLED" default:"false"`
	TestkubeNamespace               string   `envconfig:"TESTKUBE_NAMESPACE" default:"testkube"`
	TestkubeLeaseName               string   `envconfig:"TESTKUBE_LEASE_NAME" default:""`
	TestkubeProWorkerCount          int      `envconfig:"TESTKUBE_PRO_WORKER_COUNT" default:"50"`
	TestkubeProMigrate              string   `envconfig:"TESTKUBE_PRO_MIGRATE" default:"false"`
	TestkubeProRunnerCustomCASecret string   `envconfig:"TESTKUBE_PRO_RUNNER_CUSTOM_CA_SECRET" default:""`
	CDEventsTarget                  string   `envconfig:"CDEVENTS_TARGET" default:""`
	TestkubeDashboardURI            string   `envconfig:"TESTKUBE_DASHBOARD_URI" default:""`
	TestkubeClusterName             string   `envconfig:"TESTKUBE_CLUSTER_NAME" default:""`
	TestkubeHelmchartVersion        string   `envconfig:"TESTKUBE_HELMCHART_VERSION" default:""`
	DebugListenAddr                 string   `envconfig:"DEBUG_LISTEN_ADDR" default:"0.0.0.0:1337"`
	EnableDebugServer               bool     `envconfig:"ENABLE_DEBUG_SERVER" default:"false"`
	Debug                           bool     `envconfig:"DEBUG" default:"false"`
	Trace                           bool     `envconfig:"TRACE" default:"false"`
	DisableSecretCreation           bool     `envconfig:"DISABLE_SECRET_CREATION" default:"false"`
	TestkubeExecutionNamespaces     string   `envconfig:"TESTKUBE_EXECUTION_NAMESPACES" default:""`
	GlobalWorkflowTemplateName      string   `envconfig:"TESTKUBE_GLOBAL_WORKFLOW_TEMPLATE_NAME" default:""`
	GlobalWorkflowTemplateInline    string   `envconfig:"TESTKUBE_GLOBAL_WORKFLOW_TEMPLATE_INLINE" default:""`
	TransferEnvVariables            []string `envconfig:"TRANSFER_ENV_VARS" default:"GRPC_ENFORCE_ALPN_ENABLED"`
	EnableK8sEvents                 bool     `envconfig:"ENABLE_K8S_EVENTS" default:"true"`
	TestkubeDockerImageVersion      string   `envconfig:"TESTKUBE_DOCKER_IMAGE_VERSION" default:""`
<<<<<<< HEAD
	DisableWebhooks                 bool     `envconfig:"DISABLE_WEBHOOKS" default:"false"`
=======
	DisableDeprecatedTests          bool     `envconfig:"DISABLE_DEPRECATED_TESTS" default:"false"`
>>>>>>> 67b28e8c
	AllowLowSecurityFields          bool     `envconfig:"ALLOW_LOW_SECURITY_FIELDS" default:"false"`
	EnableK8sControllers            bool     `envconfig:"ENABLE_K8S_CONTROLLERS" default:"false"`

	FeatureCloudStorage     bool `envconfig:"FEATURE_CLOUD_STORAGE" default:"false"`
	TestTriggerControlPlane bool `envconfig:"TEST_TRIGGER_CONTROL_PLANE" default:"false"`
}

type DeprecatedConfig struct {
	DeprecatedControlPlaneConfig
}

func Get() (*Config, error) {
	c := Config{}
	if err := envconfig.Process("config", &c); err != nil {
		return nil, err
	}

	deprecated := DeprecatedConfig{}
	if err := envconfig.Process("config", &deprecated); err != nil {
		return nil, err
	}

	if c.TestkubeProAgentID == "" && strings.HasPrefix(c.TestkubeProAPIKey, "tkcagnt_") {
		c.TestkubeProAgentID = strings.Replace(c.TestkubeProEnvID, "tkcenv_", "tkcroot_", 1)
	}

	if strings.HasPrefix(c.TestkubeProAgentID, "tkcrun_") {
		c.DisableWebhooks = true
		c.DisableReconciler = true
		c.DisableDefaultAgent = true
		c.NatsEmbedded = true // we don't use it there
		c.EnableCronJobs = "false"
		c.EnableK8sControllers = false
	} else if strings.HasPrefix(c.TestkubeProAgentID, "tkcsync_") {
		c.DisableWebhooks = true
		c.DisableReconciler = true
		c.DisableDefaultAgent = true
		c.NatsEmbedded = true // we don't use it there
		c.EnableCronJobs = "false"
		c.EnableK8sControllers = false
	}

	if c.TestkubeProAPIKey == "" && deprecated.TestkubeCloudAPIKey != "" {
		c.TestkubeProAPIKey = deprecated.TestkubeCloudAPIKey
	}
	if c.TestkubeProURL == "" && deprecated.TestkubeCloudURL != "" {
		c.TestkubeProURL = deprecated.TestkubeCloudURL
	}
	if !c.TestkubeProTLSInsecure && deprecated.TestkubeCloudTLSInsecure {
		c.TestkubeProTLSInsecure = deprecated.TestkubeCloudTLSInsecure
	}
	if c.TestkubeProWorkerCount == 0 && deprecated.TestkubeCloudWorkerCount != 0 {
		c.TestkubeProWorkerCount = deprecated.TestkubeCloudWorkerCount
	}
	if c.TestkubeProEnvID == "" && deprecated.TestkubeCloudEnvID != "" {
		c.TestkubeProEnvID = deprecated.TestkubeCloudEnvID
	}
	if c.TestkubeProOrgID == "" && deprecated.TestkubeCloudOrgID != "" {
		c.TestkubeProOrgID = deprecated.TestkubeCloudOrgID
	}
	if c.TestkubeProMigrate == "" && deprecated.TestkubeCloudMigrate != "" {
		c.TestkubeProMigrate = deprecated.TestkubeCloudMigrate
	}

	return &c, nil
}<|MERGE_RESOLUTION|>--- conflicted
+++ resolved
@@ -132,6 +132,8 @@
 	TestkubeCloudTLSInsecure bool `envconfig:"TESTKUBE_CLOUD_TLS_INSECURE" default:"false"`
 	// DEPRECATED: Use TestkubeProWorkerCount instead
 	TestkubeCloudWorkerCount int `envconfig:"TESTKUBE_CLOUD_WORKER_COUNT" default:"50"`
+	// DEPRECATED: Use TestkubeProLogStreamWorkerCount instead
+	TestkubeCloudLogStreamWorkerCount int `envconfig:"TESTKUBE_CLOUD_LOG_STREAM_WORKER_COUNT" default:"25"`
 	// DEPRECATED: Use TestkubeProEnvID instead
 	TestkubeCloudEnvID string `envconfig:"TESTKUBE_CLOUD_ENV_ID" default:""`
 	// DEPRECATED: Use TestkubeProOrgID instead
@@ -209,6 +211,7 @@
 	TestkubeNamespace               string   `envconfig:"TESTKUBE_NAMESPACE" default:"testkube"`
 	TestkubeLeaseName               string   `envconfig:"TESTKUBE_LEASE_NAME" default:""`
 	TestkubeProWorkerCount          int      `envconfig:"TESTKUBE_PRO_WORKER_COUNT" default:"50"`
+	TestkubeProLogStreamWorkerCount int      `envconfig:"TESTKUBE_PRO_LOG_STREAM_WORKER_COUNT" default:"25"`
 	TestkubeProMigrate              string   `envconfig:"TESTKUBE_PRO_MIGRATE" default:"false"`
 	TestkubeProRunnerCustomCASecret string   `envconfig:"TESTKUBE_PRO_RUNNER_CUSTOM_CA_SECRET" default:""`
 	CDEventsTarget                  string   `envconfig:"CDEVENTS_TARGET" default:""`
@@ -226,11 +229,7 @@
 	TransferEnvVariables            []string `envconfig:"TRANSFER_ENV_VARS" default:"GRPC_ENFORCE_ALPN_ENABLED"`
 	EnableK8sEvents                 bool     `envconfig:"ENABLE_K8S_EVENTS" default:"true"`
 	TestkubeDockerImageVersion      string   `envconfig:"TESTKUBE_DOCKER_IMAGE_VERSION" default:""`
-<<<<<<< HEAD
-	DisableWebhooks                 bool     `envconfig:"DISABLE_WEBHOOKS" default:"false"`
-=======
 	DisableDeprecatedTests          bool     `envconfig:"DISABLE_DEPRECATED_TESTS" default:"false"`
->>>>>>> 67b28e8c
 	AllowLowSecurityFields          bool     `envconfig:"ALLOW_LOW_SECURITY_FIELDS" default:"false"`
 	EnableK8sControllers            bool     `envconfig:"ENABLE_K8S_CONTROLLERS" default:"false"`
 
@@ -259,6 +258,7 @@
 
 	if strings.HasPrefix(c.TestkubeProAgentID, "tkcrun_") {
 		c.DisableWebhooks = true
+		c.DisableDeprecatedTests = true
 		c.DisableReconciler = true
 		c.DisableDefaultAgent = true
 		c.NatsEmbedded = true // we don't use it there
@@ -266,6 +266,7 @@
 		c.EnableK8sControllers = false
 	} else if strings.HasPrefix(c.TestkubeProAgentID, "tkcsync_") {
 		c.DisableWebhooks = true
+		c.DisableDeprecatedTests = true
 		c.DisableReconciler = true
 		c.DisableDefaultAgent = true
 		c.NatsEmbedded = true // we don't use it there
@@ -285,6 +286,9 @@
 	if c.TestkubeProWorkerCount == 0 && deprecated.TestkubeCloudWorkerCount != 0 {
 		c.TestkubeProWorkerCount = deprecated.TestkubeCloudWorkerCount
 	}
+	if c.TestkubeProLogStreamWorkerCount == 0 && deprecated.TestkubeCloudLogStreamWorkerCount != 0 {
+		c.TestkubeProLogStreamWorkerCount = deprecated.TestkubeCloudLogStreamWorkerCount
+	}
 	if c.TestkubeProEnvID == "" && deprecated.TestkubeCloudEnvID != "" {
 		c.TestkubeProEnvID = deprecated.TestkubeCloudEnvID
 	}
