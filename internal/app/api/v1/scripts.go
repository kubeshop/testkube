package v1

import (
	"fmt"
	"net/http"

	"github.com/gofiber/fiber/v2"
	scriptsv1 "github.com/kubeshop/kubtest-operator/apis/script/v1"
	"github.com/kubeshop/kubtest/pkg/api/kubtest"
	"github.com/kubeshop/kubtest/pkg/executor/client"
	executionsMapper "github.com/kubeshop/kubtest/pkg/mapper/executions"
	scriptsMapper "github.com/kubeshop/kubtest/pkg/mapper/scripts"

	"github.com/kubeshop/kubtest/pkg/rand"
	"go.mongodb.org/mongo-driver/mongo"
	"k8s.io/apimachinery/pkg/api/errors"
	metav1 "k8s.io/apimachinery/pkg/apis/meta/v1"
)

// ListScripts for getting list of all available scripts
func (s kubtestAPI) GetScript() fiber.Handler {
	return func(c *fiber.Ctx) error {
		name := c.Params("id")
		namespace := c.Query("namespace", "default")
		crScript, err := s.ScriptsClient.Get(namespace, name)
		if err != nil {
			if errors.IsNotFound(err) {
				return s.Error(c, http.StatusNotFound, err)
			}

			return s.Error(c, http.StatusBadGateway, err)
		}

		scripts := scriptsMapper.MapScriptKubeToAPI(*crScript)

		return c.JSON(scripts)
	}
}

// ListScripts for getting list of all available scripts
func (s kubtestAPI) ListScripts() fiber.Handler {
	return func(c *fiber.Ctx) error {
		namespace := c.Query("namespace", "default")
		crScripts, err := s.ScriptsClient.List(namespace)
		if err != nil {
			return s.Error(c, http.StatusBadGateway, err)
		}

		scripts := scriptsMapper.MapScriptListKubeToAPI(*crScripts)

		return c.JSON(scripts)
	}
}

// CreateScript creates new script CR based on script content
func (s kubtestAPI) CreateScript() fiber.Handler {
	return func(c *fiber.Ctx) error {

		var request kubtest.ScriptCreateRequest
		err := c.BodyParser(&request)
		if err != nil {
			return s.Error(c, http.StatusBadRequest, err)
		}

		s.Log.Infow("creating script", "request", request)

		var repository *scriptsv1.Repository

		if request.Repository != nil {
			repository = &scriptsv1.Repository{
				Type_:  "git",
				Uri:    request.Repository.Uri,
				Branch: request.Repository.Branch,
				Path:   request.Repository.Path,
			}
		}

		script, err := s.ScriptsClient.Create(&scriptsv1.Script{
			ObjectMeta: metav1.ObjectMeta{
				Name:      request.Name,
				Namespace: request.Namespace,
			},
			Spec: scriptsv1.ScriptSpec{
				Type_:      request.Type_,
				InputType:  request.InputType,
				Content:    request.Content,
				Repository: repository,
			},
		})

		s.Metrics.IncCreateScript(script.Spec.Type_, err)

		if err != nil {
			return s.Error(c, http.StatusBadGateway, err)
		}

		return c.JSON(script)
	}
}

// ExecuteScript calls particular executor based on execution request content and type
func (s kubtestAPI) ExecuteScript() fiber.Handler {
	return func(c *fiber.Ctx) error {
		scriptID := c.Params("id")

		var request kubtest.ScriptExecutionRequest
		err := c.BodyParser(&request)
		if err != nil {
			return s.Error(c, http.StatusBadRequest, fmt.Errorf("script request body invalid: %w", err))
		}

		// generate random execution name in case there is no one set
		// like for docker images
		if request.Name == "" {
			request.Name = rand.Name()
		}

		// script name + script execution name should be unique
		scriptExecution, _ := s.Repository.GetByNameAndScript(c.Context(), request.Name, scriptID)
		if scriptExecution.Name == request.Name {
			return s.Error(c, http.StatusBadRequest, fmt.Errorf("script execution with name %s already exists", request.Name))
		}

		// get script content from Custom Resource
		scriptCR, err := s.ScriptsClient.Get(request.Namespace, scriptID)
		if err != nil {
			return s.Error(c, http.StatusBadGateway, fmt.Errorf("getting script CR error: %w", err))
		}

		// get executor from kubernetes CRs
		executor, err := s.Executors.Get(scriptCR.Spec.Type_)
		if err != nil {
			return s.Error(c, http.StatusInternalServerError, fmt.Errorf("can't get executor: %w", err))
		}

		// TODO move to mapper

		// check if repository exists in cr repository
		var respository *kubtest.Repository
		if scriptCR.Spec.Repository != nil {
			respository = &kubtest.Repository{
				Type_:  "git",
				Uri:    scriptCR.Spec.Repository.Uri,
				Branch: scriptCR.Spec.Repository.Branch,
				Path:   scriptCR.Spec.Repository.Path,
			}
		}

		// pass options to executor client
		options := client.ExecuteOptions{
			Type_:      scriptCR.Spec.Type_,
			InputType:  scriptCR.Spec.InputType,
			Content:    scriptCR.Spec.Content,
			Repository: respository,
			Params:     request.Params,
		}
		s.Log.Debugw("calling executor with options", "options", options)
		execution, err := executor.Execute(options)

		if err != nil {
			return s.Error(c, http.StatusInternalServerError, err)
		}

		// store execution
		ctx := c.Context()
		scriptExecution = kubtest.NewScriptExecution(
			scriptID,
			request.Name,
			scriptCR.Spec.Type_,
			execution,
			request.Params,
		)

		err = s.Repository.Insert(ctx, scriptExecution)
		if err != nil {
			return s.Error(c, http.StatusInternalServerError, err)
		}

		s.Log.Infow("running execution of script", "scriptName", scriptExecution.ScriptName, "scriptName(pararms)", scriptID, "executionID", scriptExecution.Id, "executionName", scriptExecution.Name, "request", request)
		// save watched results asynchronously
		go func(se kubtest.ScriptExecution, executor client.HTTPExecutorClient) {
			// Watch calls simple Get request to executor in intervals and writes result
			execution, err = executor.Watch(scriptExecution.Execution.Id, func(e kubtest.Execution) error {
				// save only if status changed or output changed
				if e.Status != se.Execution.Status || e.Result.RawOutput != se.Execution.Result.RawOutput {
					l := s.Log.With("executionID", se.Id, "duration", e.Duration().String(), "scriptName", se.ScriptName)
					l.Infow("watch - saving script execution", "oldStatus", se.Execution.Status, "newStatus", e.Status, "result", e.Result)
					l.Debugw("watch - saving script execution - debug", "scriptExecution", se)

					return s.Repository.UpdateExecution(ctx, se.Id, e)
				}

				return nil
			})

			if err != nil {
				s.Log.Errorw("watch execution error", "error", err.Error())
				return
			}

			s.Log.Infow("watch execution completed", "executionID", scriptExecution.Id, "status", scriptExecution.Execution.Status)

		}(scriptExecution, executor)

		// metrics increase
		s.Metrics.IncExecution(scriptExecution)
		if err != nil {
			return s.Error(c, http.StatusBadRequest, err)
		}

		return c.JSON(scriptExecution)
	}
}

// ListExecutions returns array of available script executions
func (s kubtestAPI) ListExecutions() fiber.Handler {
	return func(c *fiber.Ctx) error {
<<<<<<< HEAD
		scriptID := c.Params("id", "-")
		pageSize, err := strconv.Atoi(c.Params("pageSize", "100"))
		if err != nil {
			pageSize = 100
		} else if pageSize < 1 || pageSize > 1000 {
			pageSize = 1000
		}

		page, err := strconv.Atoi(c.Params("page", "0"))
		if err != nil {
			page = 0
		}

		statusFilter := c.Params("status", "")

=======

		scriptID := c.Params("id", "-")
		pager := s.GetPager(c)
		l := s.Log.With("script", scriptID, "pager", pager)
>>>>>>> 91e220c1
		ctx := c.Context()

		var executions []kubtest.ScriptExecution
		var err error

		// TODO should we split this to separate endpoint? currently this one handles
		// endpoints from /executions and from /scripts/{id}/executions
		// or should scriptID be a query string as it's some kind of filter?
		if scriptID == "-" {
<<<<<<< HEAD
			s.Log.Infow("Getting script executions (no id passed)")
			executions, err = s.Repository.GetNewestExecutions(ctx, 10000)
=======
			l.Infow("Getting script executions (no id passed)")
			executions, err = s.Repository.GetNewestExecutions(ctx, pager.Limit)
>>>>>>> 91e220c1
		} else {
			l.Infow("Getting script executions")
			executions, err = s.Repository.GetScriptExecutions(ctx, scriptID)
		}
		if err != nil {
			return s.Error(c, http.StatusInternalServerError, err)
		}

<<<<<<< HEAD
		results := createListExecutionsResult(executions, pageSize, statusFilter, page)

		return c.JSON(results)
	}
}

func createListExecutionsResult(executions []kubtest.ScriptExecution, pageSize int, statusFilter string, page int) kubtest.ExecutionsResult {
	totals := kubtest.ExecutionTotals{
		Results: int32(len(executions)),
		Passed:  0,
		Failed:  0,
		Queued:  0,
		Pending: 0,
	}

	executionResults := make([]kubtest.ExecutionSummary, pageSize)
	addedToResultCount := 0
	filteredCount := 0

	for _, s := range executions {

		switch *s.Execution.Status {
		case kubtest.QUEUED_ExecutionStatus:
			totals.Queued++
			break
		case kubtest.SUCCESS_ExecutionStatus:
			totals.Passed++
			break
		case kubtest.FAILED_ExecutionStatus:
			totals.Failed++
			break
		case kubtest.PENDING_ExecutionStatus:
			totals.Pending++
			break
		}

		if addedToResultCount < pageSize && (statusFilter == "" || string(*s.Execution.Status) == statusFilter) {
			if filteredCount == page*pageSize {
				executionResults[addedToResultCount] = kubtest.ExecutionSummary{
					Id:         s.Id,
					ScriptName: s.ScriptName,
					ScriptType: s.ScriptType,
					Status:     s.Execution.Status,
					StartTime:  s.Execution.StartTime,
					EndTime:    s.Execution.EndTime,
				}
				addedToResultCount++
			} else {
				filteredCount++
			}
		}
	}
=======
		// convert to summary
		result := executionsMapper.MapToSummary(executions)
>>>>>>> 91e220c1

	return kubtest.ExecutionsResult{
		Totals:  &totals,
		Results: executionResults[0:addedToResultCount],
	}
}

// GetScriptExecution returns script execution object for given script and execution id
func (s kubtestAPI) GetScriptExecution() fiber.Handler {
	return func(c *fiber.Ctx) error {
		ctx := c.Context()
		scriptID := c.Params("id", "-")
		executionID := c.Params("executionID")
		s.Log.Infow("get execution request", "id", scriptID, "executionID", executionID)

		var scriptExecution kubtest.ScriptExecution
		var err error

		if scriptID == "-" {
			scriptExecution, err = s.Repository.Get(ctx, executionID)
			if err == mongo.ErrNoDocuments {
				return s.Error(c, http.StatusNotFound, fmt.Errorf("script with execution id %s not found", executionID))
			}
			if err != nil {
				return s.Error(c, http.StatusInternalServerError, err)
			}
		} else {
			scriptExecution, err = s.Repository.GetByNameAndScript(ctx, executionID, scriptID)
			if err == mongo.ErrNoDocuments {
				return s.Error(c, http.StatusNotFound, fmt.Errorf("script %s/%s not found", scriptID, executionID))
			}
			if err != nil {
				return s.Error(c, http.StatusInternalServerError, err)
			}
		}

		return c.JSON(scriptExecution)
	}
}

func (s kubtestAPI) AbortScriptExecution() fiber.Handler {
	return func(c *fiber.Ctx) error {
		// TODO fill valid values when abort will be implemented
		s.Metrics.IncAbortScript("type", nil)
		return s.Error(c, http.StatusNotImplemented, fmt.Errorf("not implemented"))
	}
}<|MERGE_RESOLUTION|>--- conflicted
+++ resolved
@@ -215,7 +215,7 @@
 // ListExecutions returns array of available script executions
 func (s kubtestAPI) ListExecutions() fiber.Handler {
 	return func(c *fiber.Ctx) error {
-<<<<<<< HEAD
+
 		scriptID := c.Params("id", "-")
 		pageSize, err := strconv.Atoi(c.Params("pageSize", "100"))
 		if err != nil {
@@ -231,37 +231,24 @@
 
 		statusFilter := c.Params("status", "")
 
-=======
-
-		scriptID := c.Params("id", "-")
-		pager := s.GetPager(c)
-		l := s.Log.With("script", scriptID, "pager", pager)
->>>>>>> 91e220c1
 		ctx := c.Context()
 
 		var executions []kubtest.ScriptExecution
-		var err error
 
 		// TODO should we split this to separate endpoint? currently this one handles
 		// endpoints from /executions and from /scripts/{id}/executions
 		// or should scriptID be a query string as it's some kind of filter?
 		if scriptID == "-" {
-<<<<<<< HEAD
 			s.Log.Infow("Getting script executions (no id passed)")
 			executions, err = s.Repository.GetNewestExecutions(ctx, 10000)
-=======
-			l.Infow("Getting script executions (no id passed)")
-			executions, err = s.Repository.GetNewestExecutions(ctx, pager.Limit)
->>>>>>> 91e220c1
 		} else {
-			l.Infow("Getting script executions")
+			s.Log.Infow("Getting script executions", "id", scriptID)
 			executions, err = s.Repository.GetScriptExecutions(ctx, scriptID)
 		}
 		if err != nil {
 			return s.Error(c, http.StatusInternalServerError, err)
 		}
 
-<<<<<<< HEAD
 		results := createListExecutionsResult(executions, pageSize, statusFilter, page)
 
 		return c.JSON(results)
@@ -314,10 +301,6 @@
 			}
 		}
 	}
-=======
-		// convert to summary
-		result := executionsMapper.MapToSummary(executions)
->>>>>>> 91e220c1
 
 	return kubtest.ExecutionsResult{
 		Totals:  &totals,
