package v1

import (
	"bufio"
	"context"
	"encoding/json"
	"fmt"
	"net/http"
	"net/url"
<<<<<<< HEAD
	"strconv"
	"strings"
=======
>>>>>>> f9800a58

	"github.com/gofiber/fiber/v2"
	"github.com/valyala/fasthttp"
	"go.mongodb.org/mongo-driver/mongo"
	"k8s.io/apimachinery/pkg/api/errors"

	testsv2 "github.com/kubeshop/testkube-operator/apis/tests/v2"
	"github.com/kubeshop/testkube/pkg/api/v1/testkube"
	"github.com/kubeshop/testkube/pkg/cronjob"
	"github.com/kubeshop/testkube/pkg/executor/client"
	"github.com/kubeshop/testkube/pkg/executor/output"
	testsmapper "github.com/kubeshop/testkube/pkg/mapper/tests"
	"github.com/kubeshop/testkube/pkg/rand"
	"github.com/kubeshop/testkube/pkg/secret"
	"github.com/kubeshop/testkube/pkg/slacknotifier"
	"github.com/kubeshop/testkube/pkg/types"
	"github.com/kubeshop/testkube/pkg/workerpool"
)

const (
	// testResourceURI is test resource uri for cron job call
	testResourceURI = "tests"
	// testSuiteResourceURI is test suite resource uri for cron job call
	testSuiteResourceURI = "test-suites"
	// defaultConcurrencyLevel is a default concurrency level for worker pool
	defaultConcurrencyLevel = "10"
)

// ExecuteTestsHandler calls particular executor based on execution request content and type
func (s TestkubeAPI) ExecuteTestsHandler() fiber.Handler {
	return func(c *fiber.Ctx) error {
		ctx := c.Context()

		var request testkube.ExecutionRequest
		err := c.BodyParser(&request)
		if err != nil {
			return s.Error(c, http.StatusBadRequest, fmt.Errorf("test request body invalid: %w", err))
		}

		id := c.Params("id")
		namespace := request.Namespace

		var tests []testsv2.Test
		if id != "" {
			test, err := s.TestsClient.Get(id)
			if err != nil {
				return s.Error(c, http.StatusInternalServerError, fmt.Errorf("can't get test: %w", err))
			}

			tests = append(tests, *test)
		} else {
			testList, err := s.TestsClient.List(c.Query("selector"))
			if err != nil {
				return s.Error(c, http.StatusInternalServerError, fmt.Errorf("can't get tests: %w", err))
			}

			for _, item := range testList.Items {
				tests = append(tests, item)
			}
		}

		var results []testkube.Execution
		var work []testsv2.Test
		for _, test := range tests {
			if test.Spec.Schedule == "" || c.Query("callback") != "" {
				work = append(work, test)
				continue
			}

			data, err := json.Marshal(request)
			if err != nil {
				return s.Error(c, http.StatusBadRequest, fmt.Errorf("can't prepare test request: %w", err))
			}

			options := cronjob.CronJobOptions{
				Schedule: test.Spec.Schedule,
				Resource: testResourceURI,
				Data:     string(data),
				Labels:   test.Labels,
			}
			if err = s.CronJobClient.Apply(id, cronjob.GetMetadataName(id, testResourceURI), options); err != nil {
				return s.Error(c, http.StatusInternalServerError, fmt.Errorf("can't create scheduled test: %w", err))
			}

			results = append(results, testkube.Execution{
				TestName:        test.Name,
				TestType:        test.Spec.Type_,
				TestNamespace:   namespace,
				ExecutionResult: &testkube.ExecutionResult{Status: testkube.ExecutionStatusQueued},
			})
		}

		if len(work) != 0 {
			concurrencyLevel, err := strconv.Atoi(c.Query("concurrency", defaultConcurrencyLevel))
			if err != nil {
				return s.Error(c, http.StatusBadRequest, fmt.Errorf("can't detect concurrency level: %w", err))
			}

			workerpoolService := workerpool.New[testkube.Test, testkube.ExecutionRequest, testkube.Execution](concurrencyLevel)

			cancelCtx, cancel := context.WithCancel(ctx)
			defer cancel()

			go workerpoolService.SendRequests(s.prepareTestRequests(work, request))
			go workerpoolService.Run(cancelCtx)

		OuterLoop:
			for {
				select {
				case r, ok := <-workerpoolService.GetResponses():
					if !ok {
						continue
					}

					results = append(results, r.Result)
				case <-workerpoolService.Done:
					break OuterLoop
				default:
				}
			}
		}

		if id != "" && len(results) != 0 {
			if results[0].ExecutionResult.IsFailed() {
				return s.Error(c, http.StatusInternalServerError, fmt.Errorf(results[0].ExecutionResult.ErrorMessage))
			}

			return c.JSON(results[0])
		}

		return c.JSON(results)
	}
}

func (s TestkubeAPI) prepareTestRequests(work []testsv2.Test, request testkube.ExecutionRequest) []workerpool.Request[
	testkube.Test, testkube.ExecutionRequest, testkube.Execution] {
	requests := make([]workerpool.Request[testkube.Test, testkube.ExecutionRequest, testkube.Execution], len(work))
	for i := range work {
		requests[i] = workerpool.Request[testkube.Test, testkube.ExecutionRequest, testkube.Execution]{
			Object:  testsmapper.MapTestCRToAPI(work[i]),
			Options: request,
			ExecFn:  s.executeTest,
		}
	}
	return requests
}

func (s TestkubeAPI) executeTest(ctx context.Context, test testkube.Test, request testkube.ExecutionRequest) (
	execution testkube.Execution, err error) {
	// generate random execution name in case there is no one set
	// like for docker images
	if request.Name == "" {
		request.Name = rand.Name()
	}

	// test name + test execution name should be unique
	execution, _ = s.ExecutionResults.GetByNameAndTest(ctx, request.Name, test.Name)
	if execution.Name == request.Name {
		return execution.Err(fmt.Errorf("test execution with name %s already exists", request.Name)), nil
	}

	// merge available data into execution options test spec, executor spec, request, test id
	options, err := s.GetExecuteOptions(request.Namespace, test.Name, request)
	if err != nil {
		return execution.Errw("can't create valid execution options: %w", err), nil
	}

	// store execution in storage, can be get from API now
	execution = newExecutionFromExecutionOptions(options)
	options.ID = execution.Id
	execution.Labels = options.Request.Labels

	err = s.ExecutionResults.Insert(ctx, execution)
	if err != nil {
		return execution.Errw("can't create new test execution, can't insert into storage: %w", err), nil
	}

	s.Log.Infow("calling executor with options", "options", options.Request)
	execution.Start()

	err = s.notifyEvents(testkube.WebhookTypeStartTest, execution)
	if err != nil {
		s.Log.Infow("Notify events", "error", err)
	}
	err = s.ExecutionResults.StartExecution(ctx, execution.Id, execution.StartTime)
	if err != nil {
<<<<<<< HEAD
		s.notifyEvents(testkube.WebhookTypeEndTest, execution)
		return execution.Errw("can't execute test, can't insert into storage error: %w", err), nil
=======
		err = s.notifyEvents(testkube.WebhookTypeEndTest, execution)
		if err != nil {
			s.Log.Infow("Notify events", "error", err)
		}
		return execution.Errw("can't execute test, can't insert into storage error: %w", err)
>>>>>>> f9800a58
	}

	options.HasSecrets = true
	if _, err = s.SecretClient.Get(secret.GetMetadataName(execution.TestName)); err != nil {
		if !errors.IsNotFound(err) {
<<<<<<< HEAD
			s.notifyEvents(testkube.WebhookTypeEndTest, execution)
			return execution.Errw("can't get secrets: %w", err), nil
=======
			err = s.notifyEvents(testkube.WebhookTypeEndTest, execution)
			if err != nil {
				s.Log.Infow("Notify events", "error", err)
			}
			return execution.Errw("can't get secrets: %w", err)
>>>>>>> f9800a58
		}

		options.HasSecrets = false
	}

	var result testkube.ExecutionResult

	// sync/async test execution
	if options.Sync {
		result, err = s.Executor.ExecuteSync(execution, options)
	} else {
		result, err = s.Executor.Execute(execution, options)
	}

	if uerr := s.ExecutionResults.UpdateResult(ctx, execution.Id, result); uerr != nil {
<<<<<<< HEAD
		s.notifyEvents(testkube.WebhookTypeEndTest, execution)
		return execution.Errw("update execution error: %w", uerr), nil
=======
		err = s.notifyEvents(testkube.WebhookTypeEndTest, execution)
		if err != nil {
			s.Log.Infow("Notify events", "error", err)
		}
		return execution.Errw("update execution error: %w", uerr)
>>>>>>> f9800a58
	}

	// set execution result to one created
	execution.ExecutionResult = &result

	// metrics increase
	s.Metrics.IncExecution(execution)

	if err != nil {
<<<<<<< HEAD
		s.notifyEvents(testkube.WebhookTypeEndTest, execution)
		return execution.Errw("test execution failed: %w", err), nil
=======
		err = s.notifyEvents(testkube.WebhookTypeEndTest, execution)
		if err != nil {
			s.Log.Infow("Notify events", "error", err)
		}
		return execution.Errw("test execution failed: %w", err)
>>>>>>> f9800a58
	}

	s.Log.Infow("test executed", "executionId", execution.Id, "status", execution.ExecutionResult.Status)
	err = s.notifyEvents(testkube.WebhookTypeEndTest, execution)
	if err != nil {
		s.Log.Infow("Notify events", "error", err)
	}

	return execution, nil
}

func (s TestkubeAPI) notifyEvents(eventType *testkube.WebhookEventType, execution testkube.Execution) error {
	webhookList, err := s.WebhooksClient.GetByEvent(eventType.String())
	if err != nil {
		return err
	}

	for _, wh := range webhookList.Items {
		s.Log.Debugw("Sending event", "uri", wh.Spec.Uri, "type", eventType, "execution", execution)
		s.EventsEmitter.Notify(testkube.WebhookEvent{
			Uri:       wh.Spec.Uri,
			Type_:     eventType,
			Execution: &execution,
		})
	}

	s.notifySlack(eventType, execution)

	return nil
}

func (s TestkubeAPI) notifySlack(eventType *testkube.WebhookEventType, execution testkube.Execution) {
	err := slacknotifier.SendEvent(eventType, execution)
	if err != nil {
		s.Log.Warnw("notify slack failed", "error", err)
	}
}

// ListExecutionsHandler returns array of available test executions
func (s TestkubeAPI) ListExecutionsHandler() fiber.Handler {
	return func(c *fiber.Ctx) error {
		// TODO should we split this to separate endpoint? currently this one handles
		// endpoints from /executions and from /tests/{id}/executions
		// or should id be a query string as it's some kind of filter?

		filter := getFilterFromRequest(c)

		executions, err := s.ExecutionResults.GetExecutions(c.Context(), filter)
		if err != nil {
			return s.Error(c, http.StatusInternalServerError, err)
		}

		executionTotals, err := s.ExecutionResults.GetExecutionTotals(c.Context(), false, filter)
		if err != nil {
			return s.Error(c, http.StatusInternalServerError, err)
		}

		filteredTotals, err := s.ExecutionResults.GetExecutionTotals(c.Context(), true, filter)
		if err != nil {
			return s.Error(c, http.StatusInternalServerError, err)
		}
		results := testkube.ExecutionsResult{
			Totals:   &executionTotals,
			Filtered: &filteredTotals,
			Results:  mapExecutionsToExecutionSummary(executions),
		}

		return c.JSON(results)
	}
}

func (s TestkubeAPI) ExecutionLogsHandler() fiber.Handler {
	return func(c *fiber.Ctx) error {
		executionID := c.Params("executionID")

		s.Log.Debug("getting logs", "executionID", executionID)

		ctx := c.Context()

		ctx.SetContentType("text/event-stream")
		ctx.Response.Header.Set("Cache-Control", "no-cache")
		ctx.Response.Header.Set("Connection", "keep-alive")
		ctx.Response.Header.Set("Transfer-Encoding", "chunked")

		ctx.SetBodyStreamWriter(fasthttp.StreamWriter(func(w *bufio.Writer) {
			s.Log.Debug("starting stream writer")
			w.Flush()
			enc := json.NewEncoder(w)

			// get logs from job executor pods
			s.Log.Debug("getting logs")
			var logs chan output.Output
			var err error

			logs, err = s.Executor.Logs(executionID)
			s.Log.Debugw("waiting for jobs channel", "channelSize", len(logs))
			if err != nil {
				output.PrintError(err)
				s.Log.Errorw("getting logs error", "error", err)
				w.Flush()
				return
			}

			// loop through pods log lines - it's blocking channel
			// and pass single log output as sse data chunk
			for out := range logs {
				s.Log.Debugw("got log", "out", out)
				fmt.Fprintf(w, "data: ")
				err = enc.Encode(out)
				if err != nil {
					s.Log.Infow("Encode", "error", err)
				}
				// enc.Encode adds \n and we need \n\n after `data: {}` chunk
				fmt.Fprintf(w, "\n")
				w.Flush()
			}
		}))

		return nil
	}
}

// GetExecutionHandler returns test execution object for given test and execution id
func (s TestkubeAPI) GetExecutionHandler() fiber.Handler {
	return func(c *fiber.Ctx) error {
		ctx := c.Context()
		id := c.Params("id", "")
		executionID := c.Params("executionID")

		var execution testkube.Execution
		var err error

		if id == "" {
			execution, err = s.ExecutionResults.Get(ctx, executionID)
			if err == mongo.ErrNoDocuments {
				return s.Error(c, http.StatusNotFound, fmt.Errorf("test with execution id %s not found", executionID))
			}
			if err != nil {
				return s.Error(c, http.StatusInternalServerError, err)
			}
		} else {
			execution, err = s.ExecutionResults.GetByNameAndTest(ctx, executionID, id)
			if err == mongo.ErrNoDocuments {
				return s.Error(c, http.StatusNotFound, fmt.Errorf("test %s/%s not found", id, executionID))
			}
			if err != nil {
				return s.Error(c, http.StatusInternalServerError, err)
			}
		}

		execution.Duration = types.FormatDuration(execution.Duration)

		s.Log.Debugw("get test execution request - debug", "execution", execution)

		return c.JSON(execution)
	}
}

func (s TestkubeAPI) AbortExecutionHandler() fiber.Handler {
	return func(c *fiber.Ctx) error {
		id := c.Params("id")
		return s.Executor.Abort(id)
	}
}

func (s TestkubeAPI) GetArtifactHandler() fiber.Handler {
	return func(c *fiber.Ctx) error {
		executionID := c.Params("executionID")
		fileName := c.Params("filename")

		// TODO fix this someday :) we don't know 15 mins before release why it's working this way
		unescaped, err := url.QueryUnescape(fileName)
		if err == nil {
			fileName = unescaped
		}

		unescaped, err = url.QueryUnescape(fileName)
		if err == nil {
			fileName = unescaped
		}

		//// quickfix end

		file, err := s.Storage.DownloadFile(executionID, fileName)
		if err != nil {
			return s.Error(c, http.StatusInternalServerError, err)
		}
		defer file.Close()

		return c.SendStream(file)
	}
}

// GetArtifacts returns list of files in the given bucket
func (s TestkubeAPI) ListArtifactsHandler() fiber.Handler {
	return func(c *fiber.Ctx) error {

		executionID := c.Params("executionID")
		files, err := s.Storage.ListFiles(executionID)
		if err != nil {
			return s.Error(c, http.StatusInternalServerError, err)
		}

		return c.JSON(files)
	}
}

func (s TestkubeAPI) GetExecuteOptions(namespace, id string, request testkube.ExecutionRequest) (options client.ExecuteOptions, err error) {
	// get test content from kubernetes CRs
	testCR, err := s.TestsClient.Get(id)
	if err != nil {
		return options, fmt.Errorf("can't get test custom resource %w", err)
	}

	// Test params lowest priority, then test suite, then test suite execution / test execution
	request.Params = mergeParams(testCR.Spec.Params, request.Params)

	// get executor from kubernetes CRs
	executorCR, err := s.ExecutorsClient.GetByType(testCR.Spec.Type_)
	if err != nil {
		return options, fmt.Errorf("can't get executor spec: %w", err)
	}

	return client.ExecuteOptions{
		TestName:     id,
		Namespace:    namespace,
		TestSpec:     testCR.Spec,
		ExecutorName: executorCR.ObjectMeta.Name,
		ExecutorSpec: executorCR.Spec,
		Request:      request,
		Sync: 	      request.Sync,
	}, nil
}

func mergeParams(params map[string]string, appendParams map[string]string) map[string]string {
	if params == nil {
		params = map[string]string{}
	}

	for k, v := range appendParams {
		params[k] = v
	}

	return params
}

func newExecutionFromExecutionOptions(options client.ExecuteOptions) testkube.Execution {
	execution := testkube.NewExecution(
		options.Namespace,
		options.TestName,
		options.Request.Name,
		options.TestSpec.Type_,
		testsmapper.MapTestContentFromSpec(options.TestSpec.Content),
		testkube.NewPendingExecutionResult(),
		options.Request.Params,
		options.Request.Labels,
	)

	execution.Args = options.Request.Args
	execution.ParamsFile = options.Request.ParamsFile

	return execution
}

func mapExecutionsToExecutionSummary(executions []testkube.Execution) []testkube.ExecutionSummary {
	result := make([]testkube.ExecutionSummary, len(executions))

	for i, execution := range executions {
		result[i] = testkube.ExecutionSummary{
			Id:        execution.Id,
			Name:      execution.Name,
			TestName:  execution.TestName,
			TestType:  execution.TestType,
			Status:    execution.ExecutionResult.Status,
			StartTime: execution.StartTime,
			EndTime:   execution.EndTime,
			Duration:  types.FormatDuration(execution.Duration),
			Labels:    execution.Labels,
		}
	}

	return result
}<|MERGE_RESOLUTION|>--- conflicted
+++ resolved
@@ -7,11 +7,7 @@
 	"fmt"
 	"net/http"
 	"net/url"
-<<<<<<< HEAD
 	"strconv"
-	"strings"
-=======
->>>>>>> f9800a58
 
 	"github.com/gofiber/fiber/v2"
 	"github.com/valyala/fasthttp"
@@ -198,31 +194,21 @@
 	}
 	err = s.ExecutionResults.StartExecution(ctx, execution.Id, execution.StartTime)
 	if err != nil {
-<<<<<<< HEAD
-		s.notifyEvents(testkube.WebhookTypeEndTest, execution)
+		err = s.notifyEvents(testkube.WebhookTypeEndTest, execution)
+		if err != nil {
+			s.Log.Infow("Notify events", "error", err)
+		}
 		return execution.Errw("can't execute test, can't insert into storage error: %w", err), nil
-=======
-		err = s.notifyEvents(testkube.WebhookTypeEndTest, execution)
-		if err != nil {
-			s.Log.Infow("Notify events", "error", err)
-		}
-		return execution.Errw("can't execute test, can't insert into storage error: %w", err)
->>>>>>> f9800a58
 	}
 
 	options.HasSecrets = true
 	if _, err = s.SecretClient.Get(secret.GetMetadataName(execution.TestName)); err != nil {
 		if !errors.IsNotFound(err) {
-<<<<<<< HEAD
-			s.notifyEvents(testkube.WebhookTypeEndTest, execution)
+			err = s.notifyEvents(testkube.WebhookTypeEndTest, execution)
+			if err != nil {
+				s.Log.Infow("Notify events", "error", err)
+			}
 			return execution.Errw("can't get secrets: %w", err), nil
-=======
-			err = s.notifyEvents(testkube.WebhookTypeEndTest, execution)
-			if err != nil {
-				s.Log.Infow("Notify events", "error", err)
-			}
-			return execution.Errw("can't get secrets: %w", err)
->>>>>>> f9800a58
 		}
 
 		options.HasSecrets = false
@@ -238,16 +224,11 @@
 	}
 
 	if uerr := s.ExecutionResults.UpdateResult(ctx, execution.Id, result); uerr != nil {
-<<<<<<< HEAD
-		s.notifyEvents(testkube.WebhookTypeEndTest, execution)
+		err = s.notifyEvents(testkube.WebhookTypeEndTest, execution)
+		if err != nil {
+			s.Log.Infow("Notify events", "error", err)
+		}
 		return execution.Errw("update execution error: %w", uerr), nil
-=======
-		err = s.notifyEvents(testkube.WebhookTypeEndTest, execution)
-		if err != nil {
-			s.Log.Infow("Notify events", "error", err)
-		}
-		return execution.Errw("update execution error: %w", uerr)
->>>>>>> f9800a58
 	}
 
 	// set execution result to one created
@@ -257,16 +238,11 @@
 	s.Metrics.IncExecution(execution)
 
 	if err != nil {
-<<<<<<< HEAD
-		s.notifyEvents(testkube.WebhookTypeEndTest, execution)
+		err = s.notifyEvents(testkube.WebhookTypeEndTest, execution)
+		if err != nil {
+			s.Log.Infow("Notify events", "error", err)
+		}
 		return execution.Errw("test execution failed: %w", err), nil
-=======
-		err = s.notifyEvents(testkube.WebhookTypeEndTest, execution)
-		if err != nil {
-			s.Log.Infow("Notify events", "error", err)
-		}
-		return execution.Errw("test execution failed: %w", err)
->>>>>>> f9800a58
 	}
 
 	s.Log.Infow("test executed", "executionId", execution.Id, "status", execution.ExecutionResult.Status)
