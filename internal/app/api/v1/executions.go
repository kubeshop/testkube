package v1

import (
	"bufio"
	"context"
	"encoding/json"
	"fmt"
	"net/http"
	"net/url"
	"os"
	"strconv"

	"github.com/gofiber/fiber/v2"
	"github.com/valyala/fasthttp"
	"go.mongodb.org/mongo-driver/mongo"
	"k8s.io/apimachinery/pkg/api/errors"

	testsv3 "github.com/kubeshop/testkube-operator/apis/tests/v3"
	"github.com/kubeshop/testkube/internal/common"
	"github.com/kubeshop/testkube/internal/pkg/api/repository/result"
	"github.com/kubeshop/testkube/pkg/api/v1/testkube"
	"github.com/kubeshop/testkube/pkg/executor/client"
	"github.com/kubeshop/testkube/pkg/executor/output"
	testsmapper "github.com/kubeshop/testkube/pkg/mapper/tests"
	"github.com/kubeshop/testkube/pkg/secret"
	"github.com/kubeshop/testkube/pkg/types"
	"github.com/kubeshop/testkube/pkg/workerpool"
)

const (
	// testResourceURI is test resource uri for cron job call
	testResourceURI = "tests"
	// testSuiteResourceURI is test suite resource uri for cron job call
	testSuiteResourceURI = "test-suites"
	// defaultConcurrencyLevel is a default concurrency level for worker pool
	defaultConcurrencyLevel = "10"
	// latestExecutionNo defines the number of relevant latest executions
	latestExecutions = 5
)

// ExecuteTestsHandler calls particular executor based on execution request content and type
func (s TestkubeAPI) ExecuteTestsHandler() fiber.Handler {
	return func(c *fiber.Ctx) error {
		ctx := c.Context()

		var request testkube.ExecutionRequest
		err := c.BodyParser(&request)
		if err != nil {
			return s.Error(c, http.StatusBadRequest, fmt.Errorf("test request body invalid: %w", err))
		}

		id := c.Params("id")

		var tests []testsv3.Test
		if id != "" {
			test, err := s.TestsClient.Get(id)
			if err != nil {
				return s.Error(c, http.StatusInternalServerError, fmt.Errorf("can't get test: %w", err))
			}

			tests = append(tests, *test)
		} else {
			testList, err := s.TestsClient.List(c.Query("selector"))
			if err != nil {
				return s.Error(c, http.StatusInternalServerError, fmt.Errorf("can't get tests: %w", err))
			}

			tests = append(tests, testList.Items...)
		}

		var results []testkube.Execution
		if len(tests) != 0 {
			concurrencyLevel, err := strconv.Atoi(c.Query("concurrency", defaultConcurrencyLevel))
			if err != nil {
				return s.Error(c, http.StatusBadRequest, fmt.Errorf("can't detect concurrency level: %w", err))
			}

			workerpoolService := workerpool.New[testkube.Test, testkube.ExecutionRequest, testkube.Execution](concurrencyLevel)

			go workerpoolService.SendRequests(s.prepareTestRequests(tests, request))
			go workerpoolService.Run(ctx)

			for r := range workerpoolService.GetResponses() {
				results = append(results, r.Result)
			}
		}

		if id != "" && len(results) != 0 {
			if results[0].ExecutionResult.IsFailed() {
				return s.Error(c, http.StatusInternalServerError, fmt.Errorf(results[0].ExecutionResult.ErrorMessage))
			}

			c.Status(http.StatusCreated)
			return c.JSON(results[0])
		}

		c.Status(http.StatusCreated)
		return c.JSON(results)
	}
}

func (s TestkubeAPI) prepareTestRequests(work []testsv3.Test, request testkube.ExecutionRequest) []workerpool.Request[
	testkube.Test, testkube.ExecutionRequest, testkube.Execution] {
	requests := make([]workerpool.Request[testkube.Test, testkube.ExecutionRequest, testkube.Execution], len(work))
	for i := range work {
		requests[i] = workerpool.Request[testkube.Test, testkube.ExecutionRequest, testkube.Execution]{
			Object:  testsmapper.MapTestCRToAPI(work[i]),
			Options: request,
			ExecFn:  s.executeTest,
		}
	}
	return requests
}

func (s TestkubeAPI) executeTest(ctx context.Context, test testkube.Test, request testkube.ExecutionRequest) (
	execution testkube.Execution, err error) {
	// generate random execution name in case there is no one set
	// like for docker images
	if request.Name == "" {
		request.Name = test.Name
	}

	request.Number = int32(s.getNextExecutionNumber(test.Name))
	request.Name = fmt.Sprintf("%s-%d", request.Name, request.Number)

	// test name + test execution name should be unique
	execution, _ = s.ExecutionResults.GetByNameAndTest(ctx, request.Name, test.Name)
	if execution.Name == request.Name {
		return execution.Err(fmt.Errorf("test execution with name %s already exists", request.Name)), nil
	}

	secretUUID, err := s.TestsClient.GetCurrentSecretUUID(test.Name)
	if err != nil {
		return execution.Errw("can't get current secret uuid: %w", err), nil
	}

	request.TestSecretUUID = secretUUID
	// merge available data into execution options test spec, executor spec, request, test id
	options, err := s.GetExecuteOptions(test.Namespace, test.Name, request)
	if err != nil {
		return execution.Errw("can't create valid execution options: %w", err), nil
	}

	// store execution in storage, can be get from API now
	execution = newExecutionFromExecutionOptions(options)
	options.ID = execution.Id

	// store secret values before saving to storage - storage will have secretRef only
	secretVariables, err := s.createSecretsReferences(&execution)
	if err != nil {
		return execution.Errw("can't create secret variables `Secret` references: %w", err), nil
	}

	err = s.ExecutionResults.Insert(ctx, execution)
	if err != nil {
		return execution.Errw("can't create new test execution, can't insert into storage: %w", err), nil
	}

	// restore secret values back - now they can be passed to execution - it'll be not saved anywhere
	execution.Variables = secretVariables

	s.Log.Infow("calling executor with options", "options", options.Request)
	execution.Start()

	err = s.EventsEmitter.NotifyAll(testkube.WebhookTypeStartTest, execution)
	if err != nil {
		s.Log.Errorw("Notify events error", "error", err)
	}

	// update storage with current execution status
	err = s.ExecutionResults.StartExecution(ctx, execution.Id, execution.StartTime)
	if err != nil {
		err = s.EventsEmitter.NotifyAll(testkube.WebhookTypeEndTest, execution)
		if err != nil {
			s.Log.Errorw("Notify events error", "error", err)
		}
		return execution.Errw("can't execute test, can't insert into storage error: %w", err), nil
	}

	options.HasSecrets = true
	if _, err = s.SecretClient.Get(secret.GetMetadataName(execution.TestName)); err != nil {
		if !errors.IsNotFound(err) {
			err = s.EventsEmitter.NotifyAll(testkube.WebhookTypeEndTest, execution)
			if err != nil {
				s.Log.Errorw("Notify events error", "error", err)
			}
			return execution.Errw("can't get secrets: %w", err), nil
		}

		options.HasSecrets = false
	}

	var result testkube.ExecutionResult

	// sync/async test execution
	if options.Sync {
		result, err = s.Executor.ExecuteSync(execution, options)
	} else {
		result, err = s.Executor.Execute(execution, options)
	}

	// set execution result to one created
	execution.ExecutionResult = &result

	// update storage with current execution status
	if uerr := s.ExecutionResults.UpdateResult(ctx, execution.Id, result); uerr != nil {
		err = s.EventsEmitter.NotifyAll(testkube.WebhookTypeEndTest, execution)
		if err != nil {
			s.Log.Errorw("Notify events error", "error", err)
		}
		return execution.Errw("update execution error: %w", uerr), nil
	}

	if err != nil {
		errNotify := s.EventsEmitter.NotifyAll(testkube.WebhookTypeEndTest, execution)
		if errNotify != nil {
			s.Log.Infow("Notify events", "error", errNotify)
		}
		return execution.Errw("test execution failed: %w", err), nil
	}

	s.Log.Infow("test executed", "executionId", execution.Id, "status", execution.ExecutionResult.Status)

	if execution.ExecutionResult != nil && *execution.ExecutionResult.Status != testkube.RUNNING_ExecutionStatus {
		err = s.EventsEmitter.NotifyAll(testkube.WebhookTypeEndTest, execution)
		if err != nil {
			s.Log.Errorw("Notify events error", "error", err)
		}
	}

	return execution, nil
}

// createSecretsReferences strips secrets from text and store it inside model as reference to secret
func (s TestkubeAPI) createSecretsReferences(execution *testkube.Execution) (vars map[string]testkube.Variable, err error) {
	secrets := map[string]string{}
	secretName := execution.Id + "-vars"
	vars = make(map[string]testkube.Variable, len(execution.Variables))

	for k, v := range execution.Variables {
		vars[k] = execution.Variables[k]
		if v.IsSecret() {
			obfuscated := execution.Variables[k]
			obfuscated.Value = ""
			obfuscated.SecretRef = &testkube.SecretRef{
				Namespace: execution.TestNamespace,
				Name:      secretName,
				Key:       v.Name,
			}
			execution.Variables[k] = obfuscated
			secrets[v.Name] = v.Value
		}
	}

	labels := map[string]string{"executionID": execution.Id, "testName": execution.TestName}

	if len(secrets) > 0 {
		return vars, s.SecretClient.Create(
			secretName,
			labels,
			secrets,
		)
	}

	return vars, nil
}

// ListExecutionsHandler returns array of available test executions
func (s TestkubeAPI) ListExecutionsHandler() fiber.Handler {
	return func(c *fiber.Ctx) error {
		// TODO refactor into some Services (based on some abstraction for CRDs at least / CRUD)
		// should we split this to separate endpoint? currently this one handles
		// endpoints from /executions and from /tests/{id}/executions
		// or should id be a query string as it's some kind of filter?

		filter := getFilterFromRequest(c)

		executions, err := s.ExecutionResults.GetExecutions(c.Context(), filter)
		if err != nil {
			return s.Error(c, http.StatusInternalServerError, err)
		}

		executionTotals, err := s.ExecutionResults.GetExecutionTotals(c.Context(), false, filter)
		if err != nil {
			return s.Error(c, http.StatusInternalServerError, err)
		}

		filteredTotals, err := s.ExecutionResults.GetExecutionTotals(c.Context(), true, filter)
		if err != nil {
			return s.Error(c, http.StatusInternalServerError, err)
		}
		results := testkube.ExecutionsResult{
			Totals:   &executionTotals,
			Filtered: &filteredTotals,
			Results:  mapExecutionsToExecutionSummary(executions),
		}

		return c.JSON(results)
	}
}

// ExecutionLogsHandler streams the logs from a test execution
func (s *TestkubeAPI) ExecutionLogsHandler() fiber.Handler {
	return func(c *fiber.Ctx) error {
		executionID := c.Params("executionID")

		s.Log.Debug("getting logs", "executionID", executionID)

		ctx := c.Context()

		ctx.SetContentType("text/event-stream")
		ctx.Response.Header.Set("Cache-Control", "no-cache")
		ctx.Response.Header.Set("Connection", "keep-alive")
		ctx.Response.Header.Set("Transfer-Encoding", "chunked")

		ctx.SetBodyStreamWriter(fasthttp.StreamWriter(func(w *bufio.Writer) {
			s.Log.Debug("starting stream writer")
			w.Flush()

			execution, err := s.ExecutionResults.Get(ctx, executionID)
			if err != nil {
				output.PrintError(os.Stdout, fmt.Errorf("could not get execution result for ID %s: %w", executionID, err))
				s.Log.Errorw("getting execution error", "error", err)
				w.Flush()
				return
			}

			if execution.ExecutionResult.IsCompleted() {
				err := s.streamLogsFromResult(execution.ExecutionResult, w)
				if err != nil {
					output.PrintError(os.Stdout, fmt.Errorf("could not get execution result for ID %s: %w", executionID, err))
					s.Log.Errorw("getting execution error", "error", err)
					w.Flush()
				}
				return
			}

			s.streamLogsFromJob(executionID, w)
		}))

		return nil
	}
}

// GetExecutionHandler returns test execution object for given test and execution id/name
func (s TestkubeAPI) GetExecutionHandler() fiber.Handler {
	return func(c *fiber.Ctx) error {
		ctx := c.Context()
		id := c.Params("id", "")
		executionID := c.Params("executionID")

		var execution testkube.Execution
		var err error

		if id == "" {
			execution, err = s.ExecutionResults.Get(ctx, executionID)
			if err == mongo.ErrNoDocuments {
				execution, err = s.ExecutionResults.GetByName(ctx, executionID)
				if err == mongo.ErrNoDocuments {
					return s.Error(c, http.StatusNotFound, fmt.Errorf("test with execution id/name %s not found", executionID))
				}
			}
			if err != nil {
				return s.Error(c, http.StatusInternalServerError, err)
			}
		} else {
			execution, err = s.ExecutionResults.GetByNameAndTest(ctx, executionID, id)
			if err == mongo.ErrNoDocuments {
				return s.Error(c, http.StatusNotFound, fmt.Errorf("test %s/%s not found", id, executionID))
			}
			if err != nil {
				return s.Error(c, http.StatusInternalServerError, err)
			}
		}

		execution.Duration = types.FormatDuration(execution.Duration)

		testSecretMap := make(map[string]string)
		if execution.TestSecretUUID != "" {
			testSecretMap, err = s.TestsClient.GetSecretTestVars(execution.TestName, execution.TestSecretUUID)
			if err != nil {
				return s.Error(c, http.StatusInternalServerError, err)
			}
		}

		testSuiteSecretMap := make(map[string]string)
		if execution.TestSuiteSecretUUID != "" {
			testSuiteSecretMap, err = s.TestsSuitesClient.GetSecretTestSuiteVars(execution.TestSuiteName, execution.TestSuiteSecretUUID)
			if err != nil {
				return s.Error(c, http.StatusInternalServerError, err)
			}
		}

		for key, value := range testSuiteSecretMap {
			testSecretMap[key] = value
		}

		for key, value := range testSecretMap {
			if variable, ok := execution.Variables[key]; ok {
				variable.Value = string(value)
				variable.SecretRef = nil
				execution.Variables[key] = variable
			}
		}

		s.Log.Debugw("get test execution request - debug", "execution", execution)

		return c.JSON(execution)
	}
}

func (s TestkubeAPI) AbortExecutionHandler() fiber.Handler {
	return func(c *fiber.Ctx) error {
		ctx := c.Context()
		executionID := c.Params("executionID")
		execution, err := s.ExecutionResults.Get(ctx, executionID)
		if err == mongo.ErrNoDocuments {
			return s.Error(c, http.StatusNotFound, fmt.Errorf("test with execution id %s not found", executionID))
		}

		if err != nil {
			return s.Error(c, http.StatusInternalServerError, err)
		}

		result := s.Executor.Abort(executionID)
		s.Metrics.IncAbortTest(execution.TestType, result.IsFailed())

		return err
	}
}

func (s TestkubeAPI) GetArtifactHandler() fiber.Handler {
	return func(c *fiber.Ctx) error {
		executionID := c.Params("executionID")
		fileName := c.Params("filename")

		// TODO fix this someday :) we don't know 15 mins before release why it's working this way
		// remember about CLI client and Dashboard client too!
		unescaped, err := url.QueryUnescape(fileName)
		if err == nil {
			fileName = unescaped
		}

		unescaped, err = url.QueryUnescape(fileName)
		if err == nil {
			fileName = unescaped
		}

		//// quickfix end

		file, err := s.Storage.DownloadFile(executionID, fileName)
		if err != nil {
			return s.Error(c, http.StatusInternalServerError, err)
		}
		defer file.Close()

		return c.SendStream(file)
	}
}

// GetArtifacts returns list of files in the given bucket
func (s TestkubeAPI) ListArtifactsHandler() fiber.Handler {
	return func(c *fiber.Ctx) error {

		executionID := c.Params("executionID")
		files, err := s.Storage.ListFiles(executionID)
		if err != nil {
			return s.Error(c, http.StatusInternalServerError, err)
		}

		return c.JSON(files)
	}
}

func (s TestkubeAPI) GetExecuteOptions(namespace, id string, request testkube.ExecutionRequest) (options client.ExecuteOptions, err error) {
	// get test content from kubernetes CRs
	testCR, err := s.TestsClient.Get(id)
	if err != nil {
		return options, fmt.Errorf("can't get test custom resource %w", err)
	}

	test := testsmapper.MapTestCRToAPI(*testCR)

	// Test variables lowest priority, then test suite, then test suite execution / test execution
	if test.ExecutionRequest != nil {
		request.Variables = mergeVariables(test.ExecutionRequest.Variables, request.Variables)
	}
	// Combine test executor args with execution args
	if test.ExecutionRequest != nil {
		request.Args = append(request.Args, test.ExecutionRequest.Args...)
	}

	// get executor from kubernetes CRs
	executorCR, err := s.ExecutorsClient.GetByType(testCR.Spec.Type_)
	if err != nil {
		return options, fmt.Errorf("can't get executor spec: %w", err)
	}

	return client.ExecuteOptions{
		TestName:     id,
		Namespace:    namespace,
		TestSpec:     testCR.Spec,
		ExecutorName: executorCR.ObjectMeta.Name,
		ExecutorSpec: executorCR.Spec,
		Request:      request,
		Sync:         request.Sync,
		Labels:       testCR.Labels,
	}, nil
}

// streamLogsFromResult writes logs from the output of executionResult to the writer
func (s *TestkubeAPI) streamLogsFromResult(executionResult *testkube.ExecutionResult, w *bufio.Writer) error {
	enc := json.NewEncoder(w)
	fmt.Fprintf(w, "data: ")
	s.Log.Debug("using logs from result")
	output := testkube.ExecutorOutput{
		Type_:   output.TypeResult,
		Content: executionResult.Output,
		Result:  executionResult,
	}
	err := enc.Encode(output)
	if err != nil {
		s.Log.Infow("Encode", "error", err)
		return err
	}
	fmt.Fprintf(w, "\n")
	w.Flush()
	return nil
}

// streamLogsFromJob streams logs in chunks to writer from the running execution
func (s *TestkubeAPI) streamLogsFromJob(executionID string, w *bufio.Writer) {
	enc := json.NewEncoder(w)
	s.Log.Debug("getting logs from Kubernetes job")

	logs, err := s.Executor.Logs(executionID)
	s.Log.Debugw("waiting for jobs channel", "channelSize", len(logs))
	if err != nil {
		output.PrintError(os.Stdout, err)
		s.Log.Errorw("getting logs error", "error", err)
		w.Flush()
		return
	}

	// loop through pods log lines - it's blocking channel
	// and pass single log output as sse data chunk
	for out := range logs {
		s.Log.Debugw("got log", "out", out)
		fmt.Fprintf(w, "data: ")
		err = enc.Encode(out)
		if err != nil {
			s.Log.Infow("Encode", "error", err)
		}
		// enc.Encode adds \n and we need \n\n after `data: {}` chunk
		fmt.Fprintf(w, "\n")
		w.Flush()
	}
}

func (s TestkubeAPI) getNextExecutionNumber(testName string) int32 {
<<<<<<< HEAD
	execution, err := s.ExecutionResults.GetLatestByTest(context.Background(), testName, "number")
	if err == mongo.ErrNoDocuments {
		return 1
	}
	if err != nil {
=======
	number, err := s.ExecutionResults.GetNextExecutionNumber(context.Background(), testName)
	if err == nil {
>>>>>>> d0031f6b
		s.Log.Errorw("retrieving latest execution", "error", err)
		return number
	}
<<<<<<< HEAD
	return int32(execution.Number) + 1
=======
	return number
>>>>>>> d0031f6b
}

func mergeVariables(vars1 map[string]testkube.Variable, vars2 map[string]testkube.Variable) map[string]testkube.Variable {
	variables := map[string]testkube.Variable{}
	for k, v := range vars1 {
		variables[k] = v
	}
	for k, v := range vars2 {
		variables[k] = v
	}

	return variables
}

func newExecutionFromExecutionOptions(options client.ExecuteOptions) testkube.Execution {
	execution := testkube.NewExecution(
		options.Namespace,
		options.TestName,
		options.Request.TestSuiteName,
		options.Request.Name,
		options.TestSpec.Type_,
		options.Request.Number,
		testsmapper.MapTestContentFromSpec(options.TestSpec.Content),
		testkube.NewRunningExecutionResult(),
		options.Request.Variables,
		options.Request.TestSecretUUID,
		options.Request.TestSuiteSecretUUID,
		common.MergeMaps(options.Labels, options.Request.ExecutionLabels),
	)

	execution.Envs = options.Request.Envs
	execution.Args = options.Request.Args
	execution.VariablesFile = options.Request.VariablesFile

	return execution
}

func mapExecutionsToExecutionSummary(executions []testkube.Execution) []testkube.ExecutionSummary {
	result := make([]testkube.ExecutionSummary, len(executions))

	for i, execution := range executions {
		result[i] = testkube.ExecutionSummary{
			Id:        execution.Id,
			Name:      execution.Name,
			Number:    execution.Number,
			TestName:  execution.TestName,
			TestType:  execution.TestType,
			Status:    execution.ExecutionResult.Status,
			StartTime: execution.StartTime,
			EndTime:   execution.EndTime,
			Duration:  types.FormatDuration(execution.Duration),
			Labels:    execution.Labels,
		}
	}

	return result
}

// GetLatestExecutionLogs returns the latest executions' logs
func (s *TestkubeAPI) GetLatestExecutionLogs(c context.Context) (map[string][]string, error) {
	latestExecutions, err := s.getNewestExecutions(c)
	if err != nil {
		return nil, fmt.Errorf("could not list executions: %w", err)
	}

	executionLogs := map[string][]string{}
	for _, e := range latestExecutions {
		logs, err := s.getExecutionLogs(e)
		if err != nil {
			return nil, fmt.Errorf("could not get logs: %w", err)
		}
		executionLogs[e.Id] = logs
	}

	return executionLogs, nil
}

// getNewestExecutions returns the latest Testkube executions
func (s *TestkubeAPI) getNewestExecutions(c context.Context) ([]testkube.Execution, error) {
	f := result.NewExecutionsFilter().WithPage(1).WithPageSize(latestExecutions)
	executions, err := s.ExecutionResults.GetExecutions(c, f)
	if err != nil {
		return []testkube.Execution{}, fmt.Errorf("could not get executions from repo: %w", err)
	}
	return executions, nil
}

// getExecutionLogs returns logs from an execution
func (s *TestkubeAPI) getExecutionLogs(execution testkube.Execution) ([]string, error) {
	result := []string{}
	if execution.ExecutionResult.IsCompleted() {
		return append(result, execution.ExecutionResult.Output), nil
	}

	logs, err := s.Executor.Logs(execution.Id)
	if err != nil {
		return []string{}, fmt.Errorf("could not get logs for execution %s: %w", execution.Id, err)
	}

	for out := range logs {
		result = append(result, out.Result.Output)
	}

	return result, nil
}<|MERGE_RESOLUTION|>--- conflicted
+++ resolved
@@ -558,24 +558,12 @@
 }
 
 func (s TestkubeAPI) getNextExecutionNumber(testName string) int32 {
-<<<<<<< HEAD
-	execution, err := s.ExecutionResults.GetLatestByTest(context.Background(), testName, "number")
-	if err == mongo.ErrNoDocuments {
-		return 1
-	}
-	if err != nil {
-=======
 	number, err := s.ExecutionResults.GetNextExecutionNumber(context.Background(), testName)
 	if err == nil {
->>>>>>> d0031f6b
 		s.Log.Errorw("retrieving latest execution", "error", err)
 		return number
 	}
-<<<<<<< HEAD
-	return int32(execution.Number) + 1
-=======
 	return number
->>>>>>> d0031f6b
 }
 
 func mergeVariables(vars1 map[string]testkube.Variable, vars2 map[string]testkube.Variable) map[string]testkube.Variable {
