--- conflicted
+++ resolved
@@ -57,34 +57,6 @@
 ) TestkubeAPI {
 
 	return TestkubeAPI{
-<<<<<<< HEAD
-		ClusterID:                   clusterId,
-		Log:                         log.DefaultLogger,
-		DeprecatedClients:           deprecatedClients,
-		TestWorkflowResults:         testWorkflowResults,
-		TestWorkflowOutput:          testWorkflowOutput,
-		SecretManager:               secretManager,
-		TestTriggersClient:          testTriggersClient,
-		TestWorkflowsClient:         testWorkflowsClient,
-		TestWorkflowTemplatesClient: testWorkflowTemplatesClient,
-		Metrics:                     metrics,
-		WebsocketLoader:             websocketLoader,
-		Events:                      eventsEmitter,
-		WebhooksClient:              webhookClient,
-		WebhookTemplatesClient:      webhookTemplateClient,
-		Namespace:                   namespace,
-		ConfigMap:                   configMap,
-		TestWorkflowExecutor:        testWorkflowExecutor,
-		ExecutionWorkerClient:       executionWorkerClient,
-		ArtifactsStorage:            artifactsStorage,
-		dashboardURI:                dashboardURI,
-		helmchartVersion:            helmchartVersion,
-		secretConfig:                secretConfig,
-		featureFlags:                ff,
-		ServiceAccountNames:         serviceAccountNames,
-		dockerImageVersion:          dockerImageVersion,
-		proContext:                  proContext,
-=======
 		ClusterID:                      clusterId,
 		Log:                            log.DefaultLogger,
 		DeprecatedClients:              deprecatedClients,
@@ -113,41 +85,10 @@
 		dockerImageVersion:             dockerImageVersion,
 		proContext:                     proContext,
 		testWorkflowExecutor:           testWorkflowExecutor,
->>>>>>> 28fa54ac
 	}
 }
 
 type TestkubeAPI struct {
-<<<<<<< HEAD
-	ClusterID                   string
-	Log                         *zap.SugaredLogger
-	TestWorkflowResults         testworkflow.Repository
-	TestWorkflowOutput          testworkflow.OutputRepository
-	Executor                    client.Executor
-	ContainerExecutor           client.Executor
-	TestWorkflowExecutor        testworkflowexecutor.TestWorkflowExecutor
-	ExecutionWorkerClient       executionworkertypes.Worker
-	DeprecatedClients           commons.DeprecatedClients
-	SecretManager               secretmanager.SecretManager
-	WebhooksClient              executorsclientv1.WebhooksInterface
-	WebhookTemplatesClient      executorsclientv1.WebhookTemplatesInterface
-	TestTriggersClient          testtriggersclientv1.Interface
-	TestWorkflowsClient         testworkflowsv1.Interface
-	TestWorkflowTemplatesClient testworkflowsv1.TestWorkflowTemplatesInterface
-	Metrics                     metrics.Metrics
-	Namespace                   string
-	WebsocketLoader             *ws.WebsocketLoader
-	Events                      *event.Emitter
-	ConfigMap                   repoConfig.Repository
-	ArtifactsStorage            storage.ArtifactsStorage
-	dashboardURI                string
-	helmchartVersion            string
-	secretConfig                testkube.SecretConfig
-	featureFlags                featureflags.FeatureFlags
-	proContext                  *config.ProContext
-	ServiceAccountNames         map[string]string
-	dockerImageVersion          string
-=======
 	ClusterID                      string
 	Log                            *zap.SugaredLogger
 	TestWorkflowResults            testworkflow.Repository
@@ -178,7 +119,6 @@
 	ServiceAccountNames            map[string]string
 	dockerImageVersion             string
 	testWorkflowExecutor           testworkflowexecutor.TestWorkflowExecutor
->>>>>>> 28fa54ac
 }
 
 func (s *TestkubeAPI) Init(server server.HTTPServer) {
