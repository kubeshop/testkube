package v1

import (
	"context"
	"io"
	"net"
	"os"
	"reflect"
	"strconv"
	"sync"
	"time"

	"github.com/kubeshop/testkube/pkg/repository/config"

	"github.com/kubeshop/testkube/pkg/version"

	"github.com/kubeshop/testkube/pkg/datefilter"
	"github.com/kubeshop/testkube/pkg/repository/result"
	"github.com/kubeshop/testkube/pkg/repository/testresult"

	"k8s.io/client-go/kubernetes"

	"github.com/gofiber/fiber/v2"
	"github.com/gofiber/fiber/v2/middleware/cors"
	"github.com/gofiber/fiber/v2/middleware/proxy"
	"github.com/kelseyhightower/envconfig"

	executorsclientv1 "github.com/kubeshop/testkube-operator/client/executors/v1"
	testsclientv3 "github.com/kubeshop/testkube-operator/client/tests/v3"
	testsourcesclientv1 "github.com/kubeshop/testkube-operator/client/testsources/v1"
	testsuitesclientv2 "github.com/kubeshop/testkube-operator/client/testsuites/v2"
	testkubeclientset "github.com/kubeshop/testkube-operator/pkg/clientset/versioned"
	"github.com/kubeshop/testkube/internal/app/api/metrics"
	"github.com/kubeshop/testkube/pkg/event"
	"github.com/kubeshop/testkube/pkg/event/kind/slack"
	"github.com/kubeshop/testkube/pkg/event/kind/webhook"
	ws "github.com/kubeshop/testkube/pkg/event/kind/websocket"
	"github.com/kubeshop/testkube/pkg/executor/client"
	"github.com/kubeshop/testkube/pkg/oauth"
	"github.com/kubeshop/testkube/pkg/scheduler"
	"github.com/kubeshop/testkube/pkg/secret"
	"github.com/kubeshop/testkube/pkg/server"
	"github.com/kubeshop/testkube/pkg/storage"
	"github.com/kubeshop/testkube/pkg/telemetry"
	"github.com/kubeshop/testkube/pkg/utils/text"
)

const (
	HeartbeatInterval = time.Hour
	HttpBodyLimit     = 1 * 1024 * 1024 * 1024 // 1GB - needed for file uploads
)

func NewTestkubeAPI(
	namespace string,
	testExecutionResults result.Repository,
	testsuiteExecutionsResults testresult.Repository,
	testsClient *testsclientv3.TestsClient,
	executorsClient *executorsclientv1.ExecutorsClient,
	testsuitesClient *testsuitesclientv2.TestSuitesClient,
	secretClient *secret.Client,
	webhookClient *executorsclientv1.WebhooksClient,
	clientset kubernetes.Interface,
	testkubeClientset testkubeclientset.Interface,
	testsourcesClient *testsourcesclientv1.TestSourcesClient,
	configMap config.Repository,
	clusterId string,
	eventsEmitter *event.Emitter,
	executor client.Executor,
	containerExecutor client.Executor,
	metrics metrics.Metrics,
	jobTemplate string,
	scheduler *scheduler.Scheduler,
	slackLoader *slack.SlackLoader,
	storage storage.Client,
<<<<<<< HEAD
	graphQL *handler.Server,
	artifactsStorage storage.ArtifactsStorage,
=======
	graphqlPort string,
>>>>>>> 7e4af64a
) TestkubeAPI {

	var httpConfig server.Config
	err := envconfig.Process("APISERVER", &httpConfig)
	// Do we want to panic here or just ignore the error
	if err != nil {
		panic(err)
	}

	httpConfig.ClusterID = clusterId
	httpConfig.Http.BodyLimit = HttpBodyLimit

	s := TestkubeAPI{
		HTTPServer:           server.NewServer(httpConfig),
		TestExecutionResults: testsuiteExecutionsResults,
		ExecutionResults:     testExecutionResults,
		TestsClient:          testsClient,
		ExecutorsClient:      executorsClient,
		SecretClient:         secretClient,
		Clientset:            clientset,
		TestsSuitesClient:    testsuitesClient,
		TestKubeClientset:    testkubeClientset,
		Metrics:              metrics,
		Events:               eventsEmitter,
		WebhooksClient:       webhookClient,
		TestSourcesClient:    testsourcesClient,
		Namespace:            namespace,
		ConfigMap:            configMap,
		Executor:             executor,
		ContainerExecutor:    containerExecutor,
		jobTemplate:          jobTemplate,
		scheduler:            scheduler,
		slackLoader:          slackLoader,
		Storage:              storage,
<<<<<<< HEAD
		GraphQL:              graphQL,
		artifactsStorage:     artifactsStorage,
=======
		graphqlPort:          graphqlPort,
>>>>>>> 7e4af64a
	}

	// will be reused in websockets handler
	s.WebsocketLoader = ws.NewWebsocketLoader()

	s.Events.Loader.Register(webhook.NewWebhookLoader(webhookClient))
	s.Events.Loader.Register(s.WebsocketLoader)
	s.Events.Loader.Register(s.slackLoader)

	s.InitEnvs()
	s.InitRoutes()

	return s
}

type TestkubeAPI struct {
	server.HTTPServer
	ExecutionResults     result.Repository
	TestExecutionResults testresult.Repository
	Executor             client.Executor
	ContainerExecutor    client.Executor
	TestsSuitesClient    *testsuitesclientv2.TestSuitesClient
	TestsClient          *testsclientv3.TestsClient
	ExecutorsClient      *executorsclientv1.ExecutorsClient
	SecretClient         *secret.Client
	WebhooksClient       *executorsclientv1.WebhooksClient
	TestKubeClientset    testkubeclientset.Interface
	TestSourcesClient    *testsourcesclientv1.TestSourcesClient
	Metrics              metrics.Metrics
	Storage              storage.Client
	storageParams        storageParams
	Namespace            string
	oauthParams          oauthParams
	WebsocketLoader      *ws.WebsocketLoader
	Events               *event.Emitter
	ConfigMap            config.Repository
	jobTemplate          string
	scheduler            *scheduler.Scheduler
	Clientset            kubernetes.Interface
	slackLoader          *slack.SlackLoader
<<<<<<< HEAD
	GraphQL              *handler.Server
	artifactsStorage     storage.ArtifactsStorage
=======
	graphqlPort          string
>>>>>>> 7e4af64a
}

type storageParams struct {
	SSL             bool
	Endpoint        string
	AccessKeyId     string
	SecretAccessKey string
	Region          string
	Token           string
	Bucket          string
}

type oauthParams struct {
	ClientID     string
	ClientSecret string
	Provider     oauth.ProviderType
	Scopes       string
}

// SendTelemetryStartEvent sends anonymous start event to telemetry trackers
func (s TestkubeAPI) SendTelemetryStartEvent(ctx context.Context) {
	telemetryEnabled, err := s.ConfigMap.GetTelemetryEnabled(ctx)
	if err != nil {
		s.Log.Errorw("error getting config map", "error", err)
	}

	if !telemetryEnabled {
		return
	}

	out, err := telemetry.SendServerStartEvent(s.Config.ClusterID, version.Version)
	if err != nil {
		s.Log.Debug("telemetry send error", "error", err.Error())
	} else {
		s.Log.Debugw("sending telemetry server start event", "output", out)
	}
}

// InitEnvs initializes api server settings
func (s *TestkubeAPI) InitEnvs() {
	if err := envconfig.Process("STORAGE", &s.storageParams); err != nil {
		s.Log.Infow("Processing STORAGE environment config", err)
	}

	if err := envconfig.Process("TESTKUBE_OAUTH", &s.oauthParams); err != nil {
		s.Log.Infow("Processing TESTKUBE_OAUTH environment config", err)
	}
}

func (s *TestkubeAPI) InitRoutes() {
	s.Routes.Static("/api-docs", "./api/v1")
	s.Routes.Use(cors.New())
	s.Routes.Use(s.AuthHandler())

	s.Routes.Get("/info", s.InfoHandler())
	s.Routes.Get("/routes", s.RoutesHandler())
	s.Routes.Get("/debug", s.DebugHandler())

	executors := s.Routes.Group("/executors")

	executors.Post("/", s.CreateExecutorHandler())
	executors.Get("/", s.ListExecutorsHandler())
	executors.Get("/:name", s.GetExecutorHandler())
	executors.Patch("/:name", s.UpdateExecutorHandler())
	executors.Delete("/:name", s.DeleteExecutorHandler())
	executors.Delete("/", s.DeleteExecutorsHandler())

	webhooks := s.Routes.Group("/webhooks")

	webhooks.Post("/", s.CreateWebhookHandler())
	webhooks.Get("/", s.ListWebhooksHandler())
	webhooks.Get("/:name", s.GetWebhookHandler())
	webhooks.Delete("/:name", s.DeleteWebhookHandler())
	webhooks.Delete("/", s.DeleteWebhooksHandler())

	executions := s.Routes.Group("/executions")

	executions.Get("/", s.ListExecutionsHandler())
	executions.Post("/", s.ExecuteTestsHandler())
	executions.Get("/:executionID", s.GetExecutionHandler())
	executions.Get("/:executionID/artifacts", s.ListArtifactsHandler())
	executions.Get("/:executionID/logs", s.ExecutionLogsHandler())
	executions.Get("/:executionID/logs/stream", s.ExecutionLogsStreamHandler())
	executions.Get("/:executionID/artifacts/:filename", s.GetArtifactHandler())

	tests := s.Routes.Group("/tests")

	tests.Get("/", s.ListTestsHandler())
	tests.Post("/", s.CreateTestHandler())
	tests.Patch("/:id", s.UpdateTestHandler())
	tests.Delete("/", s.DeleteTestsHandler())

	tests.Get("/:id", s.GetTestHandler())
	tests.Delete("/:id", s.DeleteTestHandler())
	tests.Post("/:id/abort", s.AbortTestHandler())

	tests.Get("/:id/metrics", s.TestMetricsHandler())

	tests.Post("/:id/executions", s.ExecuteTestsHandler())

	tests.Get("/:id/executions", s.ListExecutionsHandler())
	tests.Get("/:id/executions/:executionID", s.GetExecutionHandler())
	tests.Patch("/:id/executions/:executionID", s.AbortExecutionHandler())

	testWithExecutions := s.Routes.Group("/test-with-executions")
	testWithExecutions.Get("/", s.ListTestWithExecutionsHandler())
	testWithExecutions.Get("/:id", s.GetTestWithExecutionHandler())

	testsuites := s.Routes.Group("/test-suites")

	testsuites.Post("/", s.CreateTestSuiteHandler())
	testsuites.Patch("/:id", s.UpdateTestSuiteHandler())
	testsuites.Get("/", s.ListTestSuitesHandler())
	testsuites.Delete("/", s.DeleteTestSuitesHandler())
	testsuites.Get("/:id", s.GetTestSuiteHandler())
	testsuites.Delete("/:id", s.DeleteTestSuiteHandler())

	testsuites.Post("/:id/executions", s.ExecuteTestSuitesHandler())
	testsuites.Get("/:id/executions", s.ListTestSuiteExecutionsHandler())
	testsuites.Get("/:id/executions/:executionID", s.GetTestSuiteExecutionHandler())
	testsuites.Get("/:id/executions/:executionID/artifacts", s.ListTestSuiteArtifactsHandler())
	testsuites.Patch("/:id/executions/:executionID", s.AbortTestSuiteExecutionHandler())

	testsuites.Get("/:id/tests", s.ListTestSuiteTestsHandler())

	testsuites.Get("/:id/metrics", s.TestSuiteMetricsHandler())

	testSuiteExecutions := s.Routes.Group("/test-suite-executions")
	testSuiteExecutions.Get("/", s.ListTestSuiteExecutionsHandler())
	testSuiteExecutions.Post("/", s.ExecuteTestSuitesHandler())
	testSuiteExecutions.Get("/:executionID", s.GetTestSuiteExecutionHandler())
	testSuiteExecutions.Get("/:executionID/artifacts", s.ListTestSuiteArtifactsHandler())
	testSuiteExecutions.Patch("/:executionID", s.AbortTestSuiteExecutionHandler())

	testSuiteWithExecutions := s.Routes.Group("/test-suite-with-executions")
	testSuiteWithExecutions.Get("/", s.ListTestSuiteWithExecutionsHandler())
	testSuiteWithExecutions.Get("/:id", s.GetTestSuiteWithExecutionHandler())

	testTriggers := s.Routes.Group("/triggers")
	testTriggers.Get("/", s.ListTestTriggersHandler())
	testTriggers.Post("/", s.CreateTestTriggerHandler())
	testTriggers.Patch("/", s.BulkUpdateTestTriggersHandler())
	testTriggers.Delete("/", s.DeleteTestTriggersHandler())
	testTriggers.Get("/:id", s.GetTestTriggerHandler())
	testTriggers.Patch("/:id", s.UpdateTestTriggerHandler())
	testTriggers.Delete("/:id", s.DeleteTestTriggerHandler())

	keymap := s.Routes.Group("/keymap")
	keymap.Get("/triggers", s.GetTestTriggerKeyMapHandler())

	testsources := s.Routes.Group("/test-sources")
	testsources.Post("/", s.CreateTestSourceHandler())
	testsources.Get("/", s.ListTestSourcesHandler())
	testsources.Patch("/", s.ProcessTestSourceBatchHandler())
	testsources.Get("/:name", s.GetTestSourceHandler())
	testsources.Patch("/:name", s.UpdateTestSourceHandler())
	testsources.Delete("/:name", s.DeleteTestSourceHandler())
	testsources.Delete("/", s.DeleteTestSourcesHandler())

	labels := s.Routes.Group("/labels")
	labels.Get("/", s.ListLabelsHandler())

	slack := s.Routes.Group("/slack")
	slack.Get("/", s.OauthHandler())

	events := s.Routes.Group("/events")
	events.Post("/flux", s.FluxEventHandler())
	events.Get("/stream", s.EventsStreamHandler())

	configs := s.Routes.Group("/config")
	configs.Get("/", s.GetConfigsHandler())
	configs.Patch("/", s.UpdateConfigsHandler())

	debug := s.Routes.Group("/debug")
	debug.Get("/listeners", s.GetDebugListenersHandler())

	files := s.Routes.Group("/uploads")
	files.Post("/", s.UploadFiles())

	repositories := s.Routes.Group("/repositories")
	repositories.Post("/", s.ValidateRepositoryHandler())

	// mount everything on results
	// TODO it should be named /api/ + dashboard refactor
	s.Mux.Mount("/results", s.Mux)

	// mount dashboard on /ui
	dashboardURI := os.Getenv("TESTKUBE_DASHBOARD_URI")
	if dashboardURI == "" {
		dashboardURI = "http://testkube-dashboard"
	}
	s.Log.Infow("dashboard uri", "uri", dashboardURI)
	s.Mux.All("/", proxy.Forward(dashboardURI))

	// set up proxy for the internal GraphQL server
	s.Mux.All("/graphql", func(ctx *fiber.Ctx) error {
		header := ctx.Request().Header.Header()
		ctx.Context().HijackSetNoResponse(true)
		ctx.Context().Hijack(func(c net.Conn) {
			// Connect to server
			serverConn, err := net.Dial("tcp", ":"+s.graphqlPort)
			if err != nil {
				s.Log.Errorw("could not connect to GraphQL server as a proxy", "error", err)
				return
			}

			// Extract Unix connection
			serverSock, ok := serverConn.(*net.TCPConn)
			if !ok {
				s.Log.Errorw("error while building TCPConn out ouf serverConn", "error", err)
				return
			}
			clientSock, ok := reflect.Indirect(reflect.ValueOf(c)).FieldByName("Conn").Interface().(*net.TCPConn)
			if !ok {
				s.Log.Errorw("error while building TCPConn out of hijacked connection", "error", err)
				return
			}

			// Close the connection afterward
			defer clientSock.Close()
			defer serverSock.Close()

			// Resend headers to the server
			_, err = serverSock.Write(header)
			if err != nil {
				s.Log.Errorw("error while sending headers to GraphQL server", "error", err)
				return
			}

			// Duplex communication between client and GraphQL server
			var wg sync.WaitGroup
			wg.Add(2)
			go func() {
				defer wg.Done()
				_, err := io.Copy(clientSock, serverSock)
				if err != io.EOF {
					s.Log.Errorw("error while reading GraphQL client data", "error", err)
				}
				clientSock.CloseWrite()
			}()
			go func() {
				defer wg.Done()
				_, err := io.Copy(serverSock, clientSock)
				if err != io.EOF {
					s.Log.Errorw("error while reading GraphQL server data", "error", err)
				}
				serverSock.CloseWrite()
			}()
			wg.Wait()
		})
		return nil
	})
}

func (s TestkubeAPI) StartTelemetryHeartbeats(ctx context.Context) {

	go func() {
		ticker := time.NewTicker(HeartbeatInterval)
		for {
			telemetryEnabled, err := s.ConfigMap.GetTelemetryEnabled(ctx)
			if err != nil {
				s.Log.Errorw("error getting config map", "error", err)
			}
			if telemetryEnabled {
				l := s.Log.With("measurmentId", telemetry.TestkubeMeasurementID, "secret", text.Obfuscate(telemetry.TestkubeMeasurementSecret))
				host, err := os.Hostname()
				if err != nil {
					l.Debugw("getting hostname error", "hostname", host, "error", err)
				}
				out, err := telemetry.SendHeartbeatEvent(host, version.Version, s.Config.ClusterID)
				if err != nil {
					l.Debugw("sending heartbeat telemetry event error", "error", err)
				} else {
					l.Debugw("sending heartbeat telemetry event", "output", out)
				}

			}
			<-ticker.C
		}
	}()
}

// TODO should we use single generic filter for all list based resources ?
// currently filters for e.g. tests are done "by hand"
func getFilterFromRequest(c *fiber.Ctx) result.Filter {

	filter := result.NewExecutionsFilter()

	// id for /tests/ID/executions
	testName := c.Params("id", "")
	if testName == "" {
		// query param for /executions?testName
		testName = c.Query("testName", "")
	}

	if testName != "" {
		filter = filter.WithTestName(testName)
	}

	textSearch := c.Query("textSearch", "")
	if textSearch != "" {
		filter = filter.WithTextSearch(textSearch)
	}

	page, err := strconv.Atoi(c.Query("page", ""))
	if err == nil {
		filter = filter.WithPage(page)
	}

	pageSize, err := strconv.Atoi(c.Query("pageSize", ""))
	if err == nil && pageSize != 0 {
		filter = filter.WithPageSize(pageSize)
	}

	status := c.Query("status", "")
	if status != "" {
		filter = filter.WithStatus(status)
	}

	objectType := c.Query("type", "")
	if objectType != "" {
		filter = filter.WithType(objectType)
	}

	last, err := strconv.Atoi(c.Query("last", "0"))
	if err == nil && last != 0 {
		filter = filter.WithLastNDays(last)
	}

	dFilter := datefilter.NewDateFilter(c.Query("startDate", ""), c.Query("endDate", ""))
	if dFilter.IsStartValid {
		filter = filter.WithStartDate(dFilter.Start)
	}

	if dFilter.IsEndValid {
		filter = filter.WithEndDate(dFilter.End)
	}

	selector := c.Query("selector")
	if selector != "" {
		filter = filter.WithSelector(selector)
	}

	return filter
}<|MERGE_RESOLUTION|>--- conflicted
+++ resolved
@@ -72,12 +72,8 @@
 	scheduler *scheduler.Scheduler,
 	slackLoader *slack.SlackLoader,
 	storage storage.Client,
-<<<<<<< HEAD
-	graphQL *handler.Server,
+	graphqlPort string,
 	artifactsStorage storage.ArtifactsStorage,
-=======
-	graphqlPort string,
->>>>>>> 7e4af64a
 ) TestkubeAPI {
 
 	var httpConfig server.Config
@@ -112,12 +108,8 @@
 		scheduler:            scheduler,
 		slackLoader:          slackLoader,
 		Storage:              storage,
-<<<<<<< HEAD
-		GraphQL:              graphQL,
+		graphqlPort:          graphqlPort,
 		artifactsStorage:     artifactsStorage,
-=======
-		graphqlPort:          graphqlPort,
->>>>>>> 7e4af64a
 	}
 
 	// will be reused in websockets handler
@@ -158,12 +150,8 @@
 	scheduler            *scheduler.Scheduler
 	Clientset            kubernetes.Interface
 	slackLoader          *slack.SlackLoader
-<<<<<<< HEAD
-	GraphQL              *handler.Server
+	graphqlPort          string
 	artifactsStorage     storage.ArtifactsStorage
-=======
-	graphqlPort          string
->>>>>>> 7e4af64a
 }
 
 type storageParams struct {
