--- conflicted
+++ resolved
@@ -4,7 +4,8 @@
 	"context"
 	"encoding/base64"
 	"encoding/json"
-	testtriggersclientv1 "github.com/kubeshop/testkube-operator/client/testtriggers/v1"
+	"fmt"
+	testkubeclientset "github.com/kubeshop/testkube-operator/pkg/clientset/versioned"
 	"os"
 	"strconv"
 	"time"
@@ -54,11 +55,8 @@
 	testsuitesClient *testsuitesclientv2.TestSuitesClient,
 	secretClient *secret.Client,
 	webhookClient *executorsclientv1.WebhooksClient,
-<<<<<<< HEAD
-	testtriggersClient *testtriggersclientv1.TestTriggersClient,
-=======
+	testkubeClientset testkubeclientset.Interface,
 	configMap *config.ConfigMapConfig,
->>>>>>> d5c9eae1
 	clusterId string,
 ) TestkubeAPI {
 
@@ -86,7 +84,7 @@
 		ExecutorsClient:      executorsClient,
 		SecretClient:         secretClient,
 		TestsSuitesClient:    testsuitesClient,
-		TestTriggersClient:   testtriggersClient,
+		TestKubeClientset:    testkubeClientset,
 		Metrics:              NewMetrics(),
 		Events:               event.NewEmitter(eventBus),
 		WebhooksClient:       webhookClient,
@@ -140,7 +138,7 @@
 	ExecutorsClient      *executorsclientv1.ExecutorsClient
 	SecretClient         *secret.Client
 	WebhooksClient       *executorsclientv1.WebhooksClient
-	TestTriggersClient   *testtriggersclientv1.TestTriggersClient
+	TestKubeClientset    testkubeclientset.Interface
 	Metrics              Metrics
 	Storage              storage.Client
 	storageParams        storageParams
@@ -309,6 +307,15 @@
 	testSuiteWithExecutions := s.Routes.Group("/test-suite-with-executions")
 	testSuiteWithExecutions.Get("/", s.ListTestSuiteWithExecutionsHandler())
 	testSuiteWithExecutions.Get("/:id", s.GetTestSuiteWithExecutionHandler())
+
+	testTriggers := s.Routes.Group("/triggers")
+	testTriggers.Get("/", s.ListTestTriggersHandler())
+	testTriggers.Post("/", s.CreateTestTriggerHandler())
+	testTriggers.Delete("/", s.DeleteTestTriggersHandler())
+	fmt.Println("HAHAHAHHAHA")
+	testTriggers.Get("/:id", s.GetTestTriggerHandler())
+	testTriggers.Patch("/:id", s.UpdateTestTriggerHandler())
+	testTriggers.Delete("/:id", s.DeleteTestTriggerHandler())
 
 	labels := s.Routes.Group("/labels")
 	labels.Get("/", s.ListLabelsHandler())
