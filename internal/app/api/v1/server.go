--- conflicted
+++ resolved
@@ -68,11 +68,8 @@
 	jobTemplate string,
 	scheduler *scheduler.Scheduler,
 	slackLoader *slack.SlackLoader,
-<<<<<<< HEAD
 	storage storage.Client,
-=======
 	graphQL *handler.Server,
->>>>>>> e3c18e16
 ) TestkubeAPI {
 
 	var httpConfig server.Config
@@ -106,11 +103,8 @@
 		jobTemplate:          jobTemplate,
 		scheduler:            scheduler,
 		slackLoader:          slackLoader,
-<<<<<<< HEAD
 		Storage:              storage,
-=======
 		GraphQL:              graphQL,
->>>>>>> e3c18e16
 	}
 
 	// will be reused in websockets handler
