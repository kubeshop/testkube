--- conflicted
+++ resolved
@@ -527,19 +527,12 @@
 	case testkube.TestSuiteStepTypeExecuteTest:
 		executeTestStep := step.Execute
 		request := testkube.ExecutionRequest{
-<<<<<<< HEAD
-			Name:      fmt.Sprintf("%s-%s-%s", testSuiteName, executeTestStep.Name, rand.String(5)),
-			Namespace: executeTestStep.Namespace,
-			Variables: testsuiteExecution.Variables,
-			Sync:      true,
-=======
 			Name:       fmt.Sprintf("%s-%s-%s", testSuiteName, executeTestStep.Name, rand.String(5)),
 			Namespace:  executeTestStep.Namespace,
-			Params:     testsuiteExecution.Params,
+			Variables:  testsuiteExecution.Variables,
 			Sync:       true,
 			HttpProxy:  request.HttpProxy,
 			HttpsProxy: request.HttpsProxy,
->>>>>>> c536522e
 		}
 
 		l.Debug("executing test", "variables", testsuiteExecution.Variables)
