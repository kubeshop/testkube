apiVersion: tests.testkube.io/v3
kind: Test
metadata:
  name: kubepug-executor-smoke
  labels:
    core-tests: executors
spec:
  type: kubepug/yaml
  content:
    type: git
    repository:
      type: git
      uri: https://github.com/kubeshop/testkube.git
      branch: main
      path: test/kubepug/executor-smoke/crd/crd.yaml
  executionRequest:
    jobTemplate: "apiVersion: batch/v1\nkind: Job\nspec:\n  template:\n    spec:\n      containers:\n        - name: \"{{ .Name }}\"\n          image: {{ .Image }}\n          resources:\n            requests:\n              memory: 64Mi\n              cpu: 128m\n"
<<<<<<< HEAD
    activeDeadlineSeconds: 180
=======
>>>>>>> fc924ab0
---
apiVersion: tests.testkube.io/v3
kind: Test
metadata:
  name: kubepug-executor-smoke-negative
  labels:
    core-tests: executors-negative
spec:
  type: kubepug/yaml
  content:
    type: git
    repository:
      type: git
      uri: https://github.com/kubeshop/testkube.git
      branch: main
      path: test/kubepug/executor-smoke/kubepug-smoke-test-negative.yaml
  executionRequest:
    negativeTest: true
<<<<<<< HEAD
    jobTemplate: "apiVersion: batch/v1\nkind: Job\nspec:\n  template:\n    spec:\n      containers:\n        - name: \"{{ .Name }}\"\n          image: {{ .Image }}\n          resources:\n            requests:\n              memory: 64Mi\n              cpu: 128m\n"
    activeDeadlineSeconds: 180
=======
    jobTemplate: "apiVersion: batch/v1\nkind: Job\nspec:\n  template:\n    spec:\n      containers:\n        - name: \"{{ .Name }}\"\n          image: {{ .Image }}\n          resources:\n            requests:\n              memory: 64Mi\n              cpu: 128m\n"
>>>>>>> fc924ab0
<|MERGE_RESOLUTION|>--- conflicted
+++ resolved
@@ -15,10 +15,7 @@
       path: test/kubepug/executor-smoke/crd/crd.yaml
   executionRequest:
     jobTemplate: "apiVersion: batch/v1\nkind: Job\nspec:\n  template:\n    spec:\n      containers:\n        - name: \"{{ .Name }}\"\n          image: {{ .Image }}\n          resources:\n            requests:\n              memory: 64Mi\n              cpu: 128m\n"
-<<<<<<< HEAD
     activeDeadlineSeconds: 180
-=======
->>>>>>> fc924ab0
 ---
 apiVersion: tests.testkube.io/v3
 kind: Test
@@ -37,9 +34,5 @@
       path: test/kubepug/executor-smoke/kubepug-smoke-test-negative.yaml
   executionRequest:
     negativeTest: true
-<<<<<<< HEAD
     jobTemplate: "apiVersion: batch/v1\nkind: Job\nspec:\n  template:\n    spec:\n      containers:\n        - name: \"{{ .Name }}\"\n          image: {{ .Image }}\n          resources:\n            requests:\n              memory: 64Mi\n              cpu: 128m\n"
-    activeDeadlineSeconds: 180
-=======
-    jobTemplate: "apiVersion: batch/v1\nkind: Job\nspec:\n  template:\n    spec:\n      containers:\n        - name: \"{{ .Name }}\"\n          image: {{ .Image }}\n          resources:\n            requests:\n              memory: 64Mi\n              cpu: 128m\n"
->>>>>>> fc924ab0
+    activeDeadlineSeconds: 180