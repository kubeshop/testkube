--- conflicted
+++ resolved
@@ -20,9 +20,5 @@
       volumeMountPath: /data/artifacts
       dirs:
         - ./
-<<<<<<< HEAD
     jobTemplate: "apiVersion: batch/v1\nkind: Job\nspec:\n  template:\n    spec:\n      containers:\n        - name: \"{{ .Name }}\"\n          image: {{ .Image }}\n          resources:\n            requests:\n              memory: 2Gi\n              cpu: 2\n"
-    activeDeadlineSeconds: 600
-=======
-    jobTemplate: "apiVersion: batch/v1\nkind: Job\nspec:\n  template:\n    spec:\n      containers:\n        - name: \"{{ .Name }}\"\n          image: {{ .Image }}\n          resources:\n            requests:\n              memory: 2Gi\n              cpu: 2\n"
->>>>>>> fc924ab0
+    activeDeadlineSeconds: 600