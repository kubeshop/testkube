--- conflicted
+++ resolved
@@ -18,7 +18,6 @@
 apiVersion: testworkflows.testkube.io/v1
 kind: TestWorkflow
 metadata:
-<<<<<<< HEAD
   name: special-cases-long-lasting-90m
   labels:
     core-tests: special-cases
@@ -44,7 +43,10 @@
   - name: Run test
     shell: |
       sleep 5400 && echo "Sleep finished after 90 minutes"
-=======
+---
+apiVersion: testworkflows.testkube.io/v1
+kind: TestWorkflow
+metadata:
   name: special-cases-service-name-with-dash  # only . notation is supported (https://linear.app/kubeshop/issue/TKC-4047/)
   labels:
     core-tests: special-cases
@@ -69,5 +71,4 @@
         [ -z "$SERVICE_IP" ] && { echo "ERROR: SERVICE_IP empty"; exit 1; } || echo OK
       env:
         - name: SERVICE_IP
-          value: '{{ at(services, "service-name-with-dash").0.ip }}'
->>>>>>> cb0d3105
+          value: '{{ at(services, "service-name-with-dash").0.ip }}'