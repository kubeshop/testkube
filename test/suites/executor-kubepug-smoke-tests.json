--- conflicted
+++ resolved
@@ -2,11 +2,7 @@
 	"name": "executor-kubepug-smoke-tests",
 	"description": "kubepug executor smoke tests",
 	"steps": [
-<<<<<<< HEAD
-		{"batch": [{"execute": {"name": "kubepug-executor-smoke"}}]}
-=======
-		{"execute": {"name": "kubepug-executor-smoke"}},
-		{"execute": {"name": "kubepug-executor-smoke-negative"}}
->>>>>>> 9e9553fd
+		{"batch": [{"execute": {"name": "kubepug-executor-smoke"}}]},
+		{"batch": [{"execute": {"name": "kubepug-executor-smoke-negative"}}]}
 	]
 }