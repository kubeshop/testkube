# https://github.com/kubeshop/testkube-executor-gradle/tree/main/examples

apiVersion: tests.testkube.io/v3
kind: Test
metadata:
  name: gradle-executor-smoke-jdk18
  labels:
    core-tests: executors
spec:
  type: gradle:jdk18/test
  content:
    type: git
    repository:
      type: git
      uri: https://github.com/kubeshop/testkube-executor-gradle.git
      branch: main
      path: examples/hello-gradle-jdk18
  executionRequest:
    variables:
      TESTKUBE_GRADLE:
        name: TESTKUBE_GRADLE
        value: "true"
        type: basic
    jobTemplate: "apiVersion: batch/v1\nkind: Job\nspec:\n  template:\n    spec:\n      containers:\n        - name: \"{{ .Name }}\"\n          image: {{ .Image }}\n          resources:\n            requests:\n              memory: 512Mi\n              cpu: 512m\n"
<<<<<<< HEAD
    activeDeadlineSeconds: 180
=======
>>>>>>> fc924ab0
---
apiVersion: tests.testkube.io/v3
kind: Test
metadata:
  name: gradle-executor-smoke-jdk17
  labels:
    core-tests: executors
spec:
  type: gradle:jdk17/test
  content:
    type: git
    repository:
      type: git
      uri: https://github.com/kubeshop/testkube-executor-gradle.git
      branch: main
      path: examples/hello-gradle
  executionRequest:
    variables:
      TESTKUBE_GRADLE:
        name: TESTKUBE_GRADLE
        value: "true"
        type: basic
    jobTemplate: "apiVersion: batch/v1\nkind: Job\nspec:\n  template:\n    spec:\n      containers:\n        - name: \"{{ .Name }}\"\n          image: {{ .Image }}\n          resources:\n            requests:\n              memory: 512Mi\n              cpu: 512m\n"
<<<<<<< HEAD
    activeDeadlineSeconds: 180
=======
>>>>>>> fc924ab0
---
apiVersion: tests.testkube.io/v3
kind: Test
metadata:
  name: gradle-executor-smoke-jdk11
  labels:
    core-tests: executors
spec:
  type: gradle:jdk11/test
  content:
    type: git
    repository:
      type: git
      uri: https://github.com/kubeshop/testkube-executor-gradle.git
      branch: main
      path: examples/hello-gradle
  executionRequest:
    variables:
      TESTKUBE_GRADLE:
        name: TESTKUBE_GRADLE
        value: "true"
        type: basic
    jobTemplate: "apiVersion: batch/v1\nkind: Job\nspec:\n  template:\n    spec:\n      containers:\n        - name: \"{{ .Name }}\"\n          image: {{ .Image }}\n          resources:\n            requests:\n              memory: 512Mi\n              cpu: 512m\n"
<<<<<<< HEAD
    activeDeadlineSeconds: 180
=======
>>>>>>> fc924ab0
---
apiVersion: tests.testkube.io/v3
kind: Test
metadata:
  name: gradle-executor-smoke-jdk8
  labels:
    core-tests: executors
spec:
  type: gradle:jdk8/test
  content:
    type: git
    repository:
      type: git
      uri: https://github.com/kubeshop/testkube-executor-gradle.git
      branch: main
      path: examples/hello-gradle
  executionRequest:
    variables:
      TESTKUBE_GRADLE:
        name: TESTKUBE_GRADLE
        value: "true"
        type: basic
    jobTemplate: "apiVersion: batch/v1\nkind: Job\nspec:\n  template:\n    spec:\n      containers:\n        - name: \"{{ .Name }}\"\n          image: {{ .Image }}\n          resources:\n            requests:\n              memory: 512Mi\n              cpu: 512m\n"
<<<<<<< HEAD
    activeDeadlineSeconds: 180
=======
>>>>>>> fc924ab0
---
apiVersion: tests.testkube.io/v3
kind: Test
metadata:
  name: gradle-executor-smoke-jdk18-negative # expected failure - ENVs not set
  labels:
    core-tests: executors-negative
spec:
  type: gradle:jdk18/test
  content:
    type: git
    repository:
      type: git
      uri: https://github.com/kubeshop/testkube-executor-gradle.git
      branch: main
      path: examples/hello-gradle-jdk18
  executionRequest:
    negativeTest: true
<<<<<<< HEAD
    jobTemplate: "apiVersion: batch/v1\nkind: Job\nspec:\n  template:\n    spec:\n      containers:\n        - name: \"{{ .Name }}\"\n          image: {{ .Image }}\n          resources:\n            requests:\n              memory: 512Mi\n              cpu: 512m\n"
    activeDeadlineSeconds: 180
=======
    jobTemplate: "apiVersion: batch/v1\nkind: Job\nspec:\n  template:\n    spec:\n      containers:\n        - name: \"{{ .Name }}\"\n          image: {{ .Image }}\n          resources:\n            requests:\n              memory: 512Mi\n              cpu: 512m\n"
>>>>>>> fc924ab0
<|MERGE_RESOLUTION|>--- conflicted
+++ resolved
@@ -22,10 +22,7 @@
         value: "true"
         type: basic
     jobTemplate: "apiVersion: batch/v1\nkind: Job\nspec:\n  template:\n    spec:\n      containers:\n        - name: \"{{ .Name }}\"\n          image: {{ .Image }}\n          resources:\n            requests:\n              memory: 512Mi\n              cpu: 512m\n"
-<<<<<<< HEAD
     activeDeadlineSeconds: 180
-=======
->>>>>>> fc924ab0
 ---
 apiVersion: tests.testkube.io/v3
 kind: Test
@@ -49,10 +46,7 @@
         value: "true"
         type: basic
     jobTemplate: "apiVersion: batch/v1\nkind: Job\nspec:\n  template:\n    spec:\n      containers:\n        - name: \"{{ .Name }}\"\n          image: {{ .Image }}\n          resources:\n            requests:\n              memory: 512Mi\n              cpu: 512m\n"
-<<<<<<< HEAD
     activeDeadlineSeconds: 180
-=======
->>>>>>> fc924ab0
 ---
 apiVersion: tests.testkube.io/v3
 kind: Test
@@ -76,10 +70,7 @@
         value: "true"
         type: basic
     jobTemplate: "apiVersion: batch/v1\nkind: Job\nspec:\n  template:\n    spec:\n      containers:\n        - name: \"{{ .Name }}\"\n          image: {{ .Image }}\n          resources:\n            requests:\n              memory: 512Mi\n              cpu: 512m\n"
-<<<<<<< HEAD
     activeDeadlineSeconds: 180
-=======
->>>>>>> fc924ab0
 ---
 apiVersion: tests.testkube.io/v3
 kind: Test
@@ -103,10 +94,7 @@
         value: "true"
         type: basic
     jobTemplate: "apiVersion: batch/v1\nkind: Job\nspec:\n  template:\n    spec:\n      containers:\n        - name: \"{{ .Name }}\"\n          image: {{ .Image }}\n          resources:\n            requests:\n              memory: 512Mi\n              cpu: 512m\n"
-<<<<<<< HEAD
     activeDeadlineSeconds: 180
-=======
->>>>>>> fc924ab0
 ---
 apiVersion: tests.testkube.io/v3
 kind: Test
@@ -125,9 +113,5 @@
       path: examples/hello-gradle-jdk18
   executionRequest:
     negativeTest: true
-<<<<<<< HEAD
     jobTemplate: "apiVersion: batch/v1\nkind: Job\nspec:\n  template:\n    spec:\n      containers:\n        - name: \"{{ .Name }}\"\n          image: {{ .Image }}\n          resources:\n            requests:\n              memory: 512Mi\n              cpu: 512m\n"
-    activeDeadlineSeconds: 180
-=======
-    jobTemplate: "apiVersion: batch/v1\nkind: Job\nspec:\n  template:\n    spec:\n      containers:\n        - name: \"{{ .Name }}\"\n          image: {{ .Image }}\n          resources:\n            requests:\n              memory: 512Mi\n              cpu: 512m\n"
->>>>>>> fc924ab0
+    activeDeadlineSeconds: 180