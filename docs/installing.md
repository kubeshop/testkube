--- conflicted
+++ resolved
@@ -1,28 +1,16 @@
 # Installation
 
-<<<<<<< HEAD
 To get Testkube up and running:
 
 1. Install the kubectl testkube plugin.
 2. Install Testkube in your cluster.
 3. Configure Testkube's Dashboard UI Ingress for your ingress-controller, if needed.
-=======
-To get Testkube up and running you will need to
-
-1. Install the kubectl testkube plugin
-2. Install Testkube in your cluster
-3. Configure Testkube's Dashboard UI Ingress for your ingress-controller if needed.
->>>>>>> a9ab6abc
 
 ## **Install the Kubectl Testkube Plugin**
 
 ### **Installing on MacOS**
 
-<<<<<<< HEAD
 We're building a Homebrew tap for each release, so you can easily install Testkube with Homebrew.
-=======
-We're building Homebew tap for each release, so you can easily install Testkube with Homebrew.
->>>>>>> a9ab6abc
 
 ```sh
 brew tap kubeshop/homebrew-testkube
@@ -194,18 +182,10 @@
 
 ## **Uninstall Testkube**
 
-<<<<<<< HEAD
 Uninstall Testkube using the uninstall command integrated into the Testkube plugin.
-=======
-You can uninstall Testkube using the uninstall command integrated into the testkube plugin.
->>>>>>> a9ab6abc
 
 ```sh
 kubectl testkube uninstall [--remove-crds]
 ```
 
-<<<<<<< HEAD
-Optionally, you can use the `--remove-crds` flag which will clean all installed Custom Resource Definitions installed by Testkube.
-=======
-Optionally you can use the `--remove-crds` flag which will clean all installed Custom Resource Definitions installed by Testkube.
->>>>>>> a9ab6abc
+Optionally, you can use the `--remove-crds` flag which will clean all installed Custom Resource Definitions installed by Testkube.