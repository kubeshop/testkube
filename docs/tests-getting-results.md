<<<<<<< HEAD
# Getting a List of Recent Test Executions

To get recent test results, use the `tests executions` subcommand 
=======
# Getting Testkube tests execution results

We could see how simple it is to create and run Testkube tests execution. The good news is that getting results is also simple.

## Getting test executions after test is executed

After each run Testkube informs you that you can get results later of given test execution
>>>>>>> a9ab6abc

```sh
kubectl testkube tests run api-incluster-test
```

Output:

```sh
████████ ███████ ███████ ████████ ██   ██ ██    ██ ██████  ███████ 
   ██    ██      ██         ██    ██  ██  ██    ██ ██   ██ ██      
   ██    █████   ███████    ██    █████   ██    ██ ██████  █████   
   ██    ██           ██    ██    ██  ██  ██    ██ ██   ██ ██      
   ██    ███████ ███████    ██    ██   ██  ██████  ██████  ███████ 
                                           /tɛst kjub/ by Kubeshop


Type          : postman/collection
Name          : api-incluster-test
Execution ID  : 615d6398b046f8fbd3d955d4
Execution name: openly-full-bream

Test queued for execution
Use following command to get test execution details:
$ kubectl testkube tests execution 615d6398b046f8fbd3d955d4

or watch test execution until complete:
$ kubectl testkube tests watch 615d6398b046f8fbd3d955d4

```

`kubectl testkube tests execution 615d6398b046f8fbd3d955d4` - is for getting string output of test execution.

<<<<<<< HEAD
## **Getting a Single Test Execution**

Use the **Test Execution ID** to get the test results:
=======
Where `615d6398b046f8fbd3d955d4` is test execution ID.

## Change output format of execution result
>>>>>>> a9ab6abc

By default testkube returns string output of particular executor. But it can also return JSON or Go-Template based outputs.

### JSON output

Sometimes you need to parse test resutls programatically, to simplify this task we're allowing to get results of test execution in JSON format.

```sh

kubectl testkube tests execution 615d7e1ab046f8fbd3d955d6 -ojson

 {"id":"615d7e1ab046f8fbd3d955d6","testName":"api-incluster-test","testType":"postman/collection","name":"monthly-sure-finch","executionResult":{"status":"success","startTime":"2021-10-06T10:44:46.338Z","endTime":"2021-10-06T10:44:46.933Z","output":"newman\n\nAPI-Health\n\n→ Health\n  GET http://testkube-api-server:8088/health [200 OK, 124B, 282ms]\n  ✓  Status code is 200\n\n┌─────────────────────────┬────────────────────┬───────────────────┐\n│                         │           executed │            failed │\n├─────────────────────────┼────────────────────┼───────────────────┤\n│              iterations │                  1 │                 0 │\n├─────────────────────────┼────────────────────┼───────────────────┤\n│                requests │                  1 │                 0 │\n├─────────────────────────┼────────────────────┼───────────────────┤\n│            test-tests │                  2 │                 0 │\n├─────────────────────────┼────────────────────┼───────────────────┤\n│      prerequest-tests │                  1 │                 0 │\n├─────────────────────────┼────────────────────┼───────────────────┤\n│              assertions │                  1 │                 0 │\n├─────────────────────────┴────────────────────┴───────────────────┤\n│ total run duration: 519ms                                        │\n├──────────────────────────────────────────────────────────────────┤\n│ total data received: 8B (approx)                                 │\n├──────────────────────────────────────────────────────────────────┤\n│ average response time: 282ms [min: 282ms, max: 282ms, s.d.: 0µs] │\n└──────────────────────────────────────────────────────────────────┘\n","outputType":"text/plain","steps":[{"name":"Health","duration":"282ms","status":"success","assertionResults":[{"name":"Status code is 200","status":"success"}]}]}}

<<<<<<< HEAD
Use the following command to get test execution details:
$ kubectl testkube tests execution 61e1136165e59a3183465125
```

The test steps that are running workflows based on **Scripts Custom Resources** have a **Script Execution ID**. Get the details of each in a separate command: 

```sh 
kubectl testkube scripts execution 61e1136165e59a3183465127Name: test-example-test1, Status: success, Duration: 4.677s

newman

TODO

→ Create TODO
  POST http://34.74.127.60:8080/todos [201 Created, 296B, 100ms]
  ✓  Status code is 201 CREATED
  ┌
  │ 'creating', 'http://34.74.127.60:8080/todos/50'
  └
  ✓  Check if todo item created successfully
  GET http://34.74.127.60:8080/todos/50 [200 OK, 291B, 8ms]

→ Complete TODO item
  ┌
  │ 'completing', 'http://34.74.127.60:8080/todos/50'
  └
  PATCH http://34.74.127.60:8080/todos/50 [200 OK, 290B, 8ms]

→ Delete TODO item
  ┌
  │ 'deleting', 'http://34.74.127.60:8080/todos/50'
  └
  DELETE http://34.74.127.60:8080/todos/50 [204 No Content, 113B, 7ms]
  ✓  Status code is 204 no content

┌─────────────────────────┬───────────────────┬──────────────────┐
│                         │          executed │           failed │
├─────────────────────────┼───────────────────┼──────────────────┤
│              iterations │                 1 │                0 │
├─────────────────────────┼───────────────────┼──────────────────┤
│                requests │                 4 │                0 │
├─────────────────────────┼───────────────────┼──────────────────┤
│            test-scripts │                 5 │                0 │
├─────────────────────────┼───────────────────┼──────────────────┤
│      prerequest-scripts │                 6 │                0 │
├─────────────────────────┼───────────────────┼──────────────────┤
│              assertions │                 3 │                0 │
├─────────────────────────┴───────────────────┴──────────────────┤
│ total run duration: 283ms                                      │
├────────────────────────────────────────────────────────────────┤
│ total data received: 353B (approx)                             │
├────────────────────────────────────────────────────────────────┤
│ average response time: 30ms [min: 7ms, max: 100ms, s.d.: 39ms] │
└────────────────────────────────────────────────────────────────┘
=======
```

as we can see now it's quite easy to parse data from test executions with tools like `jq` or in other programmatic ways.

### Need non-standard output - go-template for the rescue

If you need some non-standard test execution output you can easily use ouput `-o go` with passed `--go-template` template content.

```sh
kubectl testkube tests execution 615d7e1ab046f8fbd3d955d6 -ogo --go-template='{{.Name}} {{.Id}} {{.ExecutionResult.Status}}'
```

Output:

```sh
monthly-sure-finch 615d7e1ab046f8fbd3d955d6 success  
```

## Getting list of test executions

You can also check video about getting tests results in different formats:

<iframe width="560" height="315" src="https://www.youtube.com/embed/ukHvS5x7TvM" title="YouTube video player" frameborder="0" allow="accelerometer; autoplay; clipboard-write; encrypted-media; gyroscope; picture-in-picture" allowfullscreen></iframe>

### Getting list of recent executions

We can get list of current executions with use of `executions` subcommand

```sh
kubectl testkube tests executions 
```
>>>>>>> a9ab6abc

Output:

```sh
        TEST          |        TYPE        | NAME |            ID            | STATUS   
+---------------------+--------------------+------+--------------------------+---------+
  api-incluster-test  | postman/collection |      | 615d7e1ab046f8fbd3d955d6 | success  
  api-incluster-test  | postman/collection |      | 615d6398b046f8fbd3d955d4 | success  
  kubeshop-cypress    | cypress/project    |      | 615d5372b046f8fbd3d955d2 | success  
  kubeshop-cypress    | cypress/project    |      | 615d5265b046f8fbd3d955d0 | error    
  cypress-example     | cypress/project    |      | 615d4fe6b046f8fbd3d955ce | error    
  cypress-example     | cypress/project    |      | 615d4556b046f8fbd3d955cc | error   
```

Now we can get some ID and check it details with

```sh
kubectl testkube tests execution 615d5265b046f8fbd3d955d0
```

### Getting list of executions in different format

Table data in terminal is not always what we want when processing results in code or shell tests. To simplify this we've implemented possibility to get JSON or Go-Template based results when getting results lists.

#### JSON

Getting JSON resutls is quite easy - just pass `-o json` flag to command:

```sh
kubectl testkube tests executions -ojson

{"totals":{"results":17,"passed":7,"failed":10,"queued":0,"pending":0},"results":[{"id":"615d7e1ab046f8fbd3d955d6","name":"","testName":"api-incluster-test","testType":"postman/collection","status":"success","startTime":"2021-10-06T10:44:46.338Z","endTime":"2021-10-06T10:44:46.933Z"},{"id":"615d6398b046f8fbd3d955d4","name":"","testName":"api-incluster-test","testType":"postman/collection","status":"success","startTime":"2021-10-06T08:51:39.834Z","endTime":"2021-10-06T08:51:40.432Z"},{"id":"615d5372b046f8fbd3d955d2","name":"","testName":"kubeshop-cypress","testType":"cypress/project","status":"success","startTime":"0001-01-01T00:00:00Z","endTime":"2021-10-06T07:44:30.025Z"},{"id":"615d5265b046f8fbd3d955d0","name":"","testName":"kubeshop-cypress","testType":"cypress/project","status":"error","startTime":"0001-01-01T00:00:00Z","endTime":"2021-10-06T07:40:09.261Z"},{"id":"615d4fe6b046f8fbd3d955ce","name":"","testName":"cypress-example","testType":"cypress/project","status":"error","startTime":"0001-01-01T00:00:00Z","endTime":"2021-10-06T07:28:54.579Z"},{"id":"615d4556b046f8fbd3d955cc","name":"","testName":"cypress-example","testType":"cypress/project","status":"error","startTime":"0001-01-01T00:00:00Z","endTime":"2021-10-06T06:43:44.1Z"},{"id":"615d43d3b046f8fbd3d955ca","name":"","testName":"cypress-example","testType":"cypress/project","status":"error","startTime":"0001-01-01T00:00:00Z","endTime":"2021-10-06T06:37:52.601Z"},{"id":"6155cd7db046f8fbd3d955c8","name":"","testName":"postman-test-7f6qrm","testType":"postman/collection","status":"success","startTime":"2021-09-30T14:45:20.819Z","endTime":"2021-09-30T14:45:21.419Z"},{"id":"6155cd67b046f8fbd3d955c6","name":"","testName":"sanity","testType":"postman/collection","status":"error","startTime":"0001-01-01T00:00:00Z","endTime":"2021-09-30T14:45:00.135Z"},{"id":"615322f3f47de75f31ae7a06","name":"","testName":"long-1","testType":"postman/collection","status":"success","startTime":"2021-09-28T14:13:11.293Z","endTime":"2021-09-28T14:13:45.271Z"},{"id":"61532298f47de75f31ae7a04","name":"","testName":"long-1","testType":"postman/collection","status":"success","startTime":"2021-09-28T14:11:39.179Z","endTime":"2021-09-28T14:12:15.202Z"},{"id":"6151b4b342189df67944968e","name":"","testName":"postman-test-7f6qrm","testType":"postman/collection","status":"success","startTime":"2021-09-27T12:10:31.581Z","endTime":"2021-09-27T12:10:32.105Z"},{"id":"6151b49d42189df67944968c","name":"","testName":"curl-test","testType":"curl/test","status":"error","startTime":"0001-01-01T00:00:00Z","endTime":"2021-09-27T12:10:06.954Z"},{"id":"6151b41742189df67944968a","name":"","testName":"curl-test","testType":"curl/test","status":"error","startTime":"0001-01-01T00:00:00Z","endTime":"2021-09-27T12:07:52.893Z"},{"id":"6151b41342189df679449688","name":"","testName":"curl-test","testType":"curl/test","status":"error","startTime":"0001-01-01T00:00:00Z","endTime":"2021-09-27T12:07:48.868Z"},{"id":"6151b40f42189df679449686","name":"","testName":"curl-test","testType":"curl/test","status":"error","startTime":"0001-01-01T00:00:00Z","endTime":"2021-09-27T12:07:44.89Z"},{"id":"6151b40b42189df679449684","name":"","testName":"curl-test","testType":"curl/test","status":"error","startTime":"0001-01-01T00:00:00Z","endTime":"2021-09-27T12:07:41.168Z"}]}
```

as we can see it's very easy to get JSON results from test executions.

#### Go-Template

Let's try to get list of test excution IDs with their corresponding statuses - with go-template it's easy:

```sh
kubectl testkube tests executions -ogo --go-template '{{.Id}}:{{.Status}} '

 615d7e1ab046f8fbd3d955d6:success 615d6398b046f8fbd3d955d4:success 615d5372b046f8fbd3d955d2:success 615d5265b046f8fbd3d955d0:error 615d4fe6b046f8fbd3d955ce:error 615d4556b046f8fbd3d955cc:error 615d43d3b046f8fbd3d955ca:error 6155cd7db046f8fbd3d955c8:success 6155cd67b046f8fbd3d955c6:error 615322f3f47de75f31ae7a06:success 61532298f47de75f31ae7a04:success 6151b4b342189df67944968e:success 6151b49d42189df67944968c:error 6151b41742189df67944968a:error 6151b41342189df679449688:error 6151b40f42189df679449686:error 6151b40b42189df679449684:error

```

### Getting list of executions of given test

When there is a lot of test cases you want probably to get executions of particular test

you can do this by passing test name as parameter to:

```sh
kubectl testkube tests executions api-incluster-test
```

Output:

```sh
        TEST         |        TYPE        | NAME |            ID            | STATUS   
+--------------------+--------------------+------+--------------------------+---------+
  api-incluster-test | postman/collection |      | 615d6398b046f8fbd3d955d4 | success  
  api-incluster-test | postman/collection |      | 615d7e1ab046f8fbd3d955d6 | success  
```<|MERGE_RESOLUTION|>--- conflicted
+++ resolved
@@ -1,16 +1,10 @@
-<<<<<<< HEAD
-# Getting a List of Recent Test Executions
+# Getting Testkube Test Execution Results
 
-To get recent test results, use the `tests executions` subcommand 
-=======
-# Getting Testkube tests execution results
+We saw how simple it is to create and run Testkube tests execution. Obtaining test results is also simple.
 
-We could see how simple it is to create and run Testkube tests execution. The good news is that getting results is also simple.
+## **Getting Test Executions After Test is Executed**
 
-## Getting test executions after test is executed
-
-After each run Testkube informs you that you can get results later of given test execution
->>>>>>> a9ab6abc
+After each run, Testkube informs you that you can get results a of given test execution.
 
 ```sh
 kubectl testkube tests run api-incluster-test
@@ -33,31 +27,23 @@
 Execution name: openly-full-bream
 
 Test queued for execution
-Use following command to get test execution details:
+Use the following command to get test execution details:
 $ kubectl testkube tests execution 615d6398b046f8fbd3d955d4
 
-or watch test execution until complete:
+Or watch test execution until complete:
 $ kubectl testkube tests watch 615d6398b046f8fbd3d955d4
 
 ```
 
-`kubectl testkube tests execution 615d6398b046f8fbd3d955d4` - is for getting string output of test execution.
+`kubectl testkube tests execution 615d6398b046f8fbd3d955d4` - is for getting string output of test execution, where `615d6398b046f8fbd3d955d4` is the test execution ID.
 
-<<<<<<< HEAD
-## **Getting a Single Test Execution**
+## **Change the Output Format of Execution Results**
 
-Use the **Test Execution ID** to get the test results:
-=======
-Where `615d6398b046f8fbd3d955d4` is test execution ID.
+By default, Testkube returns string output of a particular executor. It can also return JSON or Go-Template based outputs.
 
-## Change output format of execution result
->>>>>>> a9ab6abc
+### **JSON output**
 
-By default testkube returns string output of particular executor. But it can also return JSON or Go-Template based outputs.
-
-### JSON output
-
-Sometimes you need to parse test resutls programatically, to simplify this task we're allowing to get results of test execution in JSON format.
+Sometimes you need to parse test results programatically. To simplify this task, test execution results can be in JSON format.
 
 ```sh
 
@@ -65,69 +51,13 @@
 
  {"id":"615d7e1ab046f8fbd3d955d6","testName":"api-incluster-test","testType":"postman/collection","name":"monthly-sure-finch","executionResult":{"status":"success","startTime":"2021-10-06T10:44:46.338Z","endTime":"2021-10-06T10:44:46.933Z","output":"newman\n\nAPI-Health\n\n→ Health\n  GET http://testkube-api-server:8088/health [200 OK, 124B, 282ms]\n  ✓  Status code is 200\n\n┌─────────────────────────┬────────────────────┬───────────────────┐\n│                         │           executed │            failed │\n├─────────────────────────┼────────────────────┼───────────────────┤\n│              iterations │                  1 │                 0 │\n├─────────────────────────┼────────────────────┼───────────────────┤\n│                requests │                  1 │                 0 │\n├─────────────────────────┼────────────────────┼───────────────────┤\n│            test-tests │                  2 │                 0 │\n├─────────────────────────┼────────────────────┼───────────────────┤\n│      prerequest-tests │                  1 │                 0 │\n├─────────────────────────┼────────────────────┼───────────────────┤\n│              assertions │                  1 │                 0 │\n├─────────────────────────┴────────────────────┴───────────────────┤\n│ total run duration: 519ms                                        │\n├──────────────────────────────────────────────────────────────────┤\n│ total data received: 8B (approx)                                 │\n├──────────────────────────────────────────────────────────────────┤\n│ average response time: 282ms [min: 282ms, max: 282ms, s.d.: 0µs] │\n└──────────────────────────────────────────────────────────────────┘\n","outputType":"text/plain","steps":[{"name":"Health","duration":"282ms","status":"success","assertionResults":[{"name":"Status code is 200","status":"success"}]}]}}
 
-<<<<<<< HEAD
-Use the following command to get test execution details:
-$ kubectl testkube tests execution 61e1136165e59a3183465125
 ```
 
-The test steps that are running workflows based on **Scripts Custom Resources** have a **Script Execution ID**. Get the details of each in a separate command: 
+It is quite easy to parse data from test executions with tools like `jq` or in other programmatic ways.
 
-```sh 
-kubectl testkube scripts execution 61e1136165e59a3183465127Name: test-example-test1, Status: success, Duration: 4.677s
+### **Need Non-standard Output? Go-Template for the Rescue**
 
-newman
-
-TODO
-
-→ Create TODO
-  POST http://34.74.127.60:8080/todos [201 Created, 296B, 100ms]
-  ✓  Status code is 201 CREATED
-  ┌
-  │ 'creating', 'http://34.74.127.60:8080/todos/50'
-  └
-  ✓  Check if todo item created successfully
-  GET http://34.74.127.60:8080/todos/50 [200 OK, 291B, 8ms]
-
-→ Complete TODO item
-  ┌
-  │ 'completing', 'http://34.74.127.60:8080/todos/50'
-  └
-  PATCH http://34.74.127.60:8080/todos/50 [200 OK, 290B, 8ms]
-
-→ Delete TODO item
-  ┌
-  │ 'deleting', 'http://34.74.127.60:8080/todos/50'
-  └
-  DELETE http://34.74.127.60:8080/todos/50 [204 No Content, 113B, 7ms]
-  ✓  Status code is 204 no content
-
-┌─────────────────────────┬───────────────────┬──────────────────┐
-│                         │          executed │           failed │
-├─────────────────────────┼───────────────────┼──────────────────┤
-│              iterations │                 1 │                0 │
-├─────────────────────────┼───────────────────┼──────────────────┤
-│                requests │                 4 │                0 │
-├─────────────────────────┼───────────────────┼──────────────────┤
-│            test-scripts │                 5 │                0 │
-├─────────────────────────┼───────────────────┼──────────────────┤
-│      prerequest-scripts │                 6 │                0 │
-├─────────────────────────┼───────────────────┼──────────────────┤
-│              assertions │                 3 │                0 │
-├─────────────────────────┴───────────────────┴──────────────────┤
-│ total run duration: 283ms                                      │
-├────────────────────────────────────────────────────────────────┤
-│ total data received: 353B (approx)                             │
-├────────────────────────────────────────────────────────────────┤
-│ average response time: 30ms [min: 7ms, max: 100ms, s.d.: 39ms] │
-└────────────────────────────────────────────────────────────────┘
-=======
-```
-
-as we can see now it's quite easy to parse data from test executions with tools like `jq` or in other programmatic ways.
-
-### Need non-standard output - go-template for the rescue
-
-If you need some non-standard test execution output you can easily use ouput `-o go` with passed `--go-template` template content.
+If you need non-standard test execution output, you can easily use ouput `-o go` with the passed `--go-template` template content.
 
 ```sh
 kubectl testkube tests execution 615d7e1ab046f8fbd3d955d6 -ogo --go-template='{{.Name}} {{.Id}} {{.ExecutionResult.Status}}'
@@ -139,20 +69,19 @@
 monthly-sure-finch 615d7e1ab046f8fbd3d955d6 success  
 ```
 
-## Getting list of test executions
+## **Getting a List of Test Executions**
 
-You can also check video about getting tests results in different formats:
+Please watch this video on getting tests results in different formats:
 
 <iframe width="560" height="315" src="https://www.youtube.com/embed/ukHvS5x7TvM" title="YouTube video player" frameborder="0" allow="accelerometer; autoplay; clipboard-write; encrypted-media; gyroscope; picture-in-picture" allowfullscreen></iframe>
 
-### Getting list of recent executions
+### Getting a List of Recent Executions
 
-We can get list of current executions with use of `executions` subcommand
+We can get a list of current executions with use of the `executions` subcommand:
 
 ```sh
 kubectl testkube tests executions 
 ```
->>>>>>> a9ab6abc
 
 Output:
 
@@ -167,19 +96,19 @@
   cypress-example     | cypress/project    |      | 615d4556b046f8fbd3d955cc | error   
 ```
 
-Now we can get some ID and check it details with
+Now we can use an ID to check the results:
 
 ```sh
 kubectl testkube tests execution 615d5265b046f8fbd3d955d0
 ```
 
-### Getting list of executions in different format
+### **Getting a List of Executions in Different Formats**
 
-Table data in terminal is not always what we want when processing results in code or shell tests. To simplify this we've implemented possibility to get JSON or Go-Template based results when getting results lists.
+Terminal mode table data is not always best when processing results in code or shell tests. To simplify this, we have implemented JSON or Go-Template based results when getting results lists.
 
-#### JSON
+#### **JSON**
 
-Getting JSON resutls is quite easy - just pass `-o json` flag to command:
+Getting JSON results is quite easy, just pass the `-o json` flag to the command:
 
 ```sh
 kubectl testkube tests executions -ojson
@@ -187,11 +116,9 @@
 {"totals":{"results":17,"passed":7,"failed":10,"queued":0,"pending":0},"results":[{"id":"615d7e1ab046f8fbd3d955d6","name":"","testName":"api-incluster-test","testType":"postman/collection","status":"success","startTime":"2021-10-06T10:44:46.338Z","endTime":"2021-10-06T10:44:46.933Z"},{"id":"615d6398b046f8fbd3d955d4","name":"","testName":"api-incluster-test","testType":"postman/collection","status":"success","startTime":"2021-10-06T08:51:39.834Z","endTime":"2021-10-06T08:51:40.432Z"},{"id":"615d5372b046f8fbd3d955d2","name":"","testName":"kubeshop-cypress","testType":"cypress/project","status":"success","startTime":"0001-01-01T00:00:00Z","endTime":"2021-10-06T07:44:30.025Z"},{"id":"615d5265b046f8fbd3d955d0","name":"","testName":"kubeshop-cypress","testType":"cypress/project","status":"error","startTime":"0001-01-01T00:00:00Z","endTime":"2021-10-06T07:40:09.261Z"},{"id":"615d4fe6b046f8fbd3d955ce","name":"","testName":"cypress-example","testType":"cypress/project","status":"error","startTime":"0001-01-01T00:00:00Z","endTime":"2021-10-06T07:28:54.579Z"},{"id":"615d4556b046f8fbd3d955cc","name":"","testName":"cypress-example","testType":"cypress/project","status":"error","startTime":"0001-01-01T00:00:00Z","endTime":"2021-10-06T06:43:44.1Z"},{"id":"615d43d3b046f8fbd3d955ca","name":"","testName":"cypress-example","testType":"cypress/project","status":"error","startTime":"0001-01-01T00:00:00Z","endTime":"2021-10-06T06:37:52.601Z"},{"id":"6155cd7db046f8fbd3d955c8","name":"","testName":"postman-test-7f6qrm","testType":"postman/collection","status":"success","startTime":"2021-09-30T14:45:20.819Z","endTime":"2021-09-30T14:45:21.419Z"},{"id":"6155cd67b046f8fbd3d955c6","name":"","testName":"sanity","testType":"postman/collection","status":"error","startTime":"0001-01-01T00:00:00Z","endTime":"2021-09-30T14:45:00.135Z"},{"id":"615322f3f47de75f31ae7a06","name":"","testName":"long-1","testType":"postman/collection","status":"success","startTime":"2021-09-28T14:13:11.293Z","endTime":"2021-09-28T14:13:45.271Z"},{"id":"61532298f47de75f31ae7a04","name":"","testName":"long-1","testType":"postman/collection","status":"success","startTime":"2021-09-28T14:11:39.179Z","endTime":"2021-09-28T14:12:15.202Z"},{"id":"6151b4b342189df67944968e","name":"","testName":"postman-test-7f6qrm","testType":"postman/collection","status":"success","startTime":"2021-09-27T12:10:31.581Z","endTime":"2021-09-27T12:10:32.105Z"},{"id":"6151b49d42189df67944968c","name":"","testName":"curl-test","testType":"curl/test","status":"error","startTime":"0001-01-01T00:00:00Z","endTime":"2021-09-27T12:10:06.954Z"},{"id":"6151b41742189df67944968a","name":"","testName":"curl-test","testType":"curl/test","status":"error","startTime":"0001-01-01T00:00:00Z","endTime":"2021-09-27T12:07:52.893Z"},{"id":"6151b41342189df679449688","name":"","testName":"curl-test","testType":"curl/test","status":"error","startTime":"0001-01-01T00:00:00Z","endTime":"2021-09-27T12:07:48.868Z"},{"id":"6151b40f42189df679449686","name":"","testName":"curl-test","testType":"curl/test","status":"error","startTime":"0001-01-01T00:00:00Z","endTime":"2021-09-27T12:07:44.89Z"},{"id":"6151b40b42189df679449684","name":"","testName":"curl-test","testType":"curl/test","status":"error","startTime":"0001-01-01T00:00:00Z","endTime":"2021-09-27T12:07:41.168Z"}]}
 ```
 
-as we can see it's very easy to get JSON results from test executions.
+#### **Go-Template**
 
-#### Go-Template
-
-Let's try to get list of test excution IDs with their corresponding statuses - with go-template it's easy:
+To get a list of test excution IDs with their corresponding statuses with go-template:
 
 ```sh
 kubectl testkube tests executions -ogo --go-template '{{.Id}}:{{.Status}} '
@@ -200,11 +127,9 @@
 
 ```
 
-### Getting list of executions of given test
+### **Getting a List of Executions of a Given Test**
 
-When there is a lot of test cases you want probably to get executions of particular test
-
-you can do this by passing test name as parameter to:
+To find the execution of a particular test, pass the test name as a parameter:
 
 ```sh
 kubectl testkube tests executions api-incluster-test
