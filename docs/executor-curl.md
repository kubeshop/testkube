--- conflicted
+++ resolved
@@ -1,14 +1,11 @@
-# Curl Commands
+# cURL Commands
 
-<<<<<<< HEAD
-TestKube is able to run curl commands as tests. There are 2 possibilities to validate the outputs of the curl command:
-- By using the status returned.
-- By checking the body of the response. 
+TestKube is able to run cURL commands as tests. There are 2 possibilities to validate the outputs of the cURL command:
 
-Below is an example of how to format the tests.
-=======
-Testkube is able to run curl commands as tests, there are 2 possibilities to validate the outputs of the curl command, one using the status returned and the other checking the body of the response. Bellow is an example on how to format the tests.
->>>>>>> a9ab6abc
+ - By using the status returned.
+ - By checking the body of the response. 
+
+Below is an example of how to format the tests:
 
 ```js
 {
@@ -25,22 +22,16 @@
 
 The test Custom Resource Definition (CRD) should be created with the type `curl/test`.
 
-## **Running Tests Using Curl Commands**
+## **Running Tests Using cURL Commands**
 
-### **Creating and Running a Curl Test**
+### **Creating and Running a cURL Test**
 
 Save a test in a format as described above. In this example, it is `curl-test.json`.
 
 Create the test by running `kubectl testkube scripts create --file curl-test.json --name curl-test --type "curl/test"`.
 
-<<<<<<< HEAD
 Check if the test was created using the command `kubectl testkube scripts list`. The output will be similar to:
 
-=======
-Create the test by running `kubectl testkube tests create --file curl-test.json --name curl-test --type "curl/test"`
-
-Check if it was created using command `kubectl testkube tests list` it will output something like:
->>>>>>> a9ab6abc
 
 ```sh
        NAME       |        TYPE         
@@ -48,11 +39,7 @@
   curl-test      | curl/test  
 ```
 
-<<<<<<< HEAD
 The test can be run using `kubectl testkube scripts start curl-test` which gives the output:
-=======
-Test can be run using `kubectl testkube tests start curl-test` which gives the output:
->>>>>>> a9ab6abc
 
 ```sh
 ████████ ███████ ███████ ████████ ██   ██ ██    ██ ██████  ███████ 
@@ -64,7 +51,6 @@
 
 Test queued for execution
 
-<<<<<<< HEAD
 Use the following command to get script execution details:
 $ kubectl testkube scripts execution 613a2d7056499e6e3d5b9c3e
 
@@ -73,16 +59,6 @@
 ```
 
 As seen above, results can be checked using `kubectl testkube scripts execution 613a2d7056499e6e3d5b9c3e`, where the id of the execution is unique for each execution. Ensure that the correct id is used. The output will look something like:
-=======
-Use following command to get test execution details:
-$ kubectl testkube tests execution 613a2d7056499e6e3d5b9c3e
-
-or watch test execution until complete:
-$ kubectl testkube tests watch 613a2d7056499e6e3d5b9c3e
-```
-
-As in the output is stated results can be checked using `kubectl testkube tests execution 613a2d7056499e6e3d5b9c3e` where the id of the execution is unique for each execution, make sure that the right id is used. Output of that should look something like:
->>>>>>> a9ab6abc
 
 ```sh
 Name: painfully-super-colt,Status: success,Duration: 534ms
@@ -106,4 +82,4 @@
 {"success":"true"}
 ```
 
-There is a generated name for the execution, the status, duration and the output of the curl command.+There is a generated name for the execution, the status, duration and the output of the cURL command.