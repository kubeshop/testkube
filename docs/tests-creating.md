--- conflicted
+++ resolved
@@ -1,12 +1,6 @@
-<<<<<<< HEAD
-# Testkube test tests
-
-Test tests are single executor oriented tests. Test can have different types, which depends what executors are installed in your cluster.
-=======
 # Testkube tests
 
 Tests are single executor oriented objects. Test can have different types, which depends what executors are installed in your cluster.
->>>>>>> b1d07765
 
 Testkubes includes `postman/collection`, `cypress/project` and `curl/test` test types which are auto registered during testkube install by default. // provide examples for cypress and  curl
 
