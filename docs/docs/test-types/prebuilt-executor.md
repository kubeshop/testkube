--- conflicted
+++ resolved
@@ -188,171 +188,6 @@
 For Go-based executors, we have prepared many handy functions, such as printing valid outputs or wrappers around calling external processes.
 Currently, in other languages, you'll need to manage this on your own.
 
-<<<<<<< HEAD
-Testkube has simplified test content management. We support several different test content types such as string, uri, git-file and git-dir. The entire complexity of checking out or downloading test content is covered by Testkube.
-=======
-Testkube has simplified test content management. We are supporting several different test content types such as string, uri, git. The entire complexity of checking out or downloading test content is covered by Testkube.
->>>>>>> 2d32e2f5
-
-Testkube will store its files and directories in a directory defined by the `RUNNER_DATADIR` env and will save the test-content file for:
-
-- String content (e.g., a postman collection is passed as string content read from a JSON file).
-- URI - Testkube will get the content of the file defined by the URI.
-- Git related content - Testkube will checkout the repo content in the current directory.
-
-To be able to proceed with this guide, Testkube should be installed. Review the Testkube [installation instructions](../getting-started/index.md).
-
-We have created a simple NodeJS executor.
-
-The executor will get the URI and try to call the HTTP GET method on the passed value, and will return:
-
-- **success** - when the status code is 200.
-- **failed** - for any other status code.
-
-```javascript
-"use strict";
-
-const https = require("https");
-const fs = require("fs");
-const path = require("path");
-
-const args = process.argv.slice(2);
-if (args.length == 0) {
-  error("Please pass arguments");
-  process.exit(1);
-}
-
-var uri;
-if (!process.env.RUNNER_DATADIR) {
-  error("No valid data directory detected");
-  process.exit(1);
-}
-
-const testContentPath = path.join(process.env.RUNNER_DATADIR, "test-content");
-uri = fs.readFileSync(testContentPath, { encoding: "utf8", flag: "r"});
-
-https.get(uri, (res) => {
-    if (res.statusCode == 200) {
-      successResult("Got valid status code: 200 OK");
-    } else {
-      errorResult("Got invalid status code");
-    }
-  })
-  .on("error", (err) => { error("Error: " + err.message); });
-
-
-function errorResult(message) {
-  console.log(JSON.stringify({ "type": "result", "result": { "status": "error", "errorMessage": message, }}));
-}
-
-function successResult(output) {
-  console.log(JSON.stringify({ "type": "result", "result": { "status": "success", "output": output, }}));
-}
-
-// 'error' will return the error info not related to the test itself (issues with the executor)
-function error(message) {
-  console.log(JSON.stringify({ "type": "error", "content": message, })); 
-}
-  
-```
-
-The code is ready and working. With the defaults assumed, `RUNNER_DATADIR` will be `/data` and the file will be saved in the `/data/test-content` directory.
-
-As we can see, we are pushing JSON output to `stdin` with the `console.log` function that is based on our [OpenAPI spec - ExecutorOutput](https://kubeshop.github.io/testkube/reference/openapi/).
-
-The two basic output types handled here are:
-
-- For executor failures (non-test related), return `error`.
-- For a test result, return `result` with the test status (success, error).
-
-When the executor code is ready, the next steps are to create:
-
-- A Docker image (create image and push).
-- A Kubernetes Executor Custom Resource Definition (CRD).
-- The test itself.
-
-We will simplify and use the latest tag for the steps below but a best practice is to use versioning. Currently, Testkube runs the command directly and passes the execution information as an argument.
-
-1. Add the runner binary (we have plans to remove this step in a future release):
-
-```bash
-#!/usr/bin/env sh
-node app.js "$@"
-```
-
-2. Add the runner binary into the Dockerfile:
-
-```Dockerfile
-FROM node:17
-
-# Create app directory
-WORKDIR /usr/src/app
-
-# Bundle app source
-COPY runner /bin/runner
-RUN chmod +x /bin/runner
-COPY app.js app.js
-
-EXPOSE 8080
-CMD [ "/bin/runner" ]
-```
-
-3. Build and push the Docker container (change `user/repo` to your Docker Hub username):
-
-```bash
-docker build --platform=linux/amd64 -t USER/testkube-executor-example-nodejs:latest -f Dockerfile .
-docker push USER/testkube-executor-example-nodejs:latest
-```
-
-4. After the image is in place for Kubernetes to load, create the executor:
-
-```bash
-kubectl testkube create executor --image kubeshop/testkube-executor-example-nodejs:latest --types "example/test" --name example-nodejs-executor
-```
-
-When everything is in place, we can add our Testkube tests.
-
-```
-echo "https://httpstat.us/200" | kubectl testkube create test --name example-test --type example/test
-```
-
-As we can see, we need to pass the test name and test type `example/test` (which we defined in our executor CRD).
-
-Now it's finally time to run our test!
-
-```
-kubectl tests run example-test -f
-
-Type          : example/test
-Name          : example-test-string
-Execution ID  : 6218ccd2a26fa94ee7a7cfd1
-Execution name: moderately-pleasant-labrador
-
-
-Getting pod logs
-Execution completed Got valid status code: 200 OK
-
-.
-Use the following command to get test execution details:
-$ kubectl testkube get execution 6218ccd2a26fa94ee7a7cfd1
-
-
-
-Got valid status code: 200 OK
-Test execution completed with success in 6.163s 🥇
-
-Use the following command to get test execution details:
-$ kubectl testkube get execution 6218ccd2a26fa94ee7a7cfd1
-
-
-Watch the test execution until complete:
-$ kubectl testkube watch execution 6218ccd2a26fa94ee7a7cfd1
-
-
-```
-
-Our test completed successfully! Create another test with a different status code and check to see the result.
-
 ## **Resources**
 
 - [OpenAPI spec details](https://kubeshop.github.io/testkube/reference/openapi/).
