## testkube

Testkube entrypoint for kubectl plugin.

```
testkube [flags]
```

### Options

```
  -a, --api-uri string     api uri, default value read from config if set (default "https://demo.testkube.io/results")
  -c, --client string      client used for connecting to Testkube API one of proxy|direct (default "proxy")
  -h, --help               help for testkube
      --insecure           insecure connection for direct client
      --namespace string   Kubernetes namespace, default value read from config if set (default "testkube")
      --oauth-enabled      enable oauth
      --verbose            show additional debug messages
```

### SEE ALSO

* [testkube abort](testkube_abort.md)	 - Abort tests or test suites
* [testkube agent](testkube_agent.md)	 - Testkube Pro Agent related commands
<<<<<<< HEAD
* [testkube cloud](testkube_cloud.md)	 - [Deprecated] Testkube Cloud commands
=======
* [testkube pro](testkube_pro.md)	 - Testkube Pro commands
>>>>>>> 41483d0b
* [testkube completion](testkube_completion.md)	 - Generate the autocompletion script for the specified shell
* [testkube config](testkube_config.md)	 - Set feature configuration value
* [testkube create](testkube_create.md)	 - Create resource
* [testkube create-ticket](testkube_create-ticket.md)	 - Create bug ticket
* [testkube dashboard](testkube_dashboard.md)	 - Open testkube dashboard
* [testkube debug](testkube_debug.md)	 - Print environment information for debugging
* [testkube delete](testkube_delete.md)	 - Delete resources
* [testkube disable](testkube_disable.md)	 - Disable feature
* [testkube download](testkube_download.md)	 - Artifacts management commands
* [testkube enable](testkube_enable.md)	 - Enable feature
* [testkube generate](testkube_generate.md)	 - Generate resources commands
* [testkube get](testkube_get.md)	 - Get resources
* [testkube init](testkube_init.md)	 - Install Helm chart registry in current kubectl context and update dependencies
* [testkube login](testkube_login.md)	 - Login to Testkube Pro
* [testkube migrate](testkube_migrate.md)	 - manual migrate command
* [testkube pro](testkube_pro.md)	 - Testkube Pro commands
* [testkube purge](testkube_purge.md)	 - Uninstall Helm chart registry from current kubectl context
* [testkube run](testkube_run.md)	 - Runs tests or test suites
* [testkube set](testkube_set.md)	 - Set resources
* [testkube status](testkube_status.md)	 - Show status of feature or resource
* [testkube update](testkube_update.md)	 - Update resource
* [testkube upgrade](testkube_upgrade.md)	 - Upgrade Helm chart, install dependencies and run migrations
* [testkube version](testkube_version.md)	 - Shows version and build info
* [testkube watch](testkube_watch.md)	 - Watch tests or test suites
<|MERGE_RESOLUTION|>--- conflicted
+++ resolved
@@ -22,11 +22,7 @@
 
 * [testkube abort](testkube_abort.md)	 - Abort tests or test suites
 * [testkube agent](testkube_agent.md)	 - Testkube Pro Agent related commands
-<<<<<<< HEAD
 * [testkube cloud](testkube_cloud.md)	 - [Deprecated] Testkube Cloud commands
-=======
-* [testkube pro](testkube_pro.md)	 - Testkube Pro commands
->>>>>>> 41483d0b
 * [testkube completion](testkube_completion.md)	 - Generate the autocompletion script for the specified shell
 * [testkube config](testkube_config.md)	 - Set feature configuration value
 * [testkube create](testkube_create.md)	 - Create resource
