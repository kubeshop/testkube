--- conflicted
+++ resolved
@@ -35,15 +35,6 @@
 				fmt.Printf("Downloading and unpacking %s to %s...\n", url, dirPath)
 
 				// Start downloading the file
-<<<<<<< HEAD
-				resp, err := http.Get(url)
-				ui.ExitOnError("download the tarball", err)
-				defer resp.Body.Close()
-
-				if resp.StatusCode != http.StatusOK {
-					ui.Fail(fmt.Errorf("failed to download the tarball: status code %d", resp.StatusCode))
-				}
-=======
 				attempt := 1
 				for {
 					resp, err := http.Get(url)
@@ -53,14 +44,15 @@
 					if err == nil {
 						// Process the files
 						err = common.UnpackTarball(dirPath, resp.Body)
+						resp.Body.Close()
 						if err == nil {
 							break
 						}
 						fmt.Printf("failed to unpack the tarball: %s\n", err.Error())
 					} else {
+						resp.Body.Close()
 						fmt.Printf("failed to download the tarball: %s\n", err.Error())
 					}
->>>>>>> e3662c00
 
 					// Retry when it is possible
 					if TarballRetryMaxAttempts == attempt {
