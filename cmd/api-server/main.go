--- conflicted
+++ resolved
@@ -9,7 +9,7 @@
 
 	"github.com/kubeshop/testkube/pkg/event"
 	"github.com/kubeshop/testkube/pkg/event/bus"
-	runner2 "github.com/kubeshop/testkube/pkg/scheduler"
+	"github.com/kubeshop/testkube/pkg/scheduler"
 
 	testkubeclientset "github.com/kubeshop/testkube-operator/pkg/clientset/versioned"
 	"github.com/kubeshop/testkube/pkg/k8sclient"
@@ -179,17 +179,14 @@
 		testsuitesClient,
 		secretClient,
 		webhooksClient,
-<<<<<<< HEAD
 		testkubeClientset,
-=======
 		testsourcesClient,
->>>>>>> 523fd176
 		configMapConfig,
 		clusterId,
 		eventsEmitter,
 	)
 
-	runner := runner2.NewRunner(
+	runner := scheduler.NewScheduler(
 		api.Executor,
 		resultsRepository,
 		testResultsRepository,
