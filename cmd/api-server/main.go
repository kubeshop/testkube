--- conflicted
+++ resolved
@@ -365,12 +365,8 @@
 		sched,
 		slackLoader,
 		storageClient,
-<<<<<<< HEAD
-		gqlServer,
+		cfg.GraphqlPort,
 		artifactStorage,
-=======
-		cfg.GraphqlPort,
->>>>>>> 7e4af64a
 	)
 
 	isMinioStorage := cfg.LogsStorage == "minio"
