--- conflicted
+++ resolved
@@ -175,7 +175,9 @@
 	if cfg.Trace {
 		eventBus.TraceEvents()
 	}
-	eventsEmitter = event.NewEmitter(eventBus, cfg.TestkubeClusterName)
+	// TODO(emil): do we need a mongo/postgres backend for leases?
+	eventsEmitterLeaseBackend := leasebackendk8s.NewK8sLeaseBackend(clientset, "testkube-agent", cfg.TestkubeNamespace)
+	eventsEmitter = event.NewEmitter(eventBus, eventsEmitterLeaseBackend, "agentevents", cfg.TestkubeClusterName)
 
 	// Connect to the Control Plane
 	var grpcConn *grpc.ClientConn
@@ -322,22 +324,6 @@
 	webhookRepository := cloudwebhook.NewCloudRepository(grpcClient, &proContext)
 	artifactStorage := cloudartifacts.NewCloudArtifactsStorage(grpcClient, &proContext)
 
-<<<<<<< HEAD
-	log.DefaultLogger.Info("connecting to NATS...")
-	nc := commons.MustCreateNATSConnection(cfg)
-	log.DefaultLogger.Infow("connected to NATS successfully", "embedded", cfg.NatsEmbedded, "uri", cfg.NatsURI)
-
-	eventBus := bus.NewNATSBus(nc)
-	if cfg.Trace {
-		eventBus.TraceEvents()
-	}
-
-	// TODO(emil): do we need a mongo/postgres backend for leases?
-	eventsEmitterLeaseBackend := leasebackendk8s.NewK8sLeaseBackend(clientset, "testkube-agent", cfg.TestkubeNamespace)
-	eventsEmitter = event.NewEmitter(eventBus, eventsEmitterLeaseBackend, "agentevents", cfg.TestkubeClusterName)
-
-=======
->>>>>>> 4c29a167
 	// Build new client
 	client := controlplaneclient.New(grpcClient, proContext, controlplaneclient.ClientOptions{
 		StorageSkipVerify: cfg.StorageSkipVerify,
@@ -853,7 +839,7 @@
 		testkubeClientset, err := testkubeclientset.NewForConfig(k8sCfg)
 		commons.ExitOnError("creating TestKube Clientset", err)
 		// TODO: Check why this simpler options is not working
-		//testkubeClientset := testkubeclientset.New(clientset.RESTClient())
+		// testkubeClientset := testkubeclientset.New(clientset.RESTClient())
 
 		var triggersLeaseBackend leasebackend.Repository
 		if controlPlane != nil {
@@ -965,23 +951,6 @@
 		return httpServer.Run(ctx)
 	})
 
-<<<<<<< HEAD
-	if deprecatedSystem != nil {
-		if deprecatedSystem.Reconciler != nil {
-			g.Go(func() error {
-				return deprecatedSystem.Reconciler.Run(ctx)
-			})
-		}
-
-		if deprecatedSystem.API != nil {
-			g.Go(func() error {
-				return deprecatedSystem.API.RunGraphQLServer(ctx, eventBus)
-			})
-		}
-	}
-
-=======
->>>>>>> 4c29a167
 	if err := g.Wait(); err != nil {
 		log.DefaultLogger.Fatalf("Testkube is shutting down: %v", err)
 	}
