--- conflicted
+++ resolved
@@ -218,10 +218,6 @@
 
 	leaderTasks := make([]leader.Task, 0)
 
-<<<<<<< HEAD
-	// If we don't have an API key, but we do have a token for registration then attempt to register the runner.
-	if cfg.TestkubeProAPIKey == "" && cfg.TestkubeProAgentRegToken != "" {
-=======
 	// Agents should be able to make an initial registration with their
 	// registration token and subsequent registrations with their API key to
 	// enable them to update their set of capabilities.
@@ -231,7 +227,6 @@
 	// of the API key. After intial self registration the super agent will be
 	// able to use the API key in the generated secret to reregister.
 	if cfg.TestkubeProAPIKey != "" || cfg.TestkubeProAgentRegToken != "" {
->>>>>>> 67b28e8c
 		runnerName := cfg.RunnerName
 		if runnerName == "" {
 			// Fallback to a set name, but this is unlikely to be unique.
@@ -482,14 +477,8 @@
 	// Initialize event handlers
 	if !cfg.DisableWebhooks && !cfg.EnableCloudWebhooks {
 		secretClient := secret.NewClientFor(clientset, cfg.TestkubeNamespace)
-<<<<<<< HEAD
-		eventsEmitter.Loader.Register(webhook.NewWebhookLoader(log.DefaultLogger, webhooksClient, webhookTemplatesClient,
-			testWorkflowResultsRepository, secretClient, metrics, webhookRepository, &proContext, envs))
-=======
 		webhookLoader := webhook.NewWebhookLoader(
 			webhooksClient,
-			webhook.WithDeprecatedClients(deprecatedClients),
-			webhook.WithDeprecatedRepositories(deprecatedRepositories),
 			webhook.WithTestWorkflowResultsRepository(testWorkflowResultsRepository),
 			webhook.WithWebhookResultsRepository(webhookRepository),
 			webhook.WithWebhookTemplateClient(webhookTemplatesClient),
@@ -498,7 +487,6 @@
 			webhook.WithEnvs(envs),
 			webhook.WithProContext(&proContext))
 		eventsEmitter.RegisterLoader(webhookLoader)
->>>>>>> 67b28e8c
 	}
 	websocketLoader := ws.NewWebsocketLoader()
 	eventsEmitter.RegisterLoader(websocketLoader)
@@ -676,11 +664,8 @@
 		commons.ExitOnError("getting k8s client config", err)
 		testkubeClientset, err := testkubeclientset.NewForConfig(k8sCfg)
 		commons.ExitOnError("creating TestKube Clientset", err)
-<<<<<<< HEAD
-=======
 		// TODO: Check why this simpler options is not working
 		// testkubeClientset := testkubeclientset.New(clientset.RESTClient())
->>>>>>> 67b28e8c
 
 		var triggersLeaseBackend leasebackend.Repository
 		if controlPlane != nil {
