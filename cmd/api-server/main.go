--- conflicted
+++ resolved
@@ -158,17 +158,10 @@
 
 	// Connect to the Control Plane
 	var grpcConn *grpc.ClientConn
-<<<<<<< HEAD
 	var controlPlane *controlplane.Server
 	if mode == common.ModeStandalone {
+		log.DefaultLogger.Info("starting embedded Control Plane service...")
 		controlPlane = services.CreateControlPlane(ctx, cfg, features, secretManager, metrics, lazyRunner, lazyEmitter)
-=======
-	var grpcClient cloud.TestKubeCloudAPIClient
-
-	if mode == common.ModeStandalone {
-		log.DefaultLogger.Info("starting embedded Control Plane service...")
-		controlPlane := services.CreateControlPlane(ctx, cfg, features, secretManager, metrics, lazyRunner, lazyEmitter)
->>>>>>> 0983d886
 		g.Go(func() error {
 			return controlPlane.Start(ctx)
 		})
@@ -197,7 +190,7 @@
 		commons.ExitOnError("connecting to remote Control Plane", err)
 		log.DefaultLogger.Infow("connected to remote control plane successfully", "url", cfg.TestkubeProURL)
 	}
-	grpcClient = cloud.NewTestKubeCloudAPIClient(grpcConn)
+	grpcClient := cloud.NewTestKubeCloudAPIClient(grpcConn)
 
 	// If we don't have an API key but we do have a token for registration then attempt to register the runner.
 	if cfg.TestkubeProAPIKey == "" && cfg.TestkubeProAgentRegToken != "" {
