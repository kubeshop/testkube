package main

import (
	"context"
	"errors"
	"flag"
	"fmt"
	"net"
	"os"
	"strings"
	"time"

	"github.com/go-logr/zapr"
	"github.com/gofiber/fiber/v2/middleware/cors"
	"golang.org/x/sync/errgroup"
	"google.golang.org/grpc"
	corev1 "k8s.io/api/core/v1"
	metav1 "k8s.io/apimachinery/pkg/apis/meta/v1"
	"k8s.io/apimachinery/pkg/apis/meta/v1/unstructured"
	"k8s.io/apimachinery/pkg/labels"
	"k8s.io/apimachinery/pkg/runtime"
	"k8s.io/client-go/kubernetes"
	ctrl "sigs.k8s.io/controller-runtime"
	"sigs.k8s.io/controller-runtime/pkg/cache"
	k8sctrlclient "sigs.k8s.io/controller-runtime/pkg/client"
	"sigs.k8s.io/controller-runtime/pkg/manager"

	executorv1 "github.com/kubeshop/testkube/api/executor/v1"
	testexecutionv1 "github.com/kubeshop/testkube/api/testexecution/v1"
	testsuiteexecutionv1 "github.com/kubeshop/testkube/api/testsuiteexecution/v1"
	testtriggersv1 "github.com/kubeshop/testkube/api/testtriggers/v1"
	testworkflowsv1 "github.com/kubeshop/testkube/api/testworkflows/v1"
	"github.com/kubeshop/testkube/cmd/api-server/commons"
	"github.com/kubeshop/testkube/cmd/api-server/services"
	"github.com/kubeshop/testkube/internal/app/api/debug"
	"github.com/kubeshop/testkube/internal/app/api/metrics"
	apiv1 "github.com/kubeshop/testkube/internal/app/api/v1"
	"github.com/kubeshop/testkube/internal/common"
	syncagent "github.com/kubeshop/testkube/internal/sync"
	synccontroller "github.com/kubeshop/testkube/internal/sync/controller"
	syncgrpc "github.com/kubeshop/testkube/internal/sync/grpc"
	"github.com/kubeshop/testkube/pkg/agent"
	agentclient "github.com/kubeshop/testkube/pkg/agent/client"
	"github.com/kubeshop/testkube/pkg/api/v1/testkube"
	"github.com/kubeshop/testkube/pkg/cloud"
	cloudartifacts "github.com/kubeshop/testkube/pkg/cloud/data/artifact"
	cloudtestworkflow "github.com/kubeshop/testkube/pkg/cloud/data/testworkflow"
	cloudwebhook "github.com/kubeshop/testkube/pkg/cloud/data/webhook"
	"github.com/kubeshop/testkube/pkg/configmap"
	"github.com/kubeshop/testkube/pkg/controller"
	"github.com/kubeshop/testkube/pkg/controlplane"
	"github.com/kubeshop/testkube/pkg/controlplane/scheduling"
	"github.com/kubeshop/testkube/pkg/controlplaneclient"
	"github.com/kubeshop/testkube/pkg/coordination/leader"
	"github.com/kubeshop/testkube/pkg/cronjob"
	"github.com/kubeshop/testkube/pkg/event"
	"github.com/kubeshop/testkube/pkg/event/bus"
	"github.com/kubeshop/testkube/pkg/event/kind/cdevent"
	"github.com/kubeshop/testkube/pkg/event/kind/k8sevent"
	"github.com/kubeshop/testkube/pkg/event/kind/testworkflowexecutionmetrics"
	"github.com/kubeshop/testkube/pkg/event/kind/testworkflowexecutions"
	"github.com/kubeshop/testkube/pkg/event/kind/testworkflowexecutiontelemetry"
	"github.com/kubeshop/testkube/pkg/event/kind/webhook"
	ws "github.com/kubeshop/testkube/pkg/event/kind/websocket"
	"github.com/kubeshop/testkube/pkg/k8sclient"
	"github.com/kubeshop/testkube/pkg/log"
	"github.com/kubeshop/testkube/pkg/newclients/testtriggerclient"
	"github.com/kubeshop/testkube/pkg/newclients/testworkflowclient"
	"github.com/kubeshop/testkube/pkg/newclients/testworkflowtemplateclient"
	observtracing "github.com/kubeshop/testkube/pkg/observability/tracing"
	kubeclient "github.com/kubeshop/testkube/pkg/operator/client"
	executorsclientv1 "github.com/kubeshop/testkube/pkg/operator/client/executors/v1"
	testtriggersclientv1 "github.com/kubeshop/testkube/pkg/operator/client/testtriggers/v1"
	testworkflowsclientv1 "github.com/kubeshop/testkube/pkg/operator/client/testworkflows/v1"
	testkubeclientset "github.com/kubeshop/testkube/pkg/operator/clientset/versioned"
	"github.com/kubeshop/testkube/pkg/repository/leasebackend"
	leasebackendk8s "github.com/kubeshop/testkube/pkg/repository/leasebackend/k8s"
	runner2 "github.com/kubeshop/testkube/pkg/runner"
	runnergrpc "github.com/kubeshop/testkube/pkg/runner/grpc"
	"github.com/kubeshop/testkube/pkg/scheduler"
	"github.com/kubeshop/testkube/pkg/secret"
	"github.com/kubeshop/testkube/pkg/secretmanager"
	"github.com/kubeshop/testkube/pkg/server"
	"github.com/kubeshop/testkube/pkg/tcl/schedulertcl"
	"github.com/kubeshop/testkube/pkg/testworkflows/testworkflowconfig"
	"github.com/kubeshop/testkube/pkg/testworkflows/testworkflowexecutor"
	"github.com/kubeshop/testkube/pkg/testworkflows/testworkflowprocessor/presets"
	"github.com/kubeshop/testkube/pkg/triggers"
	"github.com/kubeshop/testkube/pkg/version"
	"github.com/kubeshop/testkube/pkg/workerpool"
)

func init() {
	flag.Parse()
}

func main() {
	startTime := time.Now()
	log.DefaultLogger.Info("starting Testkube API Server")
	log.DefaultLogger.Infow("version info", "version", version.Version, "commit", version.Commit)

	cfg := commons.MustGetConfig()
	features := commons.MustGetFeatureFlags()
	// Determine the running mode

	mode := common.ModeAgent
	if cfg.TestkubeProAPIKey == "" && cfg.TestkubeProAgentRegToken == "" {
		mode = common.ModeStandalone
		cfg.TestkubeProURL = fmt.Sprintf("%s:%d", cfg.APIServerFullname, cfg.GRPCServerPort)
		cfg.TestkubeProTLSInsecure = true
	}

	log.DefaultLogger.Infow("configuration loaded",
		"mode", mode,
		"namespace", cfg.TestkubeNamespace,
		"apiServerPort", cfg.APIServerPort,
		"grpcPort", cfg.GRPCServerPort,
	)

	shutdownTracing, err := observtracing.Init(context.Background(), observtracing.Config{
		Enabled:       cfg.TracingEnabled,
		Endpoint:      cfg.OTLPEndpoint,
		ServiceName:   cfg.OTLPServiceName,
		SamplingRatio: cfg.TracingSampleRate,
		Version:       version.Version,
		Commit:        version.Commit,
	})
	commons.ExitOnError("initializing tracing", err)
	defer func() { _ = shutdownTracing(context.Background()) }()

	// Run services within an errgroup to propagate errors between services.
	g, ctx := errgroup.WithContext(context.Background())

	// Cancel the errgroup context on SIGINT and SIGTERM,
	// which shuts everything down gracefully.
	g.Go(commons.HandleCancelSignal(ctx))

	commons.MustFreePort(cfg.APIServerPort)
	commons.MustFreePort(cfg.GRPCServerPort)

	log.DefaultLogger.Info("initializing...")
	configMapConfig := commons.MustGetConfigMapConfig(ctx, cfg.APIServerConfig, cfg.TestkubeNamespace, cfg.TestkubeAnalyticsEnabled)
	log.DefaultLogger.Info("ConfigMap configuration loaded successfully")

	// k8s
	log.DefaultLogger.Info("connecting to Kubernetes cluster...")
	kubeClient, err := kubeclient.GetClient()
	commons.ExitOnError("getting Kubernetes client", err)
	kubeConfig, err := k8sclient.GetK8sClientConfig()
	commons.ExitOnError("getting Kubernetes config", err)
	clientset, err := kubernetes.NewForConfig(kubeConfig)
	commons.ExitOnError("creating k8s clientset", err)

	log.DefaultLogger.Infow("connected to Kubernetes cluster successfully", "namespace", cfg.TestkubeNamespace)

	// TODO: Make granular environment variables, yet backwards compatible
	secretConfig := testkube.SecretConfig{
		Prefix:     cfg.SecretCreationPrefix,
		List:       cfg.EnableSecretsEndpoint,
		ListAll:    cfg.EnableSecretsEndpoint && cfg.EnableListingAllSecrets,
		Create:     cfg.EnableSecretsEndpoint && !cfg.DisableSecretCreation,
		Modify:     cfg.EnableSecretsEndpoint && !cfg.DisableSecretCreation,
		Delete:     cfg.EnableSecretsEndpoint && !cfg.DisableSecretCreation,
		AutoCreate: !cfg.DisableSecretCreation,
	}
	secretManager := secretmanager.New(clientset, secretConfig)

	metrics := metrics.NewMetrics()

	log.DefaultLogger.Info("connecting to NATS...")
	nc := commons.MustCreateNATSConnection(cfg)
	log.DefaultLogger.Infow("connected to NATS successfully", "embedded", cfg.NatsEmbedded, "uri", cfg.NatsURI)

	eventBus := bus.NewNATSBus(nc)
	if cfg.Trace {
		eventBus.TraceEvents()
	}
	// TODO(emil): do we need a mongo/postgres backend for leases like for test triggers?
	eventsEmitterLeaseBackend := leasebackendk8s.NewK8sLeaseBackend(clientset, "testkube-agent-"+cfg.APIServerFullname, cfg.TestkubeNamespace)
	eventsEmitter := event.NewEmitter(eventBus, eventsEmitterLeaseBackend, "agentevents", cfg.TestkubeClusterName)

	// Connect to the Control Plane
	var grpcConn *grpc.ClientConn
	var controlPlane *controlplane.Server
	if mode == common.ModeStandalone {
		log.DefaultLogger.Info("starting embedded Control Plane service...")
		controlPlane = services.CreateControlPlane(ctx, cfg, features, eventsEmitter)

		ln, err := net.Listen("tcp", fmt.Sprintf(":%d", cfg.GRPCServerPort))
		commons.ExitOnError("cannot listen to gRPC port", err)
		g.Go(func() error {
			return controlPlane.Start(ctx, ln)
		})
		grpcConn, err = agentclient.NewGRPCConnectionWithTracing(ctx, true, true, fmt.Sprintf("127.0.0.1:%d", cfg.GRPCServerPort), "", log.DefaultLogger, cfg.TracingEnabled)
		commons.ExitOnError("connecting to embedded Control Plane", err)
		log.DefaultLogger.Infow("connected to embedded control plane successfully", "port", cfg.GRPCServerPort)
	} else {
		log.DefaultLogger.Infow("connecting to remote control plane...", "url", cfg.TestkubeProURL)
		var err error
		grpcConn, err = agentclient.NewGRPCConnectionWithTracing(
			ctx,
			cfg.TestkubeProTLSInsecure,
			cfg.TestkubeProSkipVerify,
			cfg.TestkubeProURL,
			cfg.TestkubeProCAFile, //nolint
			log.DefaultLogger,
			cfg.TracingEnabled,
		)
		commons.ExitOnError("connecting to remote Control Plane", err)
		log.DefaultLogger.Infow("connected to remote control plane successfully", "url", cfg.TestkubeProURL)
	}
	grpcClient := cloud.NewTestKubeCloudAPIClient(grpcConn)

	var leaderLeaseBackend leasebackend.Repository
	if controlPlane != nil {
		leaderLeaseBackend = controlPlane.GetRepositoryManager().LeaseBackend()
	} else {
		leaderLeaseBackend = leasebackendk8s.NewK8sLeaseBackend(
			clientset,
			"testkube-core",
			cfg.TestkubeNamespace,
			leasebackendk8s.WithLeaseName(cfg.TestkubeLeaseName),
		)
	}

	leaderTasks := make([]leader.Task, 0)

	// Agents should be able to make an initial registration with their
	// registration token and subsequent registrations with their API key to
	// enable them to update their set of capabilities.
	// To transition super agents to the new capabilities based registration,
	// the charts have been changed to set the old super agent API key value as
	// their registration token and registration has been enabled with the use
	// of the API key. After intial self registration the super agent will be
	// able to use the API key in the generated secret to reregister.
	if cfg.TestkubeProAPIKey != "" || cfg.TestkubeProAgentRegToken != "" {
		runnerName := cfg.RunnerName
		if runnerName == "" {
			// Fallback to a set name, but this is unlikely to be unique.
			// Note, that the runner name for a super agent will be overriden
			// on the backend to make sure it is unique within the org.
			runnerName = cfg.APIServerFullname
		}
		log.DefaultLogger.Infow("registering runner", "runner_name", runnerName)

		// Build capabilities based on enabled features
		capabilities := []cloud.AgentCapability{}
		if !cfg.DisableRunner {
			capabilities = append(capabilities, cloud.AgentCapability_AGENT_CAPABILITY_RUNNER)
		}
		if !cfg.DisableTestTriggers {
			capabilities = append(capabilities, cloud.AgentCapability_AGENT_CAPABILITY_LISTENER)
		}
		if !cfg.DisableWebhooks {
			if cfg.EnableCloudWebhooks {
				// The presence of an agent with this capability within an
				// environment toggles Webhooks for the environment from
				// being emitted by the agent to being emitted by the
				// control plane.
				capabilities = append(capabilities, cloud.AgentCapability_AGENT_CAPABILITY_CLOUD_WEBHOOKS)
			} else {
				capabilities = append(capabilities, cloud.AgentCapability_AGENT_CAPABILITY_WEBHOOKS)
			}
		}

<<<<<<< HEAD
		// Get all labels that matches with prefix
		runnerLabels := getDeploymentLabels(ctx, clientset, cfg.TestkubeNamespace, cfg.APIServerFullname, cfg.RunnerLabelsPrefix)
		runnerLabels["registration"] = "self"

		// Debug labels found
		log.DefaultLogger.Debugw("labels to be configured", runnerLabels)

=======
		registrationToken := cfg.TestkubeProAgentRegToken
		if cfg.TestkubeProAPIKey != "" {
			registrationToken = cfg.TestkubeProAPIKey
		}
>>>>>>> 16cc6df4
		res, err := grpcClient.Register(ctx, &cloud.RegisterRequest{
			RegistrationToken: registrationToken,
			RunnerName:        runnerName,
			OrganizationId:    cfg.TestkubeProOrgID,
			Floating:          cfg.FloatingRunner,
			Capabilities:      capabilities,
			RunnerGroup:       cfg.RunnerGroup,
			IsGlobal:          cfg.IsGlobal,
			Labels:            runnerLabels,
		})
		if err != nil {
			log.DefaultLogger.Fatalw("error registering runner", "error", err.Error())
		}
		log.DefaultLogger.Infow("registered runner", "runner_name", runnerName, "runner_id", res.RunnerId, "organization_id", res.OrganizationId)

		// Add the new values to the current configuration.
		cfg.TestkubeProAPIKey = res.RunnerKey
		cfg.TestkubeProAgentID = res.RunnerId
		cfg.TestkubeProOrgID = res.OrganizationId

		// Attempt to store the values in a Kubernetes secret for consumption next startup.
		if cfg.SelfRegistrationSecret == "" {
			log.DefaultLogger.Warnw("unable to save api key from registration with the self registration secret unspecified, will reuse registration token for subsequent deployments")
		} else if cfg.DisableSecretCreation {
			log.DefaultLogger.Warnw("unable to save api key from registration with secrets disabled, will reuse registration token for subsequent deployments")
		} else {
			// Create or update the existing secret
			_, err := secretManager.Get(ctx, cfg.TestkubeNamespace, cfg.SelfRegistrationSecret)
			secretData := map[string]string{
				"TESTKUBE_PRO_API_KEY":  res.RunnerKey,
				"TESTKUBE_PRO_AGENT_ID": res.RunnerId,
				"TESTKUBE_PRO_ORG_ID":   res.OrganizationId,
			}
			if errors.Is(err, secretmanager.ErrNotFound) {
				if _, err := secretManager.Create(ctx, cfg.TestkubeNamespace, cfg.SelfRegistrationSecret, secretData, secretmanager.CreateOptions{Bypass: true}); err != nil {
					log.DefaultLogger.Errorw("error creating self-register runner secret", "error", err.Error())
				} else {
					log.DefaultLogger.Infow("saved registration in secret", "runner_name", runnerName, "secret_name", cfg.SelfRegistrationSecret)
				}
			} else {
				if _, err := secretManager.Update(ctx, cfg.TestkubeNamespace, cfg.SelfRegistrationSecret, secretData, secretmanager.UpdateOptions{Bypass: true}); err != nil {
					log.DefaultLogger.Errorw("error updating self-register runner secret", "error", err.Error())
				} else {
					log.DefaultLogger.Infow("updated registration in secret", "runner_name", runnerName, "secret_name", cfg.SelfRegistrationSecret)
				}
			}
		}
	}

	clusterId, _ := configMapConfig.GetUniqueClusterId(ctx)
	telemetryEnabled, _ := configMapConfig.GetTelemetryEnabled(ctx)

	// k8s clients
	webhooksClient := executorsclientv1.NewWebhooksClient(kubeClient, cfg.TestkubeNamespace)
	webhookTemplatesClient := executorsclientv1.NewWebhookTemplatesClient(kubeClient, cfg.TestkubeNamespace)

	envs := commons.GetEnvironmentVariables()

	inspector := commons.CreateImageInspector(&cfg.ImageInspectorConfig, configmap.NewClientFor(clientset, cfg.TestkubeNamespace), secret.NewClientFor(clientset, cfg.TestkubeNamespace))

	var (
		testWorkflowsClient         testworkflowclient.TestWorkflowClient
		testWorkflowTemplatesClient testworkflowtemplateclient.TestWorkflowTemplateClient
		testTriggersClient          testtriggerclient.TestTriggerClient
	)
	proContext, err := commons.ReadProContext(ctx, cfg, grpcClient)
	commons.ExitOnError("cannot connect to control plane", err)

	testWorkflowResultsRepository := cloudtestworkflow.NewCloudRepository(grpcClient, &proContext)
	testWorkflowOutputRepository := cloudtestworkflow.NewCloudOutputRepository(grpcClient, cfg.StorageSkipVerify, &proContext)
	webhookRepository := cloudwebhook.NewCloudRepository(grpcClient, &proContext)
	artifactStorage := cloudartifacts.NewCloudArtifactsStorage(grpcClient, &proContext)
	// Build new client
	client := controlplaneclient.New(grpcClient, proContext, controlplaneclient.ClientOptions{
		StorageSkipVerify: cfg.StorageSkipVerify,
		Runtime: controlplaneclient.RuntimeConfig{
			Namespace: cfg.TestkubeNamespace,
		},
		SendTimeout: cfg.TestkubeProSendTimeout,
		RecvTimeout: cfg.TestkubeProRecvTimeout,
	}, log.DefaultLogger)

	if proContext.CloudStorage {
		testWorkflowsClient = testworkflowclient.NewCloudTestWorkflowClient(client)
		testWorkflowTemplatesClient = testworkflowtemplateclient.NewCloudTestWorkflowTemplateClient(client)
		testTriggersClient = testtriggerclient.NewCloudTestTriggerClient(client)
	} else {
		testWorkflowsClient, err = testworkflowclient.NewKubernetesTestWorkflowClient(kubeClient, kubeConfig, cfg.TestkubeNamespace)
		commons.ExitOnError("creating test workflow client", err)
		testWorkflowTemplatesClient, err = testworkflowtemplateclient.NewKubernetesTestWorkflowTemplateClient(kubeClient, kubeConfig, cfg.TestkubeNamespace)
		commons.ExitOnError("creating test workflow templates client", err)

		legacyTestTriggersClientForAPI := testtriggersclientv1.NewClient(kubeClient, cfg.TestkubeNamespace)
		testTriggersClient = testtriggerclient.NewKubernetesTestTriggerClient(legacyTestTriggersClientForAPI)
	}

	defaultExecutionNamespace := cfg.TestkubeNamespace
	if cfg.DefaultExecutionNamespace != "" {
		defaultExecutionNamespace = cfg.DefaultExecutionNamespace
	}
	serviceAccountNames := map[string]string{
		defaultExecutionNamespace: cfg.JobServiceAccountName,
	}
	// Pro edition only (tcl protected code)
	if cfg.TestkubeExecutionNamespaces != "" {
		if mode != common.ModeAgent {
			commons.ExitOnError("execution namespaces", common.ErrNotSupported)
		}

		serviceAccountNames = schedulertcl.GetServiceAccountNamesFromConfig(serviceAccountNames, cfg.TestkubeExecutionNamespaces)
	}

	var deprecatedSystem *services.DeprecatedSystem
	if !cfg.DisableDeprecatedTests {
		log.DefaultLogger.Info("initializing deprecated test system...")
		log.DefaultLogger.Info("  - connecting to MongoDB and other storage backends...")
		deprecatedSystem = services.CreateDeprecatedSystem(
			ctx,
			mode,
			cfg,
			features,
			metrics,
			configMapConfig,
			secretConfig,
			grpcClient,
			nc,
			eventsEmitter,
			eventBus,
			inspector,
			&proContext,
		)
		log.DefaultLogger.Info("deprecated test system initialized successfully")
	} else {
		log.DefaultLogger.Info("deprecated test system is disabled")
	}

	// Transfer common environment variables
	commonEnvVariables := make([]corev1.EnvVar, 0)
	for _, envName := range cfg.TransferEnvVariables {
		if value := os.Getenv(envName); value != "" {
			commonEnvVariables = append(commonEnvVariables, corev1.EnvVar{Name: envName, Value: value})
		}
	}

	// Build internal execution worker
	testWorkflowProcessor := presets.NewOpenSource(inspector)
	// Pro edition only (tcl protected code)
	if mode == common.ModeAgent {
		testWorkflowProcessor = presets.NewPro(inspector)
	}
	executionWorker := services.CreateExecutionWorker(clientset, cfg, clusterId, proContext.Agent.ID, serviceAccountNames, testWorkflowProcessor, map[string]string{
		testworkflowconfig.FeatureFlagCloudStorage: fmt.Sprintf("%v", cfg.FeatureCloudStorage),
	}, commonEnvVariables, true, defaultExecutionNamespace)

	runnerOpts := runner2.Options{
		ClusterID:           clusterId,
		DefaultNamespace:    defaultExecutionNamespace,
		ServiceAccountNames: serviceAccountNames,
		StorageSkipVerify:   cfg.StorageSkipVerify,
	}
	if cfg.GlobalWorkflowTemplateInline != "" {
		runnerOpts.GlobalTemplate = runner2.GlobalTemplateInline(cfg.GlobalWorkflowTemplateInline)
	} else if cfg.GlobalWorkflowTemplateName != "" {
		runnerOpts.GlobalTemplate = runner2.GlobalTemplateSourced(testWorkflowTemplatesClient, cfg.GlobalWorkflowTemplateName)
	}
	runner := runner2.New(
		executionWorker,
		configMapConfig,
		client,
		eventsEmitter,
		metrics,
		proContext,
		runnerOpts.StorageSkipVerify,
		runnerOpts.GlobalTemplate,
	)
	runnerService := runner2.NewService(
		log.DefaultLogger,
		eventsEmitter,
		client,
		testworkflowconfig.ControlPlaneConfig{
			DashboardUrl:   proContext.DashboardURI,
			CDEventsTarget: cfg.CDEventsTarget,
		},
		proContext,
		executionWorker,
		runnerOpts,
		runner,
	)

	runnerClient := runnergrpc.NewClient(
		grpcConn,
		log.DefaultLogger,
		runner,
		proContext.APIKey,
		proContext.OrgID,
		testworkflowconfig.ControlPlaneConfig{
			DashboardUrl:   proContext.DashboardURI,
			CDEventsTarget: cfg.CDEventsTarget,
		},
		testWorkflowsClient,
	)

	if !cfg.DisableRunner {
		g.Go(func() error {
			// Check if the new client is supported by the control plane.
			// If not then just start up the existing implementation.
			// Here we are not using capabilities because the client and/or server may not have TLS implemented as it was not previously
			// enforced, however it is required with the new client implementation to secure authentication tokens.
			// gRPC does not provide a specific error for an attempt to transmit credentials over an unencrypted connection so to
			// prevent the fallback to the previous insecure behaviour we must instead check to see whether connectivity can be
			// established. The repercussions of this is that the agent will eagerly fallback to the insecure and legacy behaviour
			// and so bringing up an agent before networking with the Control Plane has been established, or during a Control Plane
			// outage will cause a fallback to the previous behaviour.
			// This check should be removed once TLS is enforced across deployments.
			if !runnerClient.IsSupported(ctx, proContext.EnvID) {
				log.DefaultLogger.Warn("new runner RPC is not supported by Control Plane, falling back to previous implementation.")
				return runnerService.Start(ctx, true)
			}
			log.DefaultLogger.Info("new runner RPC is supported by Control Plane, will use new runner RPC to retrieve execution updates.")
			// If the client is supported then start both services/clients.
			var eg errgroup.Group
			eg.Go(func() error {
				// Start the older service but without the legacy execution RPC loop.
				return runnerService.Start(ctx, false)
			})
			eg.Go(func() error {
				return runnerClient.Start(ctx, proContext.EnvID)
			})
			return eg.Wait()
		})
	}

	testWorkflowExecutor := testworkflowexecutor.New(
		grpcClient,
		cfg.TestkubeProAPIKey,
		eventsEmitter,
		runnerService,
		proContext.OrgID,
		proContext.EnvID,
		proContext.Agent.ID,
	)

	var deprecatedClients commons.DeprecatedClients
	var deprecatedRepositories commons.DeprecatedRepositories
	if deprecatedSystem != nil {
		deprecatedClients = deprecatedSystem.Clients
		deprecatedRepositories = deprecatedSystem.Repositories
	}

	// Initialize event handlers
	if !cfg.DisableWebhooks && !cfg.EnableCloudWebhooks {
		secretClient := secret.NewClientFor(clientset, cfg.TestkubeNamespace)
		webhookLoader := webhook.NewWebhookLoader(
			webhooksClient,
			webhook.WithDeprecatedClients(deprecatedClients),
			webhook.WithDeprecatedRepositories(deprecatedRepositories),
			webhook.WithTestWorkflowResultsRepository(testWorkflowResultsRepository),
			webhook.WithWebhookResultsRepository(webhookRepository),
			webhook.WithWebhookTemplateClient(webhookTemplatesClient),
			webhook.WithSecretClient(secretClient),
			webhook.WithMetrics(metrics),
			webhook.WithEnvs(envs),
			webhook.WithProContext(&proContext))
		eventsEmitter.RegisterLoader(webhookLoader)
	}
	websocketLoader := ws.NewWebsocketLoader()
	eventsEmitter.RegisterLoader(websocketLoader)
	eventsEmitter.RegisterLoader(commons.MustCreateSlackLoader(cfg, envs))
	if cfg.CDEventsTarget != "" {
		cdeventLoader, err := cdevent.NewCDEventLoader(cfg.CDEventsTarget, clusterId, cfg.TestkubeNamespace, proContext.DashboardURI, testkube.AllEventTypes)
		if err == nil {
			eventsEmitter.RegisterLoader(cdeventLoader)
		} else {
			log.DefaultLogger.Debugw("cdevents init error", "error", err.Error())
		}
	}
	if cfg.EnableK8sEvents {
		eventsEmitter.RegisterLoader(k8sevent.NewK8sEventLoader(clientset, cfg.TestkubeNamespace, testkube.AllEventTypes))
	}

	// Update the Prometheus metrics regarding the Test Workflow Execution
	eventsEmitter.RegisterLoader(testworkflowexecutionmetrics.NewLoader(ctx, metrics, proContext.DashboardURI))

	// Send the telemetry data regarding the Test Workflow Execution
	// TODO: Disable it if Control Plane does that
	eventsEmitter.RegisterLoader(testworkflowexecutiontelemetry.NewLoader(ctx, configMapConfig))

	// Update TestWorkflowExecution Kubernetes resource objects on status change
	eventsEmitter.RegisterLoader(testworkflowexecutions.NewLoader(ctx, cfg.TestkubeNamespace, kubeClient))

	g.Go(func() error {
		eventsEmitter.Listen(ctx)
		return nil
	})

	/////////////////////////////////
	// KUBERNETES CONTROLLER SETUP
	if cfg.EnableK8sControllers || cfg.GitOpsSyncKubernetesToCloudEnabled {
		// Initialise the controller runtime with our logger.
		ctrl.SetLogger(zapr.NewLogger(log.DefaultLogger.Desugar()))

		// Configure a scheme to include the required resource definitions.
		scheme := runtime.NewScheme()
		err = testworkflowsv1.AddToScheme(scheme)
		commons.ExitOnError("add TestWorkflows to kubernetes runtime scheme", err)
		err = testtriggersv1.AddToScheme(scheme)
		commons.ExitOnError("add TestTriggers to kubernetes runtime scheme", err)
		err = executorv1.AddToScheme(scheme)
		commons.ExitOnError("add Webhooks to kubernetes runtime scheme", err)

		// Legacy schemes
		err = testexecutionv1.AddToScheme(scheme)
		commons.ExitOnError("add TestExecution to kubernetes runtime scheme", err)
		err = testsuiteexecutionv1.AddToScheme(scheme)
		commons.ExitOnError("add TestSuiteExecution to kubernetes runtime scheme", err)

		// Configure the manager to use the defined scheme and to operate in the current namespace.
		mgr, err := manager.New(kubeConfig, manager.Options{
			Scheme: scheme,
			Cache: cache.Options{
				DefaultNamespaces: map[string]cache.Config{
					cfg.TestkubeNamespace: {},
				},
			},
		})
		commons.ExitOnError("creating kubernetes controller manager", err)

		// Create Sync Controllers
		if proContext.CloudStorageSupportedInControlPlane && cfg.GitOpsSyncKubernetesToCloudEnabled {
			var store interface {
				synccontroller.TestTriggerStore
				synccontroller.TestWorkflowStore
				synccontroller.TestWorkflowTemplateStore
				synccontroller.WebhookStore
				synccontroller.WebhookTemplateStore
			}
			store = syncgrpc.NewClient(grpcConn, log.DefaultLogger, proContext.APIKey, proContext.OrgID)
			// If the agent is running without secure gRPC TLS connection to the Control Plane then the client will not be able to
			// connect and so we need to fallback to an implementation that doesn't do anything.
			if cfg.TestkubeProTLSInsecure || cfg.TestkubeProSkipVerify {
				log.DefaultLogger.Warn("Unable to create GitOps sync connection to Control Plane when running in insecure TLS mode. Kubernetes resource updates will not be synced with the Control Plane!")
				store = syncagent.NoOpStore{}
			}

			err = synccontroller.NewTestTriggerSyncController(mgr, store)
			commons.ExitOnError("creating TestTrigger sync controller", err)
			err = synccontroller.NewTestWorkflowSyncController(mgr, store)
			commons.ExitOnError("creating TestWorkflow sync controller", err)
			err = synccontroller.NewTestWorkflowTemplateSyncController(mgr, store)
			commons.ExitOnError("creating TestWorkflowTemplate sync controller", err)
			err = synccontroller.NewWebhookSyncController(mgr, store)
			commons.ExitOnError("creating Webhook sync controller", err)
			err = synccontroller.NewWebhookTemplateSyncController(mgr, store)
			commons.ExitOnError("creating WebhookTemplate sync controller", err)
		}

		// Initialise controllers
		if cfg.EnableK8sControllers {
			err = controller.NewTestWorkflowExecutionExecutorController(mgr, testWorkflowExecutor)
			commons.ExitOnError("creating TestWorkflowExecution controller", err)

			// Legacy controllers
			testExecutor := workerpool.New[testkube.Test, testkube.ExecutionRequest, testkube.Execution](scheduler.DefaultConcurrencyLevel)
			err = controller.NewTestExecutionExecutorController(mgr, testExecutor, deprecatedSystem)
			commons.ExitOnError("creating TestExecution controller", err)
			testSuiteExecutor := workerpool.New[testkube.TestSuite, testkube.TestSuiteExecutionRequest, testkube.TestSuiteExecution](scheduler.DefaultConcurrencyLevel)
			err = controller.NewTestSuiteExecutionExecutorController(mgr, testSuiteExecutor, deprecatedSystem)
			commons.ExitOnError("creating TestSuiteExecution controller", err)
		}

		// Finally start the manager.
		g.Go(func() error {
			return mgr.Start(ctx)
		})
	}

	// Create HTTP server
	log.DefaultLogger.Infow("creating HTTP server...", "port", cfg.APIServerPort)
	httpServer := server.NewServer(server.Config{Port: cfg.APIServerPort, EnableTracing: cfg.TracingEnabled})
	httpServer.Routes.Use(cors.New())

	if deprecatedSystem != nil && deprecatedSystem.API != nil {
		deprecatedSystem.API.Init(httpServer)
	}

	isStandalone := mode == common.ModeStandalone
	var executionController scheduling.Controller
	if isStandalone && controlPlane != nil {
		executionController = controlPlane.ExecutionController
	}

	api := apiv1.NewTestkubeAPI(
		isStandalone,
		executionController,
		deprecatedClients,
		clusterId,
		cfg.TestkubeNamespace,
		testWorkflowResultsRepository,
		testWorkflowOutputRepository,
		artifactStorage,
		webhooksClient,
		webhookTemplatesClient,
		testTriggersClient,
		testWorkflowsClient,
		testworkflowsclientv1.NewClient(kubeClient, cfg.TestkubeNamespace),
		testWorkflowTemplatesClient,
		testworkflowsclientv1.NewTestWorkflowTemplatesClient(kubeClient, cfg.TestkubeNamespace),
		configMapConfig,
		secretManager,
		secretConfig,
		executionWorker,
		eventsEmitter,
		websocketLoader,
		metrics,
		&proContext,
		features,
		cfg.TestkubeHelmchartVersion,
		serviceAccountNames,
		cfg.TestkubeDockerImageVersion,
		testWorkflowExecutor,
	)
	api.Init(httpServer)

	log.DefaultLogger.Info("starting agent service")

	getDeprecatedLogStream := agent.GetDeprecatedLogStream
	if deprecatedSystem != nil && deprecatedSystem.StreamLogs != nil {
		getDeprecatedLogStream = deprecatedSystem.StreamLogs
	}
	if !cfg.DisableDefaultAgent {
		agentHandle, err := agent.NewAgent(
			log.DefaultLogger,
			httpServer.Mux.Handler(),
			grpcClient,
			getDeprecatedLogStream,
			clusterId,
			cfg.TestkubeClusterName,
			features,
			&proContext,
			cfg.TestkubeDockerImageVersion,
			eventsEmitter,
		)
		commons.ExitOnError("starting agent", err)
		leaderTasks = append(leaderTasks, leader.Task{
			Name: "agent",
			Start: func(taskCtx context.Context) error {
				err := agentHandle.Run(taskCtx)
				if err != nil && !errors.Is(err, context.Canceled) {
					commons.ExitOnError("running agent", err)
				}
				return err
			},
		})
		eventsEmitter.Register(agentHandle)
	}

	if !cfg.DisableTestTriggers {
		k8sCfg, err := k8sclient.GetK8sClientConfig()
		commons.ExitOnError("getting k8s client config", err)
		testkubeClientset, err := testkubeclientset.NewForConfig(k8sCfg)
		commons.ExitOnError("creating TestKube Clientset", err)
		// TODO: Check why this simpler options is not working
		// testkubeClientset := testkubeclientset.New(clientset.RESTClient())

		var triggersLeaseBackend leasebackend.Repository
		if controlPlane != nil {
			triggersLeaseBackend = controlPlane.GetRepositoryManager().LeaseBackend()
		} else {
			// Fallback: Kubernetes Lease-based coordination (no external DB required)
			triggersLeaseBackend = leasebackendk8s.NewK8sLeaseBackend(
				clientset,
				"testkube-triggers-lease",
				cfg.TestkubeNamespace,
				leasebackendk8s.WithLeaseName(cfg.TestkubeLeaseName),
			)
		}

		triggerService := triggers.NewService(
			cfg.RunnerName,
			deprecatedSystem,
			clientset,
			testkubeClientset,
			testWorkflowsClient,
			testTriggersClient,
			triggersLeaseBackend,
			log.DefaultLogger,
			configMapConfig,
			eventBus,
			metrics,
			executionWorker,
			testWorkflowExecutor,
			testWorkflowResultsRepository,
			&proContext,
			triggers.WithHostnameIdentifier(),
			triggers.WithTestkubeNamespace(cfg.TestkubeNamespace),
			triggers.WithWatcherNamespaces(cfg.TestkubeWatcherNamespaces),
			triggers.WithDisableSecretCreation(!secretConfig.AutoCreate),
			triggers.WithTestTriggerControlPlane(cfg.TestTriggerControlPlane),
			triggers.WithEventLabels(cfg.EventLabels),
		)
		log.DefaultLogger.Info("starting trigger service")
		g.Go(func() error {
			triggerService.Run(ctx)
			return nil
		})
	} else {
		log.DefaultLogger.Info("test triggers are disabled")
	}

	// telemetry based functions
	leaderTasks = append(leaderTasks, leader.Task{
		Name: "telemetry-heartbeat",
		Start: func(taskCtx context.Context) error {
			services.HandleTelemetryHeartbeat(taskCtx, clusterId, configMapConfig)
			return nil
		},
	})

	log.DefaultLogger.Infow(
		"testkube API Server started successfully",
		"telemetryEnabled", telemetryEnabled,
		"clusterId", clusterId,
		"namespace", cfg.TestkubeNamespace,
		"executionNamespace", cfg.DefaultExecutionNamespace,
		"version", version.Version,
		"startupTime", time.Since(startTime),
	)
	log.DefaultLogger.Infow("api endpoints ready",
		"httpPort", cfg.APIServerPort,
		"grpcPort", cfg.GRPCServerPort,
	)

	if cfg.EnableDebugServer {
		debugSrv := debug.NewDebugServer(cfg.DebugListenAddr)

		g.Go(func() error {
			log.DefaultLogger.Infof("starting debug pprof server")
			return debugSrv.ListenAndServe()
		})
	}

	scheduler := commons.CreateCronJobScheduler(
		cfg,
		testWorkflowsClient,
		testWorkflowTemplatesClient,
		testWorkflowExecutor,
		log.DefaultLogger,
		&proContext,
	)
	if scheduler != nil {
		// Remove any remaining legacy cronjobs.
		// TODO: Remove this section once we are happy that users are not migrating from legacy cronjobs (next Major version?)
		resources := []string{cronjob.TestResourceURI, cronjob.TestSuiteResourceURI, cronjob.TestWorkflowResourceURI}
		for _, resource := range resources {
			reqs, err := labels.ParseToRequirements("testkube=" + resource)
			if err != nil {
				log.DefaultLogger.Errorw("unable to parse label selector", "error", err, "label", "testkube="+resource)
				continue
			}

			u := &unstructured.Unstructured{}
			u.SetKind("CronJob")
			u.SetAPIVersion("batch/v1")
			if err := kubeClient.DeleteAllOf(
				ctx,
				u,
				k8sctrlclient.InNamespace(cfg.TestkubeNamespace),
				k8sctrlclient.MatchingLabelsSelector{Selector: labels.NewSelector().Add(reqs...)},
			); err != nil {
				log.DefaultLogger.Errorw("unable to delete legacy cronjobs", "error", err, "label", "testkube="+resource, "namespace", cfg.TestkubeNamespace)
				continue
			}
		}

		// Start the new scheduler.
		leaderTasks = append(leaderTasks, leader.Task{
			Name: "cron-scheduler",
			Start: func(taskCtx context.Context) error {
				scheduler.Reconcile(taskCtx)
				return nil
			},
		})
	}

	g.Go(func() error {
		log.DefaultLogger.Infow("http server starting...", "port", cfg.APIServerPort)
		return httpServer.Run(ctx)
	})

	if len(leaderTasks) > 0 {
		leaderIdentifier := resolveLeaderIdentifier()

		leaderClusterID := clusterId
		if leaderClusterID == "" {
			leaderClusterID = "testkube-core"
		} else {
			leaderClusterID = fmt.Sprintf("%s-core", leaderClusterID)
		}

		coordinatorLogger := log.DefaultLogger.With("component", "leader-coordinator")
		leaderCoordinator := leader.New(leaderLeaseBackend, leaderIdentifier, leaderClusterID, coordinatorLogger)
		for _, task := range leaderTasks {
			leaderCoordinator.Register(task)
		}

		g.Go(func() error {
			return leaderCoordinator.Run(ctx)
		})
	}

	if err := g.Wait(); err != nil {
		log.DefaultLogger.Fatalf("Testkube is shutting down: %v", err)
	}
}

func resolveLeaderIdentifier() string {
	if podName := os.Getenv("POD_NAME"); podName != "" {
		return podName
	}

	if host, err := os.Hostname(); err == nil && host != "" {
		return host
	}

	return fmt.Sprintf("testkube-core-%d", time.Now().UnixNano())
}

func getDeploymentLabels(ctx context.Context, clientset kubernetes.Interface, namespace, deploymentName string, labelPrefix string) map[string]string {
	if deploymentName == "" {
		return nil
	}

	deploy, err := clientset.AppsV1().Deployments(namespace).Get(ctx, deploymentName, metav1.GetOptions{})
	if err != nil {
		log.DefaultLogger.Warnw("cannot read deployment labels", "deployment", deploymentName, "error", err.Error())
		return nil
	}

	// clone to avoid sharing internal maps
	labels := make(map[string]string, len(deploy.Labels))
	for k, v := range deploy.Labels {
		if strings.HasPrefix(k, labelPrefix) {
			shortKey := strings.TrimPrefix(k, labelPrefix)
			if shortKey != "" {
				labels[shortKey] = v
			}
		}
	}
	return labels
}<|MERGE_RESOLUTION|>--- conflicted
+++ resolved
@@ -263,7 +263,6 @@
 			}
 		}
 
-<<<<<<< HEAD
 		// Get all labels that matches with prefix
 		runnerLabels := getDeploymentLabels(ctx, clientset, cfg.TestkubeNamespace, cfg.APIServerFullname, cfg.RunnerLabelsPrefix)
 		runnerLabels["registration"] = "self"
@@ -271,12 +270,11 @@
 		// Debug labels found
 		log.DefaultLogger.Debugw("labels to be configured", runnerLabels)
 
-=======
 		registrationToken := cfg.TestkubeProAgentRegToken
 		if cfg.TestkubeProAPIKey != "" {
 			registrationToken = cfg.TestkubeProAPIKey
 		}
->>>>>>> 16cc6df4
+    
 		res, err := grpcClient.Register(ctx, &cloud.RegisterRequest{
 			RegistrationToken: registrationToken,
 			RunnerName:        runnerName,
