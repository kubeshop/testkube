package common

import (
	"errors"
	"strings"

	"github.com/spf13/cobra"

	"github.com/kubeshop/testkube/cmd/kubectl-testkube/config"
	"github.com/kubeshop/testkube/pkg/api/v1/testkube"
)

func CreateVariables(cmd *cobra.Command, ignoreSecretVariable bool) (vars map[string]testkube.Variable, err error) {
	basicParams, err := cmd.Flags().GetStringToString("variable")
	if err != nil {
		return vars, err
	}

	vars = map[string]testkube.Variable{}

	for k, v := range basicParams {
		vars[k] = testkube.NewBasicVariable(k, v)
	}

	if !ignoreSecretVariable {
		secretParams, err := cmd.Flags().GetStringToString("secret-variable")
		if err != nil {
			return vars, err
		}
		for k, v := range secretParams {
			vars[k] = testkube.NewSecretVariable(k, v)
		}
	}

	secretParamReferences, err := cmd.Flags().GetStringToString("secret-variable-reference")
	if err != nil {
		return vars, err
	}
	for k, v := range secretParamReferences {
		values := strings.Split(v, "=")
		if len(values) != 2 {
			return vars, errors.New("wrong number of secret reference params")
		}

		vars[k] = testkube.NewSecretVariableReference(k, values[0], values[1])
	}

	return
}

func PopulateMasterFlags(cmd *cobra.Command, opts *HelmOptions) {
	var (
<<<<<<< HEAD
		apiURIPrefix, uiURIPrefix, agentURIPrefix, rootDomain string
		insecure                                              bool
=======
		apiURIPrefix, uiURIPrefix, agentURIPrefix, cloudRootDomain, proRootDomain string
		insecure                                                                  bool
>>>>>>> 6b04f38f
	)

	cmd.Flags().BoolVar(&insecure, "cloud-insecure", false, "should client connect in insecure mode (will use http instead of https)")
	cmd.Flags().MarkDeprecated("cloud-insecure", "use --master-insecure instead")
	cmd.Flags().StringVar(&agentURIPrefix, "cloud-agent-prefix", defaultAgentPrefix, "usually don't need to be changed [required for custom cloud mode]")
	cmd.Flags().MarkDeprecated("cloud-agent-prefix", "use --agent-prefix instead")
	cmd.Flags().StringVar(&apiURIPrefix, "cloud-api-prefix", defaultApiPrefix, "usually don't need to be changed [required for custom cloud mode]")
	cmd.Flags().MarkDeprecated("cloud-api-prefix", "use --api-prefix instead")
	cmd.Flags().StringVar(&uiURIPrefix, "cloud-ui-prefix", defaultUiPrefix, "usually don't need to be changed [required for custom cloud mode]")
	cmd.Flags().MarkDeprecated("cloud-ui-prefix", "use --ui-prefix instead")
<<<<<<< HEAD
	cmd.Flags().StringVar(&rootDomain, "cloud-root-domain", defaultRootDomain, "usually don't need to be changed [required for custom cloud mode]")
	cmd.Flags().MarkDeprecated("cloud-root-domain", "use --root-domain instead")
=======
	cmd.Flags().StringVar(&cloudRootDomain, "cloud-root-domain", defaultRootDomain, "usually don't need to be changed [required for custom cloud mode]")
	cmd.Flags().MarkDeprecated("cloud-root-domain", "use --root-domain instead")
	cmd.Flags().StringVar(&proRootDomain, "pro-root-domain", defaultRootDomain, "usually don't need to be changed [required for custom pro mode]")
	cmd.Flags().MarkDeprecated("pro-root-domain", "use --root-domain instead")
>>>>>>> 6b04f38f

	cmd.Flags().BoolVar(&opts.Master.Insecure, "master-insecure", false, "should client connect in insecure mode (will use http instead of https)")
	cmd.Flags().StringVar(&opts.Master.AgentUrlPrefix, "agent-prefix", defaultAgentPrefix, "usually don't need to be changed [required for custom cloud mode]")
	cmd.Flags().StringVar(&opts.Master.ApiUrlPrefix, "api-prefix", defaultApiPrefix, "usually don't need to be changed [required for custom cloud mode]")
	cmd.Flags().StringVar(&opts.Master.UiUrlPrefix, "ui-prefix", defaultUiPrefix, "usually don't need to be changed [required for custom cloud mode]")
	cmd.Flags().StringVar(&opts.Master.RootDomain, "root-domain", defaultRootDomain, "usually don't need to be changed [required for custom cloud mode]")

	cmd.Flags().StringVar(&opts.Master.URIs.Agent, "agent-uri", "", "Testkube Cloud agent URI [required for centralized mode]")
	cmd.Flags().StringVar(&opts.Master.AgentToken, "agent-token", "", "Testkube Cloud agent key [required for centralized mode]")
	cmd.Flags().StringVar(&opts.Master.OrgId, "org-id", "", "Testkube Cloud organization id [required for centralized mode]")
	cmd.Flags().StringVar(&opts.Master.EnvId, "env-id", "", "Testkube Cloud environment id [required for centralized mode]")
<<<<<<< HEAD

=======
>>>>>>> 6b04f38f
}

func ProcessMasterFlags(cmd *cobra.Command, opts *HelmOptions, cfg *config.Data) {
	configured := cfg != nil
	if !cmd.Flags().Changed("master-insecure") {
		if cmd.Flags().Changed("cloud-insecure") {
			opts.Master.Insecure = cmd.Flag("cloud-insecure").Value.String() == "true"
		} else if configured && cfg.Master.Insecure {
			opts.Master.Insecure = cfg.Master.Insecure
		}
	}

	if !cmd.Flags().Changed("agent-prefix") {
		if cmd.Flags().Changed("cloud-agent-prefix") {
			opts.Master.AgentUrlPrefix = cmd.Flag("cloud-agent-prefix").Value.String()
		} else if configured && cfg.Master.AgentUrlPrefix != "" {
			opts.Master.AgentUrlPrefix = cfg.Master.AgentUrlPrefix
		}
	}

	if !cmd.Flags().Changed("api-prefix") {
		if cmd.Flags().Changed("cloud-api-prefix") {
			opts.Master.ApiUrlPrefix = cmd.Flag("cloud-api-prefix").Value.String()
		} else if configured && cfg.Master.ApiUrlPrefix != "" {
			opts.Master.ApiUrlPrefix = cfg.Master.ApiUrlPrefix
		}
	}

	if !cmd.Flags().Changed("ui-prefix") {
		if cmd.Flags().Changed("cloud-ui-prefix") {
			opts.Master.UiUrlPrefix = cmd.Flag("cloud-ui-prefix").Value.String()
		} else if configured && cfg.Master.UiUrlPrefix != "" {
			opts.Master.UiUrlPrefix = cfg.Master.UiUrlPrefix
		}
	}

	if !cmd.Flags().Changed("root-domain") {
<<<<<<< HEAD
		if cmd.Flags().Changed("cloud-root-domain") {
			opts.Master.RootDomain = cmd.Flag("cloud-root-domain").Value.String()
		} else if configured && cfg.Master.RootDomain != "" {
=======
		switch {
		case cmd.Flags().Changed("pro-root-domain"):
			opts.Master.RootDomain = cmd.Flag("pro-root-domain").Value.String()
		case cmd.Flags().Changed("cloud-root-domain"):
			opts.Master.RootDomain = cmd.Flag("cloud-root-domain").Value.String()
		case configured && cfg.Master.RootDomain != "":
>>>>>>> 6b04f38f
			opts.Master.RootDomain = cfg.Master.RootDomain
		}
	}

	opts.Master.URIs = NewMasterUris(opts.Master.ApiUrlPrefix,
		opts.Master.UiUrlPrefix,
		opts.Master.AgentUrlPrefix,
		opts.Master.URIs.Agent,
		opts.Master.RootDomain,
		opts.Master.Insecure)
}<|MERGE_RESOLUTION|>--- conflicted
+++ resolved
@@ -50,13 +50,8 @@
 
 func PopulateMasterFlags(cmd *cobra.Command, opts *HelmOptions) {
 	var (
-<<<<<<< HEAD
-		apiURIPrefix, uiURIPrefix, agentURIPrefix, rootDomain string
-		insecure                                              bool
-=======
 		apiURIPrefix, uiURIPrefix, agentURIPrefix, cloudRootDomain, proRootDomain string
 		insecure                                                                  bool
->>>>>>> 6b04f38f
 	)
 
 	cmd.Flags().BoolVar(&insecure, "cloud-insecure", false, "should client connect in insecure mode (will use http instead of https)")
@@ -67,15 +62,10 @@
 	cmd.Flags().MarkDeprecated("cloud-api-prefix", "use --api-prefix instead")
 	cmd.Flags().StringVar(&uiURIPrefix, "cloud-ui-prefix", defaultUiPrefix, "usually don't need to be changed [required for custom cloud mode]")
 	cmd.Flags().MarkDeprecated("cloud-ui-prefix", "use --ui-prefix instead")
-<<<<<<< HEAD
-	cmd.Flags().StringVar(&rootDomain, "cloud-root-domain", defaultRootDomain, "usually don't need to be changed [required for custom cloud mode]")
-	cmd.Flags().MarkDeprecated("cloud-root-domain", "use --root-domain instead")
-=======
 	cmd.Flags().StringVar(&cloudRootDomain, "cloud-root-domain", defaultRootDomain, "usually don't need to be changed [required for custom cloud mode]")
 	cmd.Flags().MarkDeprecated("cloud-root-domain", "use --root-domain instead")
 	cmd.Flags().StringVar(&proRootDomain, "pro-root-domain", defaultRootDomain, "usually don't need to be changed [required for custom pro mode]")
 	cmd.Flags().MarkDeprecated("pro-root-domain", "use --root-domain instead")
->>>>>>> 6b04f38f
 
 	cmd.Flags().BoolVar(&opts.Master.Insecure, "master-insecure", false, "should client connect in insecure mode (will use http instead of https)")
 	cmd.Flags().StringVar(&opts.Master.AgentUrlPrefix, "agent-prefix", defaultAgentPrefix, "usually don't need to be changed [required for custom cloud mode]")
@@ -87,10 +77,6 @@
 	cmd.Flags().StringVar(&opts.Master.AgentToken, "agent-token", "", "Testkube Cloud agent key [required for centralized mode]")
 	cmd.Flags().StringVar(&opts.Master.OrgId, "org-id", "", "Testkube Cloud organization id [required for centralized mode]")
 	cmd.Flags().StringVar(&opts.Master.EnvId, "env-id", "", "Testkube Cloud environment id [required for centralized mode]")
-<<<<<<< HEAD
-
-=======
->>>>>>> 6b04f38f
 }
 
 func ProcessMasterFlags(cmd *cobra.Command, opts *HelmOptions, cfg *config.Data) {
@@ -128,18 +114,12 @@
 	}
 
 	if !cmd.Flags().Changed("root-domain") {
-<<<<<<< HEAD
-		if cmd.Flags().Changed("cloud-root-domain") {
-			opts.Master.RootDomain = cmd.Flag("cloud-root-domain").Value.String()
-		} else if configured && cfg.Master.RootDomain != "" {
-=======
 		switch {
 		case cmd.Flags().Changed("pro-root-domain"):
 			opts.Master.RootDomain = cmd.Flag("pro-root-domain").Value.String()
 		case cmd.Flags().Changed("cloud-root-domain"):
 			opts.Master.RootDomain = cmd.Flag("cloud-root-domain").Value.String()
 		case configured && cfg.Master.RootDomain != "":
->>>>>>> 6b04f38f
 			opts.Master.RootDomain = cfg.Master.RootDomain
 		}
 	}
