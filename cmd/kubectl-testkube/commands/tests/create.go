--- conflicted
+++ resolved
@@ -50,10 +50,6 @@
 
 	cmd.Flags().StringVarP(&testName, "name", "n", "", "unique test name - mandatory")
 	cmd.Flags().StringVarP(&file, "file", "f", "", "test file - will be read from stdin if not specified")
-<<<<<<< HEAD
-	cmd.Flags().StringVarP(&testNamespace, "test-namespace", "", "testkube", "namespace where test will be created defaults to 'testkube' namespace")
-=======
->>>>>>> b1d07765
 	cmd.Flags().StringVarP(&testContentType, "test-content-type", "", "", "content type of test one of string|file-uri|git-file|git-dir")
 
 	cmd.Flags().StringVarP(&executorType, "type", "t", "", "test type (defaults to postman/collection)")
