package tests

import (
	"errors"
	"fmt"
	"os"
	"path"
	"regexp"
	"strconv"
	"strings"
	"time"

	"github.com/robfig/cron"
	"github.com/spf13/cobra"

	"github.com/kubeshop/testkube/cmd/kubectl-testkube/commands/common"
	"github.com/kubeshop/testkube/cmd/kubectl-testkube/commands/renderer"
	"github.com/kubeshop/testkube/pkg/api/v1/client"
	apiclientv1 "github.com/kubeshop/testkube/pkg/api/v1/client"
	"github.com/kubeshop/testkube/pkg/api/v1/testkube"
	"github.com/kubeshop/testkube/pkg/executor/output"
	"github.com/kubeshop/testkube/pkg/test/detector"
	"github.com/kubeshop/testkube/pkg/ui"
)

const (
	artifactsFormatFolder  = "folder"
	artifactsFormatArchive = "archive"
	maxArgSize             = int64(131072) // maximum argument size in linux-based systems is 128 KiB
)

func printExecutionDetails(execution testkube.Execution) {
	ui.Warn("Type:             ", execution.TestType)
	ui.Warn("Name:             ", execution.TestName)
	if execution.Id != "" {
		ui.Warn("Execution ID:     ", execution.Id)
		ui.Warn("Execution name:   ", execution.Name)
		if execution.Number != 0 {
			ui.Warn("Execution number: ", fmt.Sprintf("%d", execution.Number))
		}
		if execution.ExecutionResult != nil && execution.ExecutionResult.Status != nil {
			ui.Warn("Status:           ", string(*execution.ExecutionResult.Status))
		}
		ui.Warn("Start time:       ", execution.StartTime.String())
		ui.Warn("End time:         ", execution.EndTime.String())
		ui.Warn("Duration:         ", execution.Duration)
	}

	renderer.RenderVariables(execution.Variables)

	ui.NL()
	ui.NL()
}

func DownloadArtifacts(id, dir, format string, masks []string, client apiclientv1.Client) {
	artifacts, err := client.GetExecutionArtifacts(id)
	ui.ExitOnError("getting artifacts ", err)

	err = os.MkdirAll(dir, os.ModePerm)
	ui.ExitOnError("creating dir "+dir, err)

	if len(artifacts) > 0 {
		ui.Info("Getting artifacts", fmt.Sprintf("count = %d", len(artifacts)), "\n")
	}

	if format != artifactsFormatFolder && format != artifactsFormatArchive {
		ui.Failf("invalid artifacts format: %s. use one of folder|archive", format)
	}

	var regexps []*regexp.Regexp
	for _, mask := range masks {
		values := strings.Split(mask, ",")
		for _, value := range values {
			re, err := regexp.Compile(value)
			ui.ExitOnError("checking mask "+value, err)

			regexps = append(regexps, re)
		}
	}

	if format == artifactsFormatFolder {
		for _, artifact := range artifacts {
			found := len(regexps) == 0
			for i := range regexps {
				if found = regexps[i].MatchString(artifact.Name); found {
					break
				}
			}

			if !found {
				continue
			}

			f, err := client.DownloadFile(id, artifact.Name, dir)
			ui.ExitOnError("downloading file: "+f, err)
			ui.Warn(" - downloading file ", f)
		}
	}

	if format == artifactsFormatArchive {
		const readinessCheckTimeout = time.Second
		ticker := time.NewTicker(readinessCheckTimeout)
		defer ticker.Stop()

		ch := make(chan string)
		defer close(ch)

		go func() {
			f, err := client.DownloadArchive(id, dir, masks)
			ui.ExitOnError("downloading archive: "+f, err)

			ch <- f
		}()

		var archive string
		ui.Warn(" - preparing archive ")

	outloop:
		for {
			select {
			case <-ticker.C:
				ui.PrintDot()
			case archive = <-ch:
				ui.NL()
				break outloop
			}
		}

		ui.Warn(" - downloading archive ", archive)
	}

	ui.NL()
	ui.NL()
}

func watchLogs(id string, silentMode bool, client apiclientv1.Client) error {
	ui.Info("Getting logs from test job", id)

	logs, err := client.Logs(id)
	ui.ExitOnError("getting logs from executor", err)

	var result error
	for l := range logs {
		switch l.Type_ {
		case output.TypeError:
			ui.UseStderr()
			ui.Errf(l.Content)
			if l.Result != nil {
				ui.Errf("Error: %s", l.Result.ErrorMessage)
				ui.Debug("Output: %s", l.Result.Output)
			}
			result = errors.New(l.Content)
		case output.TypeResult:
			ui.Info("Execution completed", l.Result.Output)
		default:
			if !silentMode {
				ui.LogLine(l.String())
			}
		}
	}

	ui.NL()

	// TODO Websocket research + plug into Event bus (EventEmitter)
	// watch for success | error status - in case of connection error on logs watch need fix in 0.8
	for range time.Tick(time.Second) {
		execution, err := client.GetExecution(id)
		ui.ExitOnError("get test execution details", err)

		fmt.Print(".")

		if execution.ExecutionResult.IsCompleted() {
			return result
		}
	}

	return result
}

func watchLogsV2(id string, silentMode bool, client apiclientv1.Client) error {
	ui.Info("Getting logs from test job", id)

	logs, err := client.LogsV2(id)
	ui.ExitOnError("getting logs from executor", err)

	var result error
	for l := range logs {
		if l.Error_ {
			ui.UseStderr()
			ui.Errf(l.Content)
			result = errors.New(l.Content)
			continue
		}

		if !silentMode {
			ui.LogLine(l.Content)
		}
	}

	ui.NL()

	// TODO Websocket research + plug into Event bus (EventEmitter)
	// watch for success | error status - in case of connection error on logs watch need fix in 0.8
	for range time.Tick(time.Second) {
		execution, err := client.GetExecution(id)
		ui.ExitOnError("get test execution details", err)

		fmt.Print(".")

		if execution.ExecutionResult.IsCompleted() {
			ui.Info("Execution completed")
			return result
		}
	}

	return result
}

func newContentFromFlags(cmd *cobra.Command) (content *testkube.TestContent, err error) {
	testContentType := cmd.Flag("test-content-type").Value.String()
	uri := cmd.Flag("uri").Value.String()

	data, err := common.NewDataFromFlags(cmd)
	if err != nil {
		return nil, err
	}

	fileContent := ""
	if data != nil {
		fileContent = *data
	}

	if uri != "" && testContentType == "" {
		testContentType = string(testkube.TestContentTypeFileURI)
	}

	if len(fileContent) > 0 && testContentType == "" {
		testContentType = string(testkube.TestContentTypeString)
	}
	var repository *testkube.Repository
	if cmd.Flag("git-uri") != nil {
		repository, err = common.NewRepositoryFromFlags(cmd)
		if err != nil {
			return nil, err
		}
	}

	if repository != nil && testContentType == "" {
		testContentType = string(testkube.TestContentTypeGit)
	}

	content = &testkube.TestContent{
		Type_:      testContentType,
		Data:       fileContent,
		Repository: repository,
		Uri:        uri,
	}

	return content, nil
}

func newArtifactRequestFromFlags(cmd *cobra.Command) (request *testkube.ArtifactRequest, err error) {
	artifactStorageClassName := cmd.Flag("artifact-storage-class-name").Value.String()
	artifactVolumeMountPath := cmd.Flag("artifact-volume-mount-path").Value.String()
	dirs, err := cmd.Flags().GetStringArray("artifact-dir")
	if err != nil {
		return nil, err
	}

	masks, err := cmd.Flags().GetStringArray("artifact-mask")
	if err != nil {
		return nil, err
	}

	artifactStorageBucket := cmd.Flag("artifact-storage-bucket").Value.String()
	artifactOmitFolderPerExecution, err := cmd.Flags().GetBool("artifact-omit-folder-per-execution")
	if err != nil {
		return nil, err
	}

	artifactSharedBetweenPods, err := cmd.Flags().GetBool("artifact-shared-between-pods")
	if err != nil {
		return nil, err
	}

	if artifactStorageClassName != "" || artifactVolumeMountPath != "" || len(dirs) != 0 || len(masks) != 0 ||
		artifactStorageBucket != "" || artifactOmitFolderPerExecution || artifactSharedBetweenPods {
		request = &testkube.ArtifactRequest{
			StorageClassName:       artifactStorageClassName,
			VolumeMountPath:        artifactVolumeMountPath,
			Dirs:                   dirs,
			Masks:                  masks,
			StorageBucket:          artifactStorageBucket,
			OmitFolderPerExecution: artifactOmitFolderPerExecution,
			SharedBetweenPods:      artifactSharedBetweenPods,
		}
	}

	return request, nil
}

func newSlavePodRequestFromFlags(cmd *cobra.Command) (request *testkube.PodRequest, err error) {
	slavePodTemplate := cmd.Flag("slave-pod-template").Value.String()
	slavePodTemplateReference := cmd.Flag("slave-pod-template-reference").Value.String()
	slavePodRequestsCpu := cmd.Flag("slave-pod-requests-cpu").Value.String()
	slavePodRequestsMemory := cmd.Flag("slave-pod-requests-memory").Value.String()
	slavePodLimitsCpu := cmd.Flag("slave-pod-limits-cpu").Value.String()
	slavePodLimitsMemory := cmd.Flag("slave-pod-limits-memory").Value.String()

	if slavePodRequestsCpu != "" || slavePodRequestsMemory != "" || slavePodLimitsCpu != "" ||
		slavePodLimitsMemory != "" || slavePodTemplate != "" || slavePodTemplateReference != "" {
		request = &testkube.PodRequest{
			PodTemplateReference: slavePodTemplateReference,
		}

		if slavePodTemplate != "" {
			b, err := os.ReadFile(slavePodTemplate)
			ui.ExitOnError("reading slave pod template", err)
			request.PodTemplate = string(b)
		}

		if slavePodRequestsCpu != "" || slavePodRequestsMemory != "" {
			if request.Resources == nil {
				request.Resources = &testkube.PodResourcesRequest{}
			}

			request.Resources.Requests = &testkube.ResourceRequest{
				Cpu:    slavePodRequestsCpu,
				Memory: slavePodRequestsMemory,
			}
		}

		if slavePodLimitsCpu != "" || slavePodLimitsMemory != "" {
			if request.Resources == nil {
				request.Resources = &testkube.PodResourcesRequest{}
			}

			request.Resources.Limits = &testkube.ResourceRequest{
				Cpu:    slavePodLimitsCpu,
				Memory: slavePodLimitsMemory,
			}
		}
	}

	return request, nil
}

func newEnvReferencesFromFlags(cmd *cobra.Command) (envConfigMaps, envSecrets []testkube.EnvReference, err error) {
	mountConfigMaps, err := cmd.Flags().GetStringToString("mount-configmap")
	if err != nil {
		return nil, nil, err
	}

	variableConfigMaps, err := cmd.Flags().GetStringArray("variable-configmap")
	if err != nil {
		return nil, nil, err
	}

	mountSecrets, err := cmd.Flags().GetStringToString("mount-secret")
	if err != nil {
		return nil, nil, err
	}

	variableSecrets, err := cmd.Flags().GetStringArray("variable-secret")
	if err != nil {
		return nil, nil, err
	}

	mapConfigMaps := make(map[string]testkube.EnvReference)
	for configMap, path := range mountConfigMaps {
		mapConfigMaps[configMap] = testkube.EnvReference{
			Reference: &testkube.LocalObjectReference{
				Name: configMap,
			},
			Mount:     true,
			MountPath: path,
		}
	}

	for _, configMap := range variableConfigMaps {
		if value, ok := mapConfigMaps[configMap]; ok {
			value.MapToVariables = true
			mapConfigMaps[configMap] = value
		} else {
			mapConfigMaps[configMap] = testkube.EnvReference{
				Reference: &testkube.LocalObjectReference{
					Name: configMap,
				},
				MapToVariables: true,
			}
		}
	}

	for _, value := range mapConfigMaps {
		envConfigMaps = append(envConfigMaps, value)
	}

	mapSecrets := make(map[string]testkube.EnvReference)
	for secret, path := range mountSecrets {
		mapSecrets[secret] = testkube.EnvReference{
			Reference: &testkube.LocalObjectReference{
				Name: secret,
			},
			Mount:     true,
			MountPath: path,
		}
	}

	for _, secret := range variableSecrets {
		if value, ok := mapSecrets[secret]; ok {
			value.MapToVariables = true
			mapSecrets[secret] = value
		} else {
			mapSecrets[secret] = testkube.EnvReference{
				Reference: &testkube.LocalObjectReference{
					Name: secret,
				},
				MapToVariables: true,
			}
		}
	}

	for _, value := range mapSecrets {
		envSecrets = append(envSecrets, value)
	}

	return envConfigMaps, envSecrets, nil
}

func newExecutionRequestFromFlags(cmd *cobra.Command) (request *testkube.ExecutionRequest, err error) {
	variables, err := common.CreateVariables(cmd, false)
	if err != nil {
		return nil, err
	}

	binaryArgs, err := cmd.Flags().GetStringArray("executor-args")
	if err != nil {
		return nil, err
	}

	executorArgs, err := testkube.PrepareExecutorArgs(binaryArgs)
	if err != nil {
		return nil, err
	}

	mode := ""
	if cmd.Flag("args-mode").Changed {
		mode = cmd.Flag("args-mode").Value.String()
	}
	executionName := cmd.Flag("execution-name").Value.String()
	envs, err := cmd.Flags().GetStringToString("env")
	if err != nil {
		return nil, err
	}

	secretEnvs, err := cmd.Flags().GetStringToString("secret-env")
	if err != nil {
		return nil, err
	}

	httpProxy := cmd.Flag("http-proxy").Value.String()
	httpsProxy := cmd.Flag("https-proxy").Value.String()
	image := cmd.Flag("image").Value.String()
	command, err := cmd.Flags().GetStringArray("command")
	if err != nil {
		return nil, err
	}

	timeout, err := cmd.Flags().GetInt64("timeout")
	if err != nil {
		return nil, err
	}

	negativeTest, err := cmd.Flags().GetBool("negative-test")
	if err != nil {
		return nil, err
	}

	imagePullSecretNames, err := cmd.Flags().GetStringArray("image-pull-secrets")
	if err != nil {
		return nil, err
	}

	var imageSecrets []testkube.LocalObjectReference
	for _, secretName := range imagePullSecretNames {
		imageSecrets = append(imageSecrets, testkube.LocalObjectReference{Name: secretName})
	}

	jobTemplateReference := cmd.Flag("job-template-reference").Value.String()
	cronJobTemplateReference := cmd.Flag("cronjob-template-reference").Value.String()
	scraperTemplateReference := cmd.Flag("scraper-template-reference").Value.String()
	pvcTemplateReference := cmd.Flag("pvc-template-reference").Value.String()
	executionNamespace := cmd.Flag("execution-namespace").Value.String()
	executePostRunScriptBeforeScraping, err := cmd.Flags().GetBool("execute-postrun-script-before-scraping")
	sourceScripts, err := cmd.Flags().GetBool("source-scripts")
	if err != nil {
		return nil, err
	}

	request = &testkube.ExecutionRequest{
		Name:                               executionName,
		Variables:                          variables,
		Image:                              image,
		Command:                            command,
		Args:                               executorArgs,
		ArgsMode:                           mode,
		ImagePullSecrets:                   imageSecrets,
		Envs:                               envs,
		SecretEnvs:                         secretEnvs,
		HttpProxy:                          httpProxy,
		HttpsProxy:                         httpsProxy,
		ActiveDeadlineSeconds:              timeout,
		JobTemplateReference:               jobTemplateReference,
		CronJobTemplateReference:           cronJobTemplateReference,
		ScraperTemplateReference:           scraperTemplateReference,
		PvcTemplateReference:               pvcTemplateReference,
		NegativeTest:                       negativeTest,
		ExecutePostRunScriptBeforeScraping: executePostRunScriptBeforeScraping,
<<<<<<< HEAD
		SourceScripts:                      sourceScripts,
=======
		ExecutionNamespace:                 executionNamespace,
>>>>>>> 2d122347
	}

	var fields = []struct {
		source      string
		destination *string
	}{
		{
			cmd.Flag("job-template").Value.String(),
			&request.JobTemplate,
		},
		{
			cmd.Flag("cronjob-template").Value.String(),
			&request.CronJobTemplate,
		},
		{
			cmd.Flag("prerun-script").Value.String(),
			&request.PreRunScript,
		},
		{
			cmd.Flag("postrun-script").Value.String(),
			&request.PostRunScript,
		},
		{
			cmd.Flag("scraper-template").Value.String(),
			&request.ScraperTemplate,
		},
		{
			cmd.Flag("pvc-template").Value.String(),
			&request.PvcTemplate,
		},
	}

	for _, field := range fields {
		if field.source != "" {
			b, err := os.ReadFile(field.source)
			if err != nil {
				return nil, err
			}

			*field.destination = string(b)
		}
	}

	request.EnvConfigMaps, request.EnvSecrets, err = newEnvReferencesFromFlags(cmd)
	if err != nil {
		return nil, err
	}

	request.ArtifactRequest, err = newArtifactRequestFromFlags(cmd)
	if err != nil {
		return nil, err
	}

	request.SlavePodRequest, err = newSlavePodRequestFromFlags(cmd)
	if err != nil {
		return nil, err
	}

	return request, nil
}

// NewUpsertTestOptionsFromFlags creates upsert test options from command flags
func NewUpsertTestOptionsFromFlags(cmd *cobra.Command) (options apiclientv1.UpsertTestOptions, err error) {
	content, err := newContentFromFlags(cmd)
	if err != nil {
		return options, fmt.Errorf("creating content from passed parameters %w", err)
	}

	name := cmd.Flag("name").Value.String()
	file := cmd.Flag("file").Value.String()
	executorType := cmd.Flag("type").Value.String()
	namespace := cmd.Flag("namespace").Value.String()
	description := cmd.Flag("description").Value.String()
	labels, err := cmd.Flags().GetStringToString("label")
	if err != nil {
		return options, err
	}

	schedule := cmd.Flag("schedule").Value.String()
	if err = validateSchedule(schedule); err != nil {
		return options, err
	}

	copyFiles, err := cmd.Flags().GetStringArray("copy-files")
	if err != nil {
		return options, err
	}

	sourceName := ""
	if cmd.Flag("source") != nil {
		sourceName = cmd.Flag("source").Value.String()
	}
	options = apiclientv1.UpsertTestOptions{
		Name:        name,
		Description: description,
		Type_:       executorType,
		Content:     content,
		Source:      sourceName,
		Namespace:   namespace,
		Schedule:    schedule,
		Uploads:     copyFiles,
		Labels:      labels,
	}

	options.ExecutionRequest, err = newExecutionRequestFromFlags(cmd)
	if err != nil {
		return options, err
	}

	// try to detect type if none passed
	if executorType == "" {
		d := detector.NewDefaultDetector()
		if detectedType, ok := d.Detect(file, options); ok {
			crdOnly, _ := strconv.ParseBool(cmd.Flag("crd-only").Value.String())
			if !crdOnly {
				ui.Info("Detected test type", detectedType)
			}
			options.Type_ = detectedType
		}
	}

	if options.Type_ == "" {
		return options, fmt.Errorf("can't detect executor type by passed file content (%s), please pass valid --type flag", executorType)
	}

	return options, nil

}

// readCopyFiles reads files
func readCopyFiles(copyFiles []string) (map[string]string, error) {
	files := map[string]string{}
	for _, f := range copyFiles {
		paths := strings.Split(f, ":")
		if len(paths) != 2 {
			return nil, fmt.Errorf("invalid file format, expecting sourcePath:destinationPath")
		}
		contents, err := os.ReadFile(paths[0])
		if err != nil {
			return nil, fmt.Errorf("could not read executor copy file: %w", err)
		}
		files[paths[1]] = string(contents)
	}
	return files, nil
}

// mergeCopyFiles merges the lists of files to be copied into the running test
// the files set on execution overwrite the files set on test levels
func mergeCopyFiles(testFiles []string, executionFiles []string) ([]string, error) {
	if len(testFiles) == 0 {
		return executionFiles, nil
	}

	if len(executionFiles) == 0 {
		return testFiles, nil
	}

	files := map[string]string{}

	for _, fileMapping := range testFiles {
		fPair := strings.Split(fileMapping, ":")
		if len(fPair) != 2 {
			return []string{}, fmt.Errorf("invalid copy file mapping, expected source:destination, got: %s", fileMapping)
		}
		files[fPair[1]] = fPair[0]
	}

	for _, fileMapping := range executionFiles {
		fPair := strings.Split(fileMapping, ":")
		if len(fPair) != 2 {
			return []string{}, fmt.Errorf("invalid copy file mapping, expected source:destination, got: %s", fileMapping)
		}
		files[fPair[1]] = fPair[0]
	}

	result := []string{}
	for destination, source := range files {
		result = append(result, fmt.Sprintf("%s:%s", source, destination))
	}

	return result, nil
}

func uploadFiles(client client.Client, parentName string, parentType client.TestingType, files []string, timeout time.Duration) error {
	for _, f := range files {
		paths := strings.Split(f, ":")
		if len(paths) != 2 {
			return fmt.Errorf("invalid file format, expecting sourcePath:destinationPath")
		}
		contents, err := os.ReadFile(paths[0])
		if err != nil {
			return fmt.Errorf("could not read file: %w", err)
		}

		err = client.UploadFile(parentName, parentType, paths[1], contents, timeout)
		if err != nil {
			return fmt.Errorf("could not upload file %s for %v with name %s: %w", paths[0], parentType, parentName, err)
		}
	}
	return nil
}

// NewUpdateTestOptionsFromFlags creates update test options from command flags
func NewUpdateTestOptionsFromFlags(cmd *cobra.Command) (options apiclientv1.UpdateTestOptions, err error) {
	contentUpdate, err := newContentUpdateFromFlags(cmd)
	if err != nil {
		return options, fmt.Errorf("creating content from passed parameters %w", err)
	}

	if contentUpdate != nil {
		options.Content = &contentUpdate
	}

	var fields = []struct {
		name        string
		destination **string
	}{
		{
			"name",
			&options.Name,
		},
		{
			"type",
			&options.Type_,
		},
		{
			"namespace",
			&options.Namespace,
		},
		{
			"source",
			&options.Source,
		},
		{
			"description",
			&options.Description,
		},
	}

	for _, field := range fields {
		if cmd.Flag(field.name).Changed {
			value := cmd.Flag(field.name).Value.String()
			*field.destination = &value
		}
	}

	if cmd.Flag("schedule").Changed {
		value := cmd.Flag("schedule").Value.String()
		if err = validateSchedule(value); err != nil {
			return options, err
		}

		options.Schedule = &value
	}

	if cmd.Flag("label").Changed {
		labels, err := cmd.Flags().GetStringToString("label")
		if err != nil {
			return options, err
		}

		options.Labels = &labels
	}

	if cmd.Flag("copy-files").Changed {
		copyFiles, err := cmd.Flags().GetStringArray("copy-files")
		if err != nil {
			return options, err
		}

		options.Uploads = &copyFiles
	}

	executionRequest, err := newExecutionUpdateRequestFromFlags(cmd)
	if err != nil {
		return options, err
	}

	if executionRequest != nil {
		options.ExecutionRequest = &executionRequest
	}

	return options, nil
}

func newContentUpdateFromFlags(cmd *cobra.Command) (content *testkube.TestContentUpdate, err error) {
	content = &testkube.TestContentUpdate{}

	var fields = []struct {
		name        string
		destination **string
	}{
		{
			"test-content-type",
			&content.Type_,
		},
		{
			"uri",
			&content.Uri,
		},
	}

	var nonEmpty bool
	for _, field := range fields {
		if cmd.Flag(field.name).Changed {
			value := cmd.Flag(field.name).Value.String()
			*field.destination = &value
			nonEmpty = true
		}
	}

	data, err := common.NewDataFromFlags(cmd)
	if err != nil {
		return nil, err
	}

	if data != nil {
		content.Data = data
		nonEmpty = true
	}

	repository, err := common.NewRepositoryUpdateFromFlags(cmd)
	if err != nil {
		return nil, err
	}

	if repository != nil {
		content.Repository = &repository
		nonEmpty = true
	}

	if nonEmpty {
		var emptyValue string
		var emptyRepository = &testkube.RepositoryUpdate{}
		switch {
		case content.Data != nil:
			content.Repository = &emptyRepository
			content.Uri = &emptyValue
		case content.Repository != nil:
			content.Data = &emptyValue
			content.Uri = &emptyValue
		case content.Uri != nil:
			content.Data = &emptyValue
			content.Repository = &emptyRepository
		}

		return content, nil
	}

	return nil, nil
}

func newExecutionUpdateRequestFromFlags(cmd *cobra.Command) (request *testkube.ExecutionUpdateRequest, err error) {
	request = &testkube.ExecutionUpdateRequest{}

	var fields = []struct {
		name        string
		destination **string
	}{
		{
			"execution-name",
			&request.Name,
		},
		{
			"image",
			&request.Image,
		},
		{
			"http-proxy",
			&request.HttpProxy,
		},
		{
			"https-proxy",
			&request.HttpsProxy,
		},
		{
			"args-mode",
			&request.ArgsMode,
		},
		{
			"job-template-reference",
			&request.JobTemplateReference,
		},
		{
			"cronjob-template-reference",
			&request.CronJobTemplateReference,
		},
		{
			"scraper-template-reference",
			&request.ScraperTemplateReference,
		},
		{
			"pvc-template-reference",
			&request.PvcTemplateReference,
		},
		{
			"execution-namespace",
			&request.ExecutionNamespace,
		},
	}

	var nonEmpty bool
	for _, field := range fields {
		if cmd.Flag(field.name).Changed {
			value := cmd.Flag(field.name).Value.String()
			*field.destination = &value
			nonEmpty = true
		}
	}

	if cmd.Flag("variable").Changed || cmd.Flag("secret-variable").Changed || cmd.Flag("secret-variable-reference").Changed {
		variables, err := common.CreateVariables(cmd, false)
		if err != nil {
			return nil, err
		}

		request.Variables = &variables
		nonEmpty = true
	}

	if cmd.Flag("executor-args").Changed {
		binaryArgs, err := cmd.Flags().GetStringArray("executor-args")
		if err != nil {
			return nil, err
		}

		executorArgs, err := testkube.PrepareExecutorArgs(binaryArgs)
		if err != nil {
			return nil, err
		}

		request.Args = &executorArgs
		nonEmpty = true
	}

	var hashes = []struct {
		name        string
		destination **map[string]string
	}{
		{
			"env",
			&request.Envs,
		},
		{
			"secret-env",
			&request.SecretEnvs,
		},
	}

	for _, hash := range hashes {
		if cmd.Flag(hash.name).Changed {
			value, err := cmd.Flags().GetStringToString(hash.name)
			if err != nil {
				return nil, err
			}

			*hash.destination = &value
			nonEmpty = true
		}
	}

	if cmd.Flag("variables-file").Changed {
		paramsFileContent := ""
		variablesFile := cmd.Flag("variables-file").Value.String()
		if variablesFile != "" {
			b, err := os.ReadFile(variablesFile)
			if err != nil {
				return nil, err
			}

			paramsFileContent = string(b)
			request.VariablesFile = &paramsFileContent
			nonEmpty = true
		}
	}

	if cmd.Flag("command").Changed {
		command, err := cmd.Flags().GetStringArray("command")
		if err != nil {
			return nil, err
		}

		request.Command = &command
		nonEmpty = true
	}

	if cmd.Flag("timeout").Changed {
		timeout, err := cmd.Flags().GetInt64("timeout")
		if err != nil {
			return nil, err
		}

		request.ActiveDeadlineSeconds = &timeout
		nonEmpty = true
	}

	if cmd.Flag("negative-test").Changed {
		negativeTest, err := cmd.Flags().GetBool("negative-test")
		if err != nil {
			return nil, err
		}
		request.NegativeTest = &negativeTest
		nonEmpty = true
	}

	if cmd.Flag("image-pull-secrets").Changed {
		imagePullSecretNames, err := cmd.Flags().GetStringArray("image-pull-secrets")
		if err != nil {
			return nil, err
		}

		var imageSecrets []testkube.LocalObjectReference
		for _, secretName := range imagePullSecretNames {
			imageSecrets = append(imageSecrets, testkube.LocalObjectReference{Name: secretName})
		}

		request.ImagePullSecrets = &imageSecrets
		nonEmpty = true
	}

	var values = []struct {
		source      string
		destination **string
	}{
		{
			"job-template",
			&request.JobTemplate,
		},
		{
			"cronjob-template",
			&request.CronJobTemplate,
		},
		{
			"prerun-script",
			&request.PreRunScript,
		},
		{
			"postrun-script",
			&request.PostRunScript,
		},
		{
			"scraper-template",
			&request.ScraperTemplate,
		},
		{
			"pvc-template",
			&request.PvcTemplate,
		},
	}

	for _, value := range values {
		if cmd.Flag(value.source).Changed {
			data := ""
			name := cmd.Flag(value.source).Value.String()
			if name != "" {
				b, err := os.ReadFile(name)
				if err != nil {
					return nil, err
				}

				data = string(b)
			}

			*value.destination = &data
			nonEmpty = true
		}
	}

	if cmd.Flag("mount-configmap").Changed || cmd.Flag("variable-configmap").Changed {
		envConfigMaps, _, err := newEnvReferencesFromFlags(cmd)
		if err != nil {
			return nil, err
		}
		request.EnvConfigMaps = &envConfigMaps
		nonEmpty = true
	}

	if cmd.Flag("mount-secret").Changed || cmd.Flag("variable-secret").Changed {
		_, envSecrets, err := newEnvReferencesFromFlags(cmd)
		if err != nil {
			return nil, err
		}
		request.EnvSecrets = &envSecrets
		nonEmpty = true
	}

	if cmd.Flag("execute-postrun-script-before-scraping").Changed {
		executePostRunScriptBeforeScraping, err := cmd.Flags().GetBool("execute-postrun-script-before-scraping")
		if err != nil {
			return nil, err
		}
		request.ExecutePostRunScriptBeforeScraping = &executePostRunScriptBeforeScraping
		nonEmpty = true
	}

	if cmd.Flag("source-scripts").Changed {
		sourceScripts, err := cmd.Flags().GetBool("source-scripts")
		if err != nil {
			return nil, err
		}
		request.SourceScripts = &sourceScripts
		nonEmpty = true
	}

	artifactRequest, err := newArtifactUpdateRequestFromFlags(cmd)
	if err != nil {
		return nil, err
	}

	var emptyArtifactRequest = &testkube.ArtifactUpdateRequest{}
	if artifactRequest != nil {
		request.ArtifactRequest = &artifactRequest
		nonEmpty = true
	} else {
		request.ArtifactRequest = &emptyArtifactRequest
	}

	slavePodRequest, err := newSlavePodUpdateRequestFromFlags(cmd)
	if err != nil {
		return nil, err
	}

	var emptyPodRequest = &testkube.PodUpdateRequest{}
	if slavePodRequest != nil {
		request.SlavePodRequest = &slavePodRequest
		nonEmpty = true
	} else {
		request.SlavePodRequest = &emptyPodRequest
	}

	if nonEmpty {
		return request, nil
	}

	return nil, nil
}

func newArtifactUpdateRequestFromFlags(cmd *cobra.Command) (request *testkube.ArtifactUpdateRequest, err error) {
	request = &testkube.ArtifactUpdateRequest{}

	var fields = []struct {
		name        string
		destination **string
	}{
		{
			"artifact-storage-class-name",
			&request.StorageClassName,
		},
		{
			"artifact-volume-mount-path",
			&request.VolumeMountPath,
		},
		{
			"artifact-storage-bucket",
			&request.StorageBucket,
		},
	}

	var nonEmpty bool
	for _, field := range fields {
		if cmd.Flag(field.name).Changed {
			value := cmd.Flag(field.name).Value.String()
			*field.destination = &value
			nonEmpty = true
		}
	}

	if cmd.Flag("artifact-dir").Changed {
		dirs, err := cmd.Flags().GetStringArray("artifact-dir")
		if err != nil {
			return nil, err
		}

		request.Dirs = &dirs
		nonEmpty = true
	}

	if cmd.Flag("artifact-mask").Changed {
		masks, err := cmd.Flags().GetStringArray("artifact-mask")
		if err != nil {
			return nil, err
		}

		request.Masks = &masks
		nonEmpty = true
	}

	if cmd.Flag("artifact-omit-folder-per-execution").Changed {
		value, err := cmd.Flags().GetBool("artifact-omit-folder-per-execution")
		if err != nil {
			return nil, err
		}

		request.OmitFolderPerExecution = &value
		nonEmpty = true
	}

	if cmd.Flag("artifact-shared-between-pods").Changed {
		value, err := cmd.Flags().GetBool("artifact-shared-between-pods")
		if err != nil {
			return nil, err
		}

		request.SharedBetweenPods = &value
		nonEmpty = true
	}

	if nonEmpty {
		return request, nil
	}

	return nil, nil
}

func newSlavePodUpdateRequestFromFlags(cmd *cobra.Command) (request *testkube.PodUpdateRequest, err error) {
	var nonEmpty bool
	request = &testkube.PodUpdateRequest{}
	if cmd.Flag("slave-pod-template-reference").Changed {
		value := cmd.Flag("slave-pod-template-reference").Value.String()
		request.PodTemplateReference = &value
		nonEmpty = true
	}

	if cmd.Flag("slave-pod-template").Changed {
		value := cmd.Flag("slave-pod-template").Value.String()
		b, err := os.ReadFile(value)
		if err != nil {
			return nil, err
		}

		data := string(b)
		request.PodTemplate = &data
		nonEmpty = true
	}

	if cmd.Flag("slave-pod-requests-cpu").Changed {
		value := cmd.Flag("slave-pod-requests-cpu").Value.String()
		if request.Resources == nil {
			data := &testkube.PodResourcesUpdateRequest{}
			request.Resources = &data
		}

		if (*request.Resources).Requests == nil {
			(*request.Resources).Requests = &testkube.ResourceUpdateRequest{}
		}

		(*(*request.Resources).Requests).Cpu = &value
		nonEmpty = true
	}

	if cmd.Flag("slave-pod-requests-memory").Changed {
		value := cmd.Flag("slave-pod-requests-memory").Value.String()
		if request.Resources == nil {
			data := &testkube.PodResourcesUpdateRequest{}
			request.Resources = &data
		}

		if (*request.Resources).Requests == nil {
			(*request.Resources).Requests = &testkube.ResourceUpdateRequest{}
		}

		(*(*request.Resources).Requests).Memory = &value
		nonEmpty = true
	}

	if cmd.Flag("slave-pod-limits-cpu").Changed {
		value := cmd.Flag("slave-pod-limits-cpu").Value.String()
		if request.Resources == nil {
			data := &testkube.PodResourcesUpdateRequest{}
			request.Resources = &data
		}

		if (*request.Resources).Limits == nil {
			(*request.Resources).Limits = &testkube.ResourceUpdateRequest{}
		}

		(*(*request.Resources).Limits).Cpu = &value
		nonEmpty = true
	}

	if cmd.Flag("slave-pod-limits-memory").Changed {
		value := cmd.Flag("slave-pod-limits-memory").Value.String()
		if request.Resources == nil {
			data := &testkube.PodResourcesUpdateRequest{}
			request.Resources = &data
		}

		if (*request.Resources).Limits == nil {
			(*request.Resources).Limits = &testkube.ResourceUpdateRequest{}
		}

		(*(*request.Resources).Limits).Memory = &value
		nonEmpty = true
	}

	if nonEmpty {
		return request, nil
	}

	return nil, nil
}

func validateSchedule(schedule string) error {
	if schedule == "" {
		return nil
	}

	specParser := cron.NewParser(cron.Minute | cron.Hour | cron.Dom | cron.Month | cron.Dow)
	if _, err := specParser.Parse(schedule); err != nil {
		return err
	}

	return nil
}

// isFileTooBigForCLI checks the file size found on path and compares it with maxArgSize
func isFileTooBigForCLI(path string) (bool, error) {
	f, err := os.Open(path)
	if err != nil {
		return false, fmt.Errorf("could not open file %s: %w", path, err)
	}
	defer func() {
		err := f.Close()
		if err != nil {
			output.PrintLog(fmt.Sprintf("%s could not close file %s: %v", ui.IconWarning, f.Name(), err))
		}
	}()

	fileInfo, err := f.Stat()
	if err != nil {
		return false, fmt.Errorf("could not get info on file %s: %w", path, err)
	}

	return fileInfo.Size() < maxArgSize, nil
}

// PrepareVariablesFile reads variables file, or if the file size is too big
// it uploads them
func PrepareVariablesFile(client client.Client, parentName string, parentType client.TestingType, filePath string, timeout time.Duration) (string, bool, error) {
	isFileSmall, err := isFileTooBigForCLI(filePath)
	if err != nil {
		return "", false, fmt.Errorf("could not determine if variables file %s needs to be uploaded: %w", filePath, err)
	}

	b, err := os.ReadFile(filePath)
	if err != nil {
		return "", false, fmt.Errorf("could not read file %s: %w", filePath, err)
	}
	if isFileSmall {
		return string(b), false, nil
	}

	fileName := path.Base(filePath)

	err = client.UploadFile(parentName, parentType, fileName, b, timeout)
	if err != nil {
		return "", false, fmt.Errorf("could not upload variables file for %v with name %s: %w", parentType, parentName, err)
	}
	return fileName, true, nil
}<|MERGE_RESOLUTION|>--- conflicted
+++ resolved
@@ -516,11 +516,8 @@
 		PvcTemplateReference:               pvcTemplateReference,
 		NegativeTest:                       negativeTest,
 		ExecutePostRunScriptBeforeScraping: executePostRunScriptBeforeScraping,
-<<<<<<< HEAD
 		SourceScripts:                      sourceScripts,
-=======
 		ExecutionNamespace:                 executionNamespace,
->>>>>>> 2d122347
 	}
 
 	var fields = []struct {
