package tests

import (
	"os"
	"strings"

	"github.com/kubeshop/testkube/cmd/kubectl-testkube/commands/common"
	"github.com/kubeshop/testkube/cmd/kubectl-testkube/commands/common/render"
	"github.com/kubeshop/testkube/cmd/kubectl-testkube/commands/tests/renderer"
	"github.com/kubeshop/testkube/pkg/ui"
	"github.com/spf13/cobra"
)

func NewGetTestsCmd() *cobra.Command {
	var (
		selectors   []string
		noExecution bool
	)

	cmd := &cobra.Command{
		Use:     "test <testName>",
		Aliases: []string{"tests", "t"},
		Short:   "Get all available tests",
		Long:    `Getting all available tests from given namespace - if no namespace given "testkube" namespace is used`,
		Run: func(cmd *cobra.Command, args []string) {
			namespace := cmd.Flag("namespace").Value.String()
			client, _ := common.GetClient(cmd)

			var name string

			if len(args) > 0 {
				name = args[0]
				test, err := client.GetTestWithExecution(name)
				ui.ExitOnError("getting test in namespace "+namespace, err)

				if test.Test != nil {
					err = render.Obj(cmd, *test.Test, os.Stdout, renderer.TestRenderer)
					ui.ExitOnError("rendering obj", err)
				}

				if test.LatestExecution != nil && !noExecution {
					ui.NL()
					ui.Info("Latest execution")
					err = render.Obj(cmd, *test.LatestExecution, os.Stdout, renderer.ExecutionRenderer)
					ui.ExitOnError("rendering obj", err)
				}

			} else {
<<<<<<< HEAD
				tests, err = client.ListTests(strings.Join(selectors, ","))
				ui.ExitOnError("getting all tests in namespace "+namespace, err)
				render.List(cmd, tests, os.Stdout)
=======
				if noExecution {
					tests, err := client.ListTests(namespace, strings.Join(selectors, ","))
					ui.ExitOnError("getting all tests in namespace "+namespace, err)
					render.List(cmd, tests, os.Stdout)
				} else {
					tests, err := client.ListTestWithExecutions(namespace, strings.Join(selectors, ","))
					ui.ExitOnError("getting all test with executions in namespace "+namespace, err)
					render.List(cmd, tests, os.Stdout)
				}
>>>>>>> d2e13c6a
			}
		},
	}
	cmd.Flags().StringSliceVarP(&selectors, "label", "l", nil, "label key value pair: --label key1=value1")
	cmd.Flags().BoolVar(&noExecution, "no-execution", false, "don't show latest execution")

	return cmd
}<|MERGE_RESOLUTION|>--- conflicted
+++ resolved
@@ -46,21 +46,15 @@
 				}
 
 			} else {
-<<<<<<< HEAD
-				tests, err = client.ListTests(strings.Join(selectors, ","))
-				ui.ExitOnError("getting all tests in namespace "+namespace, err)
-				render.List(cmd, tests, os.Stdout)
-=======
 				if noExecution {
-					tests, err := client.ListTests(namespace, strings.Join(selectors, ","))
+					tests, err := client.ListTests(strings.Join(selectors, ","))
 					ui.ExitOnError("getting all tests in namespace "+namespace, err)
 					render.List(cmd, tests, os.Stdout)
 				} else {
-					tests, err := client.ListTestWithExecutions(namespace, strings.Join(selectors, ","))
+					tests, err := client.ListTestWithExecutions(strings.Join(selectors, ","))
 					ui.ExitOnError("getting all test with executions in namespace "+namespace, err)
 					render.List(cmd, tests, os.Stdout)
 				}
->>>>>>> d2e13c6a
 			}
 		},
 	}
