--- conflicted
+++ resolved
@@ -107,14 +107,9 @@
 
 	RootCmd.PersistentFlags().BoolVarP(&analyticsEnabled, "analytics-enabled", "", cfg.AnalyticsEnabled, "enable analytics")
 	RootCmd.PersistentFlags().StringVarP(&client, "client", "c", "proxy", "client used for connecting to Testkube API one of proxy|direct")
-<<<<<<< HEAD
-	RootCmd.PersistentFlags().StringVarP(&namespace, "namespace", "s", defaultNamespace, "Kubernetes namespace, default value read from config if set")
-	RootCmd.PersistentFlags().BoolVarP(&verbose, "verbose", "v", false, "show additional debug messages")
-	RootCmd.PersistentFlags().StringVarP(&apiURI, "api-uri", "w", cfg.APIURI, "api uri, default value read from config if set")
-=======
 	RootCmd.PersistentFlags().StringVarP(&namespace, "namespace", "", defaultNamespace, "Kubernetes namespace, default value read from config if set")
 	RootCmd.PersistentFlags().BoolVarP(&verbose, "verbose", "", false, "show additional debug messages")
->>>>>>> 876a01c7
+	RootCmd.PersistentFlags().StringVarP(&apiURI, "api-uri", "w", cfg.APIURI, "api uri, default value read from config if set")
 
 	if err := RootCmd.Execute(); err != nil {
 		fmt.Fprintln(os.Stderr, err)
