package commands

import (
	"fmt"
	"os"

	"github.com/spf13/cobra"

	"github.com/kubeshop/testkube/cmd/kubectl-testkube/config"
	"github.com/kubeshop/testkube/pkg/analytics"
	"github.com/kubeshop/testkube/pkg/ui"
)

var (
	Commit  string
	Version string
	BuiltBy string
	Date    string

	analyticsEnabled bool
	client           string
	verbose          bool
	namespace        string
	apiURI           string
	oauthEnabled     bool
)

func init() {
	// New commands
	RootCmd.AddCommand(NewCreateCmd())
	RootCmd.AddCommand(NewUpdateCmd())

	RootCmd.AddCommand(NewGetCmd())
	RootCmd.AddCommand(NewRunCmd())
	RootCmd.AddCommand(NewDeleteCmd())
	RootCmd.AddCommand(NewAbortCmd())

	RootCmd.AddCommand(NewEnableCmd())
	RootCmd.AddCommand(NewDisableCmd())
	RootCmd.AddCommand(NewStatusCmd())

	RootCmd.AddCommand(NewDownloadCmd())
	RootCmd.AddCommand(NewGenerateCmd())

	RootCmd.AddCommand(NewInstallCmd())
	RootCmd.AddCommand(NewUpgradeCmd())
	RootCmd.AddCommand(NewUninstallCmd())
	RootCmd.AddCommand(NewWatchCmd())
	RootCmd.AddCommand(NewDashboardCmd())
	RootCmd.AddCommand(NewMigrateCmd())
	RootCmd.AddCommand(NewVersionCmd())

	RootCmd.AddCommand(NewConfigCmd())
}

var RootCmd = &cobra.Command{
	Use:   "kubectl-testkube",
	Short: "Testkube entrypoint for kubectl plugin",

	PersistentPostRun: func(cmd *cobra.Command, args []string) {
		ui.SetVerbose(verbose)

		if analyticsEnabled {
			ui.Debug("collecting anonymous analytics data, you can disable it by calling `kubectl testkube disable analytics`")
<<<<<<< HEAD
			out, err := analytics.SendAnonymousCmdInfo(cmd, Version)
			if ui.Verbose && err != nil {
				ui.Err(err)
			}
			ui.Debug("analytics send event response", out)

			// trigger init event only for first run
			cfg, err := config.Load()
			ui.WarnOnError("loading config", err)

			if !cfg.Initialized {
				cfg.SetInitialized()
				err := config.Save(cfg)
				ui.WarnOnError("saving config", err)

				ui.Debug("sending 'init' event")

				out, err := analytics.SendCmdInit(cmd, Version)
				if ui.Verbose && err != nil {
					ui.Err(err)
				}
				ui.Debug("analytics init event response", out)
			}

=======
			err := analytics.SendAnonymousCmdInfo(cmd)
			if ui.Verbose && err != nil {
				ui.Err(err)
			}
>>>>>>> 17d12695
		}
	},

	Run: func(cmd *cobra.Command, args []string) {
		ui.Logo()
<<<<<<< HEAD
		err := cmd.Usage()
		ui.PrintOnError("Displaying usage", err)
=======
		cmd.Usage()
>>>>>>> 17d12695
		cmd.DisableAutoGenTag = true
	},
}

func Execute() {
	cfg, err := config.Load()
	ui.WarnOnError("loading config", err)

	defaultNamespace := "testkube"
	if cfg.Namespace != "" {
		defaultNamespace = cfg.Namespace
	}

	apiURI := cfg.APIURI
	if os.Getenv("TESTKUBE_API_URI") != "" {
		apiURI = os.Getenv("TESTKUBE_API_URI")
	}

	RootCmd.PersistentFlags().BoolVarP(&analyticsEnabled, "analytics-enabled", "", cfg.AnalyticsEnabled, "enable analytics")
	RootCmd.PersistentFlags().StringVarP(&client, "client", "c", "proxy", "client used for connecting to Testkube API one of proxy|direct")
	RootCmd.PersistentFlags().StringVarP(&namespace, "namespace", "", defaultNamespace, "Kubernetes namespace, default value read from config if set")
	RootCmd.PersistentFlags().BoolVarP(&verbose, "verbose", "", false, "show additional debug messages")
	RootCmd.PersistentFlags().StringVarP(&apiURI, "api-uri", "a", apiURI, "api uri, default value read from config if set")
	RootCmd.PersistentFlags().BoolVarP(&oauthEnabled, "oauth-enabled", "", cfg.OAuth2Data.Enabled, "enable oauth")

	if err := RootCmd.Execute(); err != nil {
		fmt.Fprintln(os.Stderr, err)
		os.Exit(1)
	}
}<|MERGE_RESOLUTION|>--- conflicted
+++ resolved
@@ -62,48 +62,16 @@
 
 		if analyticsEnabled {
 			ui.Debug("collecting anonymous analytics data, you can disable it by calling `kubectl testkube disable analytics`")
-<<<<<<< HEAD
-			out, err := analytics.SendAnonymousCmdInfo(cmd, Version)
-			if ui.Verbose && err != nil {
-				ui.Err(err)
-			}
-			ui.Debug("analytics send event response", out)
-
-			// trigger init event only for first run
-			cfg, err := config.Load()
-			ui.WarnOnError("loading config", err)
-
-			if !cfg.Initialized {
-				cfg.SetInitialized()
-				err := config.Save(cfg)
-				ui.WarnOnError("saving config", err)
-
-				ui.Debug("sending 'init' event")
-
-				out, err := analytics.SendCmdInit(cmd, Version)
-				if ui.Verbose && err != nil {
-					ui.Err(err)
-				}
-				ui.Debug("analytics init event response", out)
-			}
-
-=======
 			err := analytics.SendAnonymousCmdInfo(cmd)
 			if ui.Verbose && err != nil {
 				ui.Err(err)
 			}
->>>>>>> 17d12695
 		}
 	},
 
 	Run: func(cmd *cobra.Command, args []string) {
 		ui.Logo()
-<<<<<<< HEAD
-		err := cmd.Usage()
-		ui.PrintOnError("Displaying usage", err)
-=======
 		cmd.Usage()
->>>>>>> 17d12695
 		cmd.DisableAutoGenTag = true
 	},
 }
