--- conflicted
+++ resolved
@@ -58,7 +58,11 @@
 			ui.Warn("Execution number:    ", fmt.Sprintf("%d", execution.Number))
 		}
 		ui.Warn("Requested at:        ", execution.ScheduledAt.String())
-<<<<<<< HEAD
+		ui.Warn("Disabled webhooks:   ", fmt.Sprint(execution.DisableWebhooks))
+		if len(execution.Tags) > 0 {
+			ui.NL()
+			ui.Warn("Tags:                ", testkube.MapToString(execution.Tags))
+		}
 		for _, ctx := range execution.RunningContext {
 			ui.Warn("Running context:     ")
 			if ctx.Interface_ != nil {
@@ -80,12 +84,6 @@
 					ui.Warn("Full execution path: ", ctx.Caller.FullExecutionPath)
 				}
 			}
-=======
-		ui.Warn("Disabled webhooks:   ", fmt.Sprint(execution.DisableWebhooks))
-		if len(execution.Tags) > 0 {
-			ui.NL()
-			ui.Warn("Tags:                ", testkube.MapToString(execution.Tags))
->>>>>>> 7be199a8
 		}
 		if execution.Result != nil && execution.Result.Status != nil {
 			ui.Warn("Status:              ", string(*execution.Result.Status))
