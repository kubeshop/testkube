// Copyright 2024 Testkube.
//
// Licensed as a Testkube Pro file under the Testkube Community
// License (the "License"); you may not use this file except in compliance with
// the License. You may obtain a copy of the License at
//
//	https://github.com/kubeshop/testkube/blob/main/licenses/TCL.txt

package spawn

import (
	"context"
	"encoding/json"
	"fmt"
	"regexp"
	"strconv"
	"strings"
	"sync"
	"sync/atomic"
	"time"

	"github.com/pkg/errors"
	corev1 "k8s.io/api/core/v1"
	"k8s.io/client-go/kubernetes"

	testworkflowsv1 "github.com/kubeshop/testkube-operator/api/testworkflows/v1"
	commontcl "github.com/kubeshop/testkube/cmd/tcl/testworkflow-toolkit/common"
	"github.com/kubeshop/testkube/cmd/testworkflow-init/data"
	"github.com/kubeshop/testkube/cmd/testworkflow-toolkit/artifacts"
	"github.com/kubeshop/testkube/cmd/testworkflow-toolkit/env"
	"github.com/kubeshop/testkube/cmd/testworkflow-toolkit/transfer"
	"github.com/kubeshop/testkube/internal/common"
	"github.com/kubeshop/testkube/pkg/api/v1/testkube"
	"github.com/kubeshop/testkube/pkg/expressions"
	"github.com/kubeshop/testkube/pkg/testworkflows/testworkflowcontroller"
	"github.com/kubeshop/testkube/pkg/testworkflows/testworkflowprocessor/constants"
	"github.com/kubeshop/testkube/pkg/testworkflows/testworkflowprocessor/stage"
)

const (
	LogsRetryOnFailureDelay = 300 * time.Millisecond
	LogsRetryMaxAttempts    = 5
)

func MapDynamicListToStringList(list []interface{}) []string {
	result := make([]string, len(list))
	for i := range list {
		if v, ok := list[i].(string); ok {
			result[i] = v
		} else {
			b, _ := json.Marshal(list[i])
			result[i] = string(b)
		}
	}
	return result
}

func ProcessTransfer(transferSrv transfer.Server, transfer []testworkflowsv1.StepParallelTransfer, machines ...expressions.Machine) ([]testworkflowsv1.ContentTarball, error) {
	if len(transfer) == 0 {
		return nil, nil
	}
	result := make([]testworkflowsv1.ContentTarball, 0, len(transfer))
	for ti, t := range transfer {
		// Parse 'from' clause
		from, err := expressions.EvalTemplate(t.From, machines...)
		if err != nil {
			return nil, errors.Wrapf(err, "%d.from", ti)
		}

		// Parse 'to' clause
		to := from
		if t.To != "" {
			to, err = expressions.EvalTemplate(t.To, machines...)
			if err != nil {
				return nil, errors.Wrapf(err, "%d.to", ti)
			}
		}

		// Parse 'files' clause
		patterns := []string{"**/*"}
		if t.Files != nil && !t.Files.Dynamic {
			patterns = MapDynamicListToStringList(t.Files.Static)
		} else if t.Files != nil && t.Files.Dynamic {
			patternsExpr, err := expressions.EvalExpression(t.Files.Expression, machines...)
			if err != nil {
				return nil, errors.Wrapf(err, "%d.files", ti)
			}
			patternsList, err := patternsExpr.Static().SliceValue()
			if err != nil {
				return nil, errors.Wrapf(err, "%d.files", ti)
			}
			patterns = make([]string, len(patternsList))
			for pi, p := range patternsList {
				if s, ok := p.(string); ok {
					patterns[pi] = s
				} else {
					p, err := json.Marshal(s)
					if err != nil {
						return nil, errors.Wrapf(err, "%d.files.%d", ti, pi)
					}
					patterns[pi] = string(p)
				}
			}
		}

		entry, err := transferSrv.Include(from, patterns)
		if err != nil {
			return nil, errors.Wrapf(err, "%d", ti)
		}
		result = append(result, testworkflowsv1.ContentTarball{Url: entry.Url, Path: to, Mount: t.Mount})
	}
	return result, nil
}

func ProcessFetch(transferSrv transfer.Server, fetch []testworkflowsv1.StepParallelFetch, machines ...expressions.Machine) (*testworkflowsv1.Step, error) {
	if len(fetch) == 0 {
		return nil, nil
	}

	result := make([]string, 0, len(fetch))
	for ti, t := range fetch {
		// Parse 'from' clause
		from, err := expressions.EvalTemplate(t.From, machines...)
		if err != nil {
			return nil, errors.Wrapf(err, "%d.from", ti)
		}

		// Parse 'to' clause
		to := from
		if t.To != "" {
			to, err = expressions.EvalTemplate(t.To, machines...)
			if err != nil {
				return nil, errors.Wrapf(err, "%d.to", ti)
			}
		}

		// Parse 'files' clause
		patterns := []string{"**/*"}
		if t.Files != nil && !t.Files.Dynamic {
			patterns = MapDynamicListToStringList(t.Files.Static)
		} else if t.Files != nil && t.Files.Dynamic {
			patternsExpr, err := expressions.EvalExpression(t.Files.Expression, machines...)
			if err != nil {
				return nil, errors.Wrapf(err, "%d.files", ti)
			}
			patternsList, err := patternsExpr.Static().SliceValue()
			if err != nil {
				return nil, errors.Wrapf(err, "%d.files", ti)
			}
			patterns = make([]string, len(patternsList))
			for pi, p := range patternsList {
				if s, ok := p.(string); ok {
					patterns[pi] = s
				} else {
					p, err := json.Marshal(s)
					if err != nil {
						return nil, errors.Wrapf(err, "%d.files.%d", ti, pi)
					}
					patterns[pi] = string(p)
				}
			}
		}

		req := transferSrv.Request(to)
		result = append(result, fmt.Sprintf("%s:%s=%s", from, strings.Join(patterns, ","), req.Url))
	}

	return &testworkflowsv1.Step{
		StepMeta: testworkflowsv1.StepMeta{
			Name:      "Save the files",
			Condition: "always",
		},
		StepOperations: testworkflowsv1.StepOperations{
			Run: &testworkflowsv1.StepRun{
				ContainerConfig: testworkflowsv1.ContainerConfig{
					Image:           env.Config().Images.Toolkit,
					ImagePullPolicy: corev1.PullIfNotPresent,
					Command:         common.Ptr([]string{constants.DefaultToolkitPath, "transfer"}),
					Env: []corev1.EnvVar{
						{Name: "TK_NS", Value: env.Namespace()},
						{Name: "TK_REF", Value: env.Ref()},
						stage.BypassToolkitCheck,
						stage.BypassPure,
					},
					Args: &result,
				},
			},
		},
	}, nil
}

func CreateExecutionMachine(prefix string, index int64) (string, expressions.Machine) {
	id := fmt.Sprintf("%s-%s%d", env.ExecutionId(), prefix, index)
	fsPrefix := fmt.Sprintf("%s/%s%d", env.Ref(), prefix, index+1)
	if env.Config().Execution.FSPrefix != "" {
		fsPrefix = fmt.Sprintf("%s/%s", env.Config().Execution.FSPrefix, fsPrefix)
	}
	return id, expressions.NewMachine().
		Register("workflow", map[string]string{
			"name":   env.WorkflowName(),
			"labels": env.Config().Execution.Labels,
		}).
		Register("resource", map[string]string{
			"root":     env.ExecutionId(),
			"id":       id,
			"fsPrefix": fsPrefix,
		}).
		Register("execution", map[string]interface{}{
<<<<<<< HEAD
			"id":          env.ExecutionId(),
			"name":        env.ExecutionName(),
			"number":      env.ExecutionNumber(),
			"scheduledAt": env.ExecutionScheduledAt().UTC().Format(constants.RFC3339Millis),
			"parentIds":   env.Config().Execution.ParentIds,
=======
			"id":              env.ExecutionId(),
			"name":            env.ExecutionName(),
			"number":          env.ExecutionNumber(),
			"scheduledAt":     env.ExecutionScheduledAt().UTC().Format(constants.RFC3339Millis),
			"disableWebhooks": env.ExecutionDisableWebhooks(),
			"tags":            env.ExecutionTags(),
>>>>>>> 7be199a8
		})
}

func GetServiceByResourceId(jobName string) (string, int64) {
	regex := regexp.MustCompile(`-(.+?)-(\d+)$`)
	v := regex.FindSubmatch([]byte(jobName))
	if v == nil {
		return "", 0
	}
	index, err := strconv.ParseInt(string(v[2]), 10, 64)
	if err != nil {
		return "", 0
	}
	return string(v[1]), index
}

func ExecuteParallel[T any](run func(int64, *T) bool, items []T, parallelism int64) int64 {
	var wg sync.WaitGroup
	wg.Add(len(items))
	ch := make(chan struct{}, parallelism)
	success := atomic.Int64{}

	// Execute all operations
	for index := range items {
		ch <- struct{}{}
		go func(index int) {
			if run(int64(index), &items[index]) {
				success.Add(1)
			}
			<-ch
			wg.Done()
		}(index)
	}
	wg.Wait()
	return int64(len(items)) - success.Load()
}

func SaveLogsWithController(parentCtx context.Context, storage artifacts.InternalArtifactStorage, ctrl testworkflowcontroller.Controller, prefix string, index int64) (string, error) {
	if ctrl == nil {
		return "", errors.New("cannot control TestWorkflow's execution")
	}

	filePath := fmt.Sprintf("logs/%s%d.log", prefix, index)
	var err error
	for i := 0; i < LogsRetryMaxAttempts; i++ {
		ctx, ctxCancel := context.WithCancel(parentCtx)
		err = storage.SaveStream(filePath, ctrl.Logs(ctx, false))
		ctxCancel()
		if err == nil {
			break
		}
		time.Sleep(LogsRetryOnFailureDelay)
	}

	return filePath, err
}

func SaveLogs(ctx context.Context, clientSet kubernetes.Interface, storage artifacts.InternalArtifactStorage, namespace, id, prefix string, index int64) (string, error) {
	ctrl, err := testworkflowcontroller.New(ctx, clientSet, namespace, id, time.Time{})
	if err != nil {
		return "", err
	}
	defer ctrl.StopController()
	return SaveLogsWithController(ctx, storage, ctrl, prefix, index)
}

func CreateLogger(name, description string, index, count int64) func(...string) {
	label := commontcl.InstanceLabel(name, index, count)
	if description != "" {
		label += " (" + description + ")"
	}
	return func(s ...string) {
		fmt.Printf("%s: %s\n", label, strings.Join(s, ": "))
	}
}

func CreateBaseMachine() expressions.Machine {
	dashboardUrl := env.Config().System.DashboardUrl
	if env.Config().Cloud.ApiKey != "" {
		dashboardUrl = fmt.Sprintf("%s/organization/%s/environment/%s/dashboard",
			env.Config().Cloud.UiUrl, env.Config().Cloud.OrgId, env.Config().Cloud.EnvId)
	}

	var labelMap map[string]string
	if labels := env.Config().Execution.Labels; labels != "" {
		json.Unmarshal([]byte(labels), &labelMap)
	}

	return expressions.CombinedMachines(
		data.GetBaseTestWorkflowMachine(),
		expressions.NewMachine().RegisterStringMap("internal", map[string]string{
			"storage.url":        env.Config().ObjectStorage.Endpoint,
			"storage.accessKey":  env.Config().ObjectStorage.AccessKeyID,
			"storage.secretKey":  env.Config().ObjectStorage.SecretAccessKey,
			"storage.region":     env.Config().ObjectStorage.Region,
			"storage.bucket":     env.Config().ObjectStorage.Bucket,
			"storage.token":      env.Config().ObjectStorage.Token,
			"storage.ssl":        strconv.FormatBool(env.Config().ObjectStorage.Ssl),
			"storage.skipVerify": strconv.FormatBool(env.Config().ObjectStorage.SkipVerify),
			"storage.certFile":   env.Config().ObjectStorage.CertFile,
			"storage.keyFile":    env.Config().ObjectStorage.KeyFile,
			"storage.caFile":     env.Config().ObjectStorage.CAFile,

			"serviceaccount.default": env.Config().System.DefaultServiceAccount,

			"cloud.enabled":         strconv.FormatBool(env.Config().Cloud.ApiKey != ""),
			"cloud.api.key":         env.Config().Cloud.ApiKey,
			"cloud.api.tlsInsecure": strconv.FormatBool(env.Config().Cloud.TlsInsecure),
			"cloud.api.skipVerify":  strconv.FormatBool(env.Config().Cloud.SkipVerify),
			"cloud.api.url":         env.Config().Cloud.Url,
			"cloud.ui.url":          env.Config().Cloud.UiUrl,
			"cloud.api.orgId":       env.Config().Cloud.OrgId,
			"cloud.api.envId":       env.Config().Cloud.EnvId,

			"dashboard.url":   env.Config().System.DashboardUrl,
			"api.url":         env.Config().System.ApiUrl,
			"namespace":       env.Namespace(),
			"defaultRegistry": env.Config().System.DefaultRegistry,
			"clusterId":       env.Config().System.ClusterID,
			"cdeventsTarget":  env.Config().System.CDEventsTarget,

			"images.defaultRegistry":     env.Config().System.DefaultRegistry,
			"images.init":                env.Config().Images.Init,
			"images.toolkit":             env.Config().Images.Toolkit,
			"images.persistence.enabled": strconv.FormatBool(env.Config().Images.InspectorPersistenceEnabled),
			"images.persistence.key":     env.Config().Images.InspectorPersistenceCacheKey,
			"images.cache.ttl":           env.Config().Images.ImageCredentialsCacheTTL.String(),
		}).
			Register("dashboard", map[string]string{
				"url": dashboardUrl,
			}).
			Register("organization", map[string]string{
				"id": env.Config().Cloud.OrgId,
			}).
			Register("environment", map[string]string{
				"id": env.Config().Cloud.EnvId,
			}).
			RegisterStringMap("labels", labelMap),
	)
}

func CreateResultMachine(result testkube.TestWorkflowResult) expressions.Machine {
	status := "queued"
	if result.Status != nil {
		if *result.Status == testkube.PASSED_TestWorkflowStatus {
			status = ""
		} else {
			status = string(*result.Status)
		}
	}
	return expressions.NewMachine().
		Register("status", status).
		Register("always", true).
		Register("never", false).
		Register("failed", status != "").
		Register("error", status != "").
		Register("passed", status == "").
		Register("success", status == "")
}

func EvalLogCondition(condition string, result testkube.TestWorkflowResult, machines ...expressions.Machine) (bool, error) {
	expr, err := expressions.EvalExpression(condition, append([]expressions.Machine{CreateResultMachine(result)}, machines...)...)
	if err != nil {
		return false, errors.Wrapf(err, "invalid expression for logs condition: %s", condition)
	}
	return expr.BoolValue()
}<|MERGE_RESOLUTION|>--- conflicted
+++ resolved
@@ -206,20 +206,13 @@
 			"fsPrefix": fsPrefix,
 		}).
 		Register("execution", map[string]interface{}{
-<<<<<<< HEAD
-			"id":          env.ExecutionId(),
-			"name":        env.ExecutionName(),
-			"number":      env.ExecutionNumber(),
-			"scheduledAt": env.ExecutionScheduledAt().UTC().Format(constants.RFC3339Millis),
-			"parentIds":   env.Config().Execution.ParentIds,
-=======
 			"id":              env.ExecutionId(),
 			"name":            env.ExecutionName(),
 			"number":          env.ExecutionNumber(),
 			"scheduledAt":     env.ExecutionScheduledAt().UTC().Format(constants.RFC3339Millis),
 			"disableWebhooks": env.ExecutionDisableWebhooks(),
 			"tags":            env.ExecutionTags(),
->>>>>>> 7be199a8
+			"parentIds":       env.Config().Execution.ParentIds,
 		})
 }
 
