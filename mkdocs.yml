--- conflicted
+++ resolved
@@ -63,13 +63,8 @@
       find what they're searching for. With your consent, you're helping us to
       make our documentation better.
 
-<<<<<<< HEAD
-# plugins:
-# - render_swagger
-=======
 plugins:
   - render_swagger
->>>>>>> 4d3a05a8
 
 # Extensions
 markdown_extensions:
