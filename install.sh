--- conflicted
+++ resolved
@@ -1,23 +1,4 @@
-<<<<<<< HEAD
 #!/bin/bash 
-echo "Getting kubectl-testkube plugin"
-
-if [ ! -z "${DEBUG}" ]; 
-then set -x 
-fi 
-
-_detect_arch() { 
-    case $(uname -m) in 
-    amd64|x86_64) echo "x86_64" 
-    ;; 
-    arm64|aarch64) echo "arm64" 
-    ;; 
-    i386) echo "i386" 
-    ;; 
-    *) echo "Unsupported processor architecture"; 
-    return 1 
-=======
-#!/bin/bash
 echo "Getting kubectl-testkube plugin"
 
 if [ ! -z "${DEBUG}" ];
@@ -29,7 +10,6 @@
     amd64|x86_64) echo "x86_64"
     ;;
     arm64|aarch64) echo "arm64"
->>>>>>> fc924ab0
     ;;
     i386) echo "i386"
     ;;
@@ -40,7 +20,6 @@
 }
 
 _detect_os(){
-<<<<<<< HEAD
     case $(uname) in 
     Linux) echo "Linux" 
     ;; 
@@ -49,16 +28,6 @@
     Windows) echo "Windows" 
     ;; 
      esac    
-=======
-    case $(uname) in
-    Linux) echo "Linux"
-    ;;
-    Darwin) echo "Darwin"
-    ;;
-    Windows) echo "Windows"
-    ;;
-     esac
->>>>>>> fc924ab0
 }
 
 _download_url() {
