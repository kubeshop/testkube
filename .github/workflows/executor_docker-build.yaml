--- conflicted
+++ resolved
@@ -334,15 +334,8 @@
           docker manifest create kubeshop/testkube-cypress-executor:latest --amend kubeshop/testkube-cypress-executor:${{ steps.tag.outputs.tag }}-cypress11-amd64 --amend kubeshop/testkube-cypress-executor:${{ steps.tag.outputs.tag }}-cypress11-arm64v8
           docker manifest push -p kubeshop/testkube-cypress-executor:latest
 
-<<<<<<< HEAD
           docker manifest create kubeshop/testkube-cypress-executor:legacy --amend kubeshop/testkube-cypress-executor:${{ steps.tag.outputs.tag }}-npm-amd64 --amend kubeshop/testkube-cypress-executor:${{ steps.tag.outputs.tag }}-npm-arm64v8
           docker manifest push -p kubeshop/testkube-cypress-executor:legacy
-=======
-  executor_cypress_docker:
-    strategy:
-      matrix:
-        version: [default, legacy, yarn, cypress8, cypress9, cypress10, cypress11]
->>>>>>> 837f819a
 
 
     executor_playwright:
@@ -357,155 +350,6 @@
       - name: Set up Docker Buildx
         uses: docker/setup-buildx-action@v1
       -
-<<<<<<< HEAD
-=======
-        name: Docker Cache
-        uses: actions/cache@v2
-        with:
-          path: /tmp/.buildx-cache
-          key: ${{ runner.os }}-buildx-${{ github.sha }}
-          restore-keys: |
-            ${{ runner.os }}-buildx-
-
-      -
-        name: Login to DockerHub
-        uses: docker/login-action@v1
-        with:
-          username: ${{ secrets.DOCKERHUB_USERNAME }}
-          password: ${{ secrets.DOCKERHUB_TOKEN }}
-
-      - 
-        name: Docker meta for ${{ matrix.version }} cypress executor
-        if: ${{ matrix.version == 'legacy' }}
-        id: meta_executor_legacy
-        uses: docker/metadata-action@v3
-        with:
-          images: kubeshop/testkube-cypress-executor
-          tags: |
-            type=ref,event=branch
-            type=ref,event=pr
-            type=semver,pattern={{version}},value=${{ github.event.client_payload.release_version }}
-            type=semver,pattern={{major}}.{{minor}},value=${{ github.event.client_payload.release_version }}
-            type=sha
-          flavor: |
-            prefix=
-            suffix=-legacy
-
-      - 
-        name: Docker meta for ${{ matrix.version }} cypress executor
-        if: ${{ matrix.version == 'default' }}
-        id: meta_executor_default
-        uses: docker/metadata-action@v3
-        with:
-          images: kubeshop/testkube-cypress-executor
-          tags: |
-            type=ref,event=branch
-            type=ref,event=pr
-            type=semver,pattern={{version}},value=${{ github.event.client_payload.release_version }}
-            type=semver,pattern={{major}}.{{minor}},value=${{ github.event.client_payload.release_version }}
-            type=sha
-          flavor: |
-            latest=auto
-            prefix=
-
-      -
-        name: Docker meta for cypress executor ${{ matrix.version }}
-        if: ${{ matrix.version != 'legacy' && matrix.version != 'default' }}
-        id: meta_executor
-        uses: docker/metadata-action@v3
-        with:
-          images: kubeshop/testkube-cypress-executor
-          tags: |
-            type=ref,event=branch
-            type=ref,event=pr
-            type=semver,pattern={{version}},value=${{ github.event.client_payload.release_version }}
-            type=semver,pattern={{major}}.{{minor}},value=${{ github.event.client_payload.release_version }}
-            type=sha
-          flavor: |
-            latest=auto
-            prefix=
-            suffix=-${{ matrix.version }}
-
-      -
-        name: Docker meta for cypress executor ${{ matrix.version }}
-        if: ${{ matrix.version != 'legacy' && matrix.version != 'default' }}
-        id: meta_executor_no_suffix
-        uses: docker/metadata-action@v3
-        with:
-          images: kubeshop/testkube-cypress-executor
-          tags: |
-            type=raw,value=${{ matrix.version }}
-
-      - 
-        name: Build ${{ matrix.version }} cypress executor
-        if: ${{ matrix.version == 'legacy' }}
-        uses: docker/bake-action@v1
-        with:
-          files: |
-            contrib/executor/cypress/build/agent/docker-bake.hcl
-            ${{ steps.meta_executor_legacy.outputs.bake-file }}
-          targets: npm
-          set: npm.args.TOKEN=${{ secrets.PERSONAL_ACCESS_TOKEN }}
-          push: true
-
-      - 
-        name: Build ${{ matrix.version }} cypress executor
-        if: ${{ matrix.version == 'default' }}
-        uses: docker/bake-action@v1
-        with:
-          files: |
-            contrib/executor/cypress/build/agent/docker-bake.hcl
-            ${{ steps.meta_executor_default.outputs.bake-file }}
-          targets: cypress11
-          set: cypress11.args.TOKEN=${{ secrets.PERSONAL_ACCESS_TOKEN }}
-          push: true
-
-      -
-        name: Build cypress ${{ matrix.executor }} executor
-        if: ${{ matrix.version != 'legacy' && matrix.version != 'default' }}
-        uses: docker/bake-action@v1
-        with:
-          files: |
-            contrib/executor/cypress/build/agent/docker-bake.hcl
-            ${{ steps.meta_executor.outputs.bake-file }}
-          targets: ${{ matrix.version }}
-          set: ${{ matrix.version }}.args.TOKEN=${{ secrets.PERSONAL_ACCESS_TOKEN }}
-          push: true
-
-      -
-        name: Build cypress ${{ matrix.executor }} executor
-        if: ${{ matrix.version != 'legacy' && matrix.version != 'default' }}
-        uses: docker/bake-action@v1
-        with:
-          files: |
-            contrib/executor/cypress/build/agent/docker-bake.hcl
-            ${{ steps.meta_executor_no_suffix.outputs.bake-file }}
-          targets: ${{ matrix.version }}
-          set: ${{ matrix.version }}.args.TOKEN=${{ secrets.PERSONAL_ACCESS_TOKEN }}
-          push: true
-
-  executor_playwright_docker:
-    strategy:
-      matrix:
-        version: [default, npm, pnpm, yarn]
-
-    runs-on: ubuntu-latest
-    steps:
-
-      -
-        name: Checkout
-        uses: actions/checkout@v2
-
-      -
-        name: Set up QEMU
-        uses: docker/setup-qemu-action@v1
-
-      -
-        name: Set up Docker Buildx
-        uses: docker/setup-buildx-action@v1
-
-      - 
->>>>>>> 837f819a
         name: Go Cache
         uses: actions/cache@v2
         with:
@@ -536,16 +380,4 @@
           version: latest
           args: release -f goreleaser_files/.goreleaser-docker-build-executor-playwright.yml
         env:
-          GITHUB_TOKEN: ${{ secrets.CI_BOT_TOKEN }}
-
-
-##
-##  releasing_helm_chart_executor:
-##    needs: [single_executor_docker, helper_executor_docker, executor_jdk_docker, executor_cypress_docker, executor_playwright_docker]
-##    runs-on: ubuntu-latest
-##    steps:
-##      - name: Repository Dispatch
-##        uses: peter-evans/repository-dispatch@v2
-##        with:
-##          event-type: trigger-executor-helm-releaser
-##          client-payload: '{"release_version": "${{ github.event.client_payload.release_version }}"}'+          GITHUB_TOKEN: ${{ secrets.CI_BOT_TOKEN }}