name: Docker images build release
on:
  push:
    branches:
<<<<<<< HEAD
      - release-**
=======
      - release/**
    paths-ignore:
      - 'docs/**'
>>>>>>> ed4f3543

jobs:
  api:
    runs-on: ubuntu-latest
    steps:
      - name: Checkout
        uses: actions/checkout@v2

      - name: Set up QEMU
        uses: docker/setup-qemu-action@v1

      - name: Set up Docker Buildx
        id: buildx
        uses: docker/setup-buildx-action@v1

      - name: Go Cache
        uses: actions/cache@v2
        with:
          path: |
            ~/go/pkg/mod
            ~/.cache/go-build
          key: ${{ runner.os }}-go-${{ hashFiles('**/go.sum') }}
          restore-keys: |
            ${{ runner.os }}-go-

      - name: Login to DockerHub
        uses: docker/login-action@v1
        with:
          username: ${{ secrets.DOCKERHUB_USERNAME }}
          password: ${{ secrets.DOCKERHUB_TOKEN }}

      - name: Get github sha
        id: github_sha
        run: echo "::set-output name=sha_short::${GITHUB_SHA::7}"

      - name: Release
        uses: goreleaser/goreleaser-action@v4
        with:
          distribution: goreleaser
          version: latest
          args: release -f goreleaser_files/.goreleaser-docker-build-api-commit-only.yml --snapshot
        env:
          GITHUB_TOKEN: ${{ secrets.CI_BOT_TOKEN }}
          ANALYTICS_TRACKING_ID: ${{secrets.TESTKUBE_API_GA_MEASUREMENT_ID}}
          ANALYTICS_API_KEY: ${{secrets.TESTKUBE_API_GA_MEASUREMENT_SECRET}}
          SLACK_BOT_CLIENT_ID: ${{secrets.TESTKUBE_SLACK_BOT_CLIENT_ID}}
          SLACK_BOT_CLIENT_SECRET: ${{secrets.TESTKUBE_SLACK_BOT_CLIENT_SECRET}}
          SEGMENTIO_KEY: ${{secrets.TESTKUBE_API_SEGMENTIO_KEY}}
          CLOUD_SEGMENTIO_KEY: ${{secrets.TESTKUBE_API_CLOUD_SEGMENTIO_KEY}}
          DOCKER_BUILDX_BUILDER: "${{ steps.buildx.outputs.name }}"
          DOCKER_BUILDX_CACHE_FROM: "type=gha"
          DOCKER_BUILDX_CACHE_TO: "type=gha,mode=max"

      - name: Push Docker images
        run: |
          docker push kubeshop/testkube-api-server:${{ steps.github_sha.outputs.sha_short }}

      - name: Repository Dispatch
        uses: peter-evans/repository-dispatch@v2
        with:
          token: ${{ secrets.CI_BOT_TOKEN }}
          repository: kubeshop/helm-charts
          event-type: trigger-workflow-api-release
          client-payload: '{"image_tag_api": "${{ steps.github_sha.outputs.sha_short }}"}'

  single_executor:
    strategy:
      matrix:
        executor: [artillery, curl, example, ginkgo, k6, kubepug, postman, soapui, init, scraper, template, zap ]

    runs-on: ubuntu-latest
    steps:
      - name: Checkout
        uses: actions/checkout@v2

      - name: Get changed files
        id: changed-files-specific
        uses: tj-actions/changed-files@v35
        with:
          files: contrib/executor/${{ matrix.executor }}/**

      - name: Set up QEMU
        if: steps.changed-files-specific.outputs.any_changed == 'true'
        uses: docker/setup-qemu-action@v1

      - name: Set up Docker Buildx
        if: steps.changed-files-specific.outputs.any_changed == 'true'
        id: buildx
        uses: docker/setup-buildx-action@v1

      - name: Go Cache
        if: steps.changed-files-specific.outputs.any_changed == 'true'
        uses: actions/cache@v2
        with:
          path: |
            ~/go/pkg/mod
            ~/.cache/go-build
          key: ${{ runner.os }}-go-${{ hashFiles('**/go.sum') }}
          restore-keys: |
            ${{ runner.os }}-go-

      - name: Login to DockerHub
        if: steps.changed-files-specific.outputs.any_changed == 'true'
        uses: docker/login-action@v1
        with:
          username: ${{ secrets.DOCKERHUB_USERNAME }}
          password: ${{ secrets.DOCKERHUB_TOKEN }}

      - name: Step
        if: steps.changed-files-specific.outputs.any_changed == 'true'
        id: github_sha
        run: echo "::set-output name=sha_short::${GITHUB_SHA::7}"

      - name: Release
        if: steps.changed-files-specific.outputs.any_changed == 'true'
        uses: goreleaser/goreleaser-action@v4
        with:
          distribution: goreleaser
          version: latest
          args: release -f goreleaser_files/.goreleaser-docker-build-executor-commit-only.yml --snapshot
        env:
          GITHUB_TOKEN: ${{ secrets.CI_BOT_TOKEN }}
          EXECUTOR: ${{ matrix.executor }}
          DOCKER_BUILDX_BUILDER: "${{ steps.buildx.outputs.name }}"
          DOCKER_BUILDX_CACHE_FROM: "type=gha"
          DOCKER_BUILDX_CACHE_TO: "type=gha,mode=max"

      - name: Push Docker images
        if: steps.changed-files-specific.outputs.any_changed == 'true'
        run: |
          docker push kubeshop/testkube-${{ matrix.executor }}-executor:${{ steps.github_sha.outputs.sha_short }}

      - name: Repository Dispatch
        if: steps.changed-files-specific.outputs.any_changed == 'true'
        uses: peter-evans/repository-dispatch@v2
        with:
          token: ${{ secrets.CI_BOT_TOKEN }}
          repository: kubeshop/helm-charts
          event-type: trigger-workflow-executor-release
          client-payload: '{"image_tag_executor": "${{ steps.github_sha.outputs.sha_short }}", "executor_name": "${{ matrix.executor }}"}'

  executor_jmeter:
    runs-on: ubuntu-latest
    steps:

      - name: Checkout
        uses: actions/checkout@v2

      - name: Get changed files
        id: changed-files-specific
        uses: tj-actions/changed-files@v35
        with:
          files: contrib/executor/jmeter/**

      - name: Set up QEMU
        if: steps.changed-files-specific.outputs.any_changed == 'true'
        uses: docker/setup-qemu-action@v1

      - name: Set up Docker Buildx
        if: steps.changed-files-specific.outputs.any_changed == 'true'
        id: buildx
        uses: docker/setup-buildx-action@v1

      - name: Go Cache
        if: steps.changed-files-specific.outputs.any_changed == 'true'
        uses: actions/cache@v2
        with:
          path: |
            ~/go/pkg/mod
            ~/.cache/go-build
          key: ${{ runner.os }}-go-${{ hashFiles('**/go.sum') }}
          restore-keys: |
            ${{ runner.os }}-go-

      - name: Login to DockerHub
        if: steps.changed-files-specific.outputs.any_changed == 'true'
        uses: docker/login-action@v1
        with:
          username: ${{ secrets.DOCKERHUB_USERNAME }}
          password: ${{ secrets.DOCKERHUB_TOKEN }}

      - name: Get commit sha
        if: steps.changed-files-specific.outputs.any_changed == 'true'
        id: github_sha
        run: echo "::set-output name=sha_short::${GITHUB_SHA::7}"

      - name: Release
        if: steps.changed-files-specific.outputs.any_changed == 'true'
        uses: goreleaser/goreleaser-action@v4
        with:
          distribution: goreleaser
          version: latest
          args: release -f goreleaser_files/.goreleaser-docker-build-executor-jmeter-commit-only.yml --snapshot
        env:
          GITHUB_TOKEN: ${{ secrets.CI_BOT_TOKEN }}
          DOCKER_BUILDX_BUILDER: "${{ steps.buildx.outputs.name }}"
          DOCKER_BUILDX_CACHE_FROM: "type=gha"
          DOCKER_BUILDX_CACHE_TO: "type=gha,mode=max"

      - name: Push Docker images
        if: steps.changed-files-specific.outputs.any_changed == 'true'
        run: |
          docker push kubeshop/testkube-jmeter-executor:${{ steps.github_sha.outputs.sha_short }}

      - name: Repository Dispatch
        if: steps.changed-files-specific.outputs.any_changed == 'true'
        uses: peter-evans/repository-dispatch@v2
        with:
          token: ${{ secrets.CI_BOT_TOKEN }}
          repository: kubeshop/helm-charts
          event-type: trigger-workflow-executor-release
          client-payload: '{"image_tag_executor": "${{ steps.github_sha.outputs.sha_short }}", "executor_name": "jmeter"}'

  executor_maven:
    runs-on: ubuntu-latest
    steps:
      - name: Checkout
        uses: actions/checkout@v2

      - name: Get changed files
        id: changed-files-specific
        uses: tj-actions/changed-files@v35
        with:
          files: contrib/executor/maven/**

      - name: Set up QEMU
        if: steps.changed-files-specific.outputs.any_changed == 'true'
        uses: docker/setup-qemu-action@v1

      - name: Set up Docker Buildx
        if: steps.changed-files-specific.outputs.any_changed == 'true'
        id: buildx
        uses: docker/setup-buildx-action@v1

      - name: Go Cache
        if: steps.changed-files-specific.outputs.any_changed == 'true'
        uses: actions/cache@v2
        with:
          path: |
            ~/go/pkg/mod
            ~/.cache/go-build
          key: ${{ runner.os }}-go-${{ hashFiles('**/go.sum') }}
          restore-keys: |
            ${{ runner.os }}-go-

      - name: Login to DockerHub
        if: steps.changed-files-specific.outputs.any_changed == 'true'
        uses: docker/login-action@v1
        with:
          username: ${{ secrets.DOCKERHUB_USERNAME }}
          password: ${{ secrets.DOCKERHUB_TOKEN }}

      - name: Get commit sha
        if: steps.changed-files-specific.outputs.any_changed == 'true'
        id: github_sha
        run: echo "::set-output name=sha_short::${GITHUB_SHA::7}"

      - name: Release
        if: steps.changed-files-specific.outputs.any_changed == 'true'
        uses: goreleaser/goreleaser-action@v4
        with:
          distribution: goreleaser
          version: latest
          args: release -f goreleaser_files/.goreleaser-docker-build-executor-maven-commit-only.yml --snapshot
        env:
          GITHUB_TOKEN: ${{ secrets.CI_BOT_TOKEN }}
          DOCKER_BUILDX_BUILDER: "${{ steps.buildx.outputs.name }}"
          DOCKER_BUILDX_CACHE_FROM: "type=gha"
          DOCKER_BUILDX_CACHE_TO: "type=gha,mode=max"

      - name: Push Docker images
        if: steps.changed-files-specific.outputs.any_changed == 'true'
        run: |
          docker push kubeshop/testkube-maven-executor:${{ steps.github_sha.outputs.sha_short }}

      - name: Repository Dispatch
        if: steps.changed-files-specific.outputs.any_changed == 'true'
        uses: peter-evans/repository-dispatch@v2
        with:
          token: ${{ secrets.CI_BOT_TOKEN }}
          repository: kubeshop/helm-charts
          event-type: trigger-workflow-executor-release
          client-payload: '{"image_tag_executor": "${{ steps.github_sha.outputs.sha_short }}", "executor_name": "maven"}'

  executor_gradle:
    runs-on: ubuntu-latest
    steps:
      - name: Checkout
        uses: actions/checkout@v2

      - name: Get changed files
        id: changed-files-specific
        uses: tj-actions/changed-files@v35
        with:
          files: contrib/executor/gradle/**

      - name: Set up QEMU
        if: steps.changed-files-specific.outputs.any_changed == 'true'
        uses: docker/setup-qemu-action@v1

      - name: Set up Docker Buildx
        if: steps.changed-files-specific.outputs.any_changed == 'true'
        id: buildx
        uses: docker/setup-buildx-action@v1

      - name: Go Cache
        if: steps.changed-files-specific.outputs.any_changed == 'true'
        uses: actions/cache@v2
        with:
          path: |
            ~/go/pkg/mod
            ~/.cache/go-build
          key: ${{ runner.os }}-go-${{ hashFiles('**/go.sum') }}
          restore-keys: |
            ${{ runner.os }}-go-

      - name: Login to DockerHub
        if: steps.changed-files-specific.outputs.any_changed == 'true'
        uses: docker/login-action@v1
        with:
          username: ${{ secrets.DOCKERHUB_USERNAME }}
          password: ${{ secrets.DOCKERHUB_TOKEN }}

      - name: Get commit sha
        if: steps.changed-files-specific.outputs.any_changed == 'true'
        id: github_sha
        run: echo "::set-output name=sha_short::${GITHUB_SHA::7}"

      - name: Release
        if: steps.changed-files-specific.outputs.any_changed == 'true'
        uses: goreleaser/goreleaser-action@v4
        with:
          distribution: goreleaser
          version: latest
          args: release -f goreleaser_files/.goreleaser-docker-build-executor-gradle-commit-only.yml --snapshot
        env:
          GITHUB_TOKEN: ${{ secrets.CI_BOT_TOKEN }}
          DOCKER_BUILDX_BUILDER: "${{ steps.buildx.outputs.name }}"
          DOCKER_BUILDX_CACHE_FROM: "type=gha"
          DOCKER_BUILDX_CACHE_TO: "type=gha,mode=max"

      - name: Push Docker images
        if: steps.changed-files-specific.outputs.any_changed == 'true'
        run: |
          docker push kubeshop/testkube-gradle-executor:${{ steps.github_sha.outputs.sha_short }}

      - name: Repository Dispatch
        if: steps.changed-files-specific.outputs.any_changed == 'true'
        uses: peter-evans/repository-dispatch@v2
        with:
          token: ${{ secrets.CI_BOT_TOKEN }}
          repository: kubeshop/helm-charts
          event-type: trigger-workflow-executor-release
          client-payload: '{"image_tag_executor": "${{ steps.github_sha.outputs.sha_short }}", "executor_name": "gradle"}'

  executor_cypress:
    runs-on: ubuntu-latest
    steps:
      - name: Checkout
        uses: actions/checkout@v2

      - name: Get changed files
        id: changed-files-specific
        uses: tj-actions/changed-files@v35
        with:
          files: contrib/executor/cypress/**

      - name: Set up QEMU
        if: steps.changed-files-specific.outputs.any_changed == 'true'
        uses: docker/setup-qemu-action@v1

      - name: Set up Docker Buildx
        if: steps.changed-files-specific.outputs.any_changed == 'true'
        id: buildx
        uses: docker/setup-buildx-action@v1

      - name: Go Cache
        if: steps.changed-files-specific.outputs.any_changed == 'true'
        uses: actions/cache@v2
        with:
          path: |
            ~/go/pkg/mod
            ~/.cache/go-build
          key: ${{ runner.os }}-go-${{ hashFiles('**/go.sum') }}
          restore-keys: |
            ${{ runner.os }}-go-

      - name: Login to DockerHub
        if: steps.changed-files-specific.outputs.any_changed == 'true'
        uses: docker/login-action@v1
        with:
          username: ${{ secrets.DOCKERHUB_USERNAME }}
          password: ${{ secrets.DOCKERHUB_TOKEN }}

      - name: Get commit sha
        if: steps.changed-files-specific.outputs.any_changed == 'true'
        id: github_sha
        run: echo "::set-output name=sha_short::${GITHUB_SHA::7}"

      - name: Release
        if: steps.changed-files-specific.outputs.any_changed == 'true'
        uses: goreleaser/goreleaser-action@v4
        with:
          distribution: goreleaser
          version: latest
          args: release -f goreleaser_files/.goreleaser-docker-build-executor-cypress-commit-only.yml --snapshot
        env:
          GITHUB_TOKEN: ${{ secrets.CI_BOT_TOKEN }}
          DOCKER_BUILDX_BUILDER: "${{ steps.buildx.outputs.name }}"
          DOCKER_BUILDX_CACHE_FROM: "type=gha"
          DOCKER_BUILDX_CACHE_TO: "type=gha,mode=max"

      - name: Push image to the Registry
        if: steps.changed-files-specific.outputs.any_changed == 'true'
        run: |
          docker push kubeshop/testkube-cypress-executor:${{ steps.github_sha.outputs.sha_short }}

      - name: Repository Dispatch
        if: steps.changed-files-specific.outputs.any_changed == 'true'
        uses: peter-evans/repository-dispatch@v2
        with:
          token: ${{ secrets.CI_BOT_TOKEN }}
          repository: kubeshop/helm-charts
          event-type: trigger-workflow-executor-release
          client-payload: '{"image_tag_executor": "${{ steps.github_sha.outputs.sha_short }}", "executor_name": "cypress"}'

  executor_playwright:
    runs-on: ubuntu-latest
    steps:
      -  name: Checkout
         uses: actions/checkout@v2

      - name: Get changed files
        id: changed-files-specific
        uses: tj-actions/changed-files@v35
        with:
          files: contrib/executor/playwright/**

      - name: Set up QEMU
        if: steps.changed-files-specific.outputs.any_changed == 'true'
        uses: docker/setup-qemu-action@v1

      - name: Set up Docker Buildx
        id: buildx
        if: steps.changed-files-specific.outputs.any_changed == 'true'
        uses: docker/setup-buildx-action@v1

      - name: Go Cache
        if: steps.changed-files-specific.outputs.any_changed == 'true'
        uses: actions/cache@v2
        with:
          path: |
            ~/go/pkg/mod
            ~/.cache/go-build
          key: ${{ runner.os }}-go-${{ hashFiles('**/go.sum') }}
          restore-keys: |
            ${{ runner.os }}-go-

      - name: Login to DockerHub
        if: steps.changed-files-specific.outputs.any_changed == 'true'
        uses: docker/login-action@v1
        with:
          username: ${{ secrets.DOCKERHUB_USERNAME }}
          password: ${{ secrets.DOCKERHUB_TOKEN }}

      - name: Get commit sha
        if: steps.changed-files-specific.outputs.any_changed == 'true'
        id: github_sha
        run: echo "::set-output name=sha_short::${GITHUB_SHA::7}"

      - name: Release
        if: steps.changed-files-specific.outputs.any_changed == 'true'
        uses: goreleaser/goreleaser-action@v4
        with:
          distribution: goreleaser
          version: latest
          args: release -f goreleaser_files/.goreleaser-docker-build-executor-playwright-commit-only.yml --snapshot
        env:
          GITHUB_TOKEN: ${{ secrets.CI_BOT_TOKEN }}
          DOCKER_BUILDX_BUILDER: "${{ steps.buildx.outputs.name }}"
          DOCKER_BUILDX_CACHE_FROM: "type=gha"
          DOCKER_BUILDX_CACHE_TO: "type=gha,mode=max"

      - name: Push image to the Registry
        if: steps.changed-files-specific.outputs.any_changed == 'true'
        run: |
          docker push kubeshop/testkube-playwright-executor:${{ steps.github_sha.outputs.sha_short }}

      - name: Repository Dispatch
        if: steps.changed-files-specific.outputs.any_changed == 'true'
        uses: peter-evans/repository-dispatch@v2
        with:
          token: ${{ secrets.CI_BOT_TOKEN }}
          repository: kubeshop/helm-charts
          event-type: trigger-workflow-executor-release
          client-payload: '{"image_tag_executor": "${{ steps.github_sha.outputs.sha_short }}", "executor_name": "cypress"}'

  create_release_branch:
    runs-on: ubuntu-latest
    steps:
      - name: Create a release branch in helm-chars repo
        run: |

          # Set up variables for repository and branch name
          REPO_OWNER=kubeshop
          REPO_NAME=helm-charts
          OLD_BRANCH_NAME=${GITHUB_REF}
          RELEASE_TAG=$(basename "${OLD_BRANCH_NAME}")

          # Set up the new branch name
          NEW_BRANCH_NAME="refs/heads/release/operator/${RELEASE_TAG}"

          # Set up authentication using a personal access token
          AUTH_HEADER="Authorization: Bearer ${{ secrets.CI_BOT_TOKEN }}"

          # Check if branch already exists
          STATUS=$(curl -s -o /dev/null -w '%{http_code}' -H "${AUTH_HEADER}" "https://api.github.com/repos/${REPO_OWNER}/${REPO_NAME}/branches/${NEW_BRANCH_NAME}")

          # If branch doesn't exist, create it
          if [ "${STATUS}" -eq 404 ]; then
            curl -X POST -H "${AUTH_HEADER}" -d '{"ref": "'"${NEW_BRANCH_NAME}"'","sha": "'"$(curl -s -H "${AUTH_HEADER}" "https://api.github.com/repos/${REPO_OWNER}/${REPO_NAME}/git/refs/heads/main" | jq -r '.object.sha')"'"}' "https://api.github.com/repos/${REPO_OWNER}/${REPO_NAME}/git/refs"
            echo "Created branch ${NEW_BRANCH_NAME} in ${REPO_OWNER}/${REPO_NAME}"
          else
<<<<<<< HEAD
            echo "Branch ${BRANCH_NAME} already exists in ${REPO_OWNER}/${REPO_NAME}"
          fi
=======
            echo "Branch ${NEW_BRANCH_NAME} already exists in ${REPO_OWNER}/${REPO_NAME}"
          fi
>>>>>>> ed4f3543
<|MERGE_RESOLUTION|>--- conflicted
+++ resolved
@@ -2,13 +2,9 @@
 on:
   push:
     branches:
-<<<<<<< HEAD
-      - release-**
-=======
       - release/**
     paths-ignore:
       - 'docs/**'
->>>>>>> ed4f3543
 
 jobs:
   api:
@@ -532,10 +528,5 @@
             curl -X POST -H "${AUTH_HEADER}" -d '{"ref": "'"${NEW_BRANCH_NAME}"'","sha": "'"$(curl -s -H "${AUTH_HEADER}" "https://api.github.com/repos/${REPO_OWNER}/${REPO_NAME}/git/refs/heads/main" | jq -r '.object.sha')"'"}' "https://api.github.com/repos/${REPO_OWNER}/${REPO_NAME}/git/refs"
             echo "Created branch ${NEW_BRANCH_NAME} in ${REPO_OWNER}/${REPO_NAME}"
           else
-<<<<<<< HEAD
-            echo "Branch ${BRANCH_NAME} already exists in ${REPO_OWNER}/${REPO_NAME}"
-          fi
-=======
             echo "Branch ${NEW_BRANCH_NAME} already exists in ${REPO_OWNER}/${REPO_NAME}"
-          fi
->>>>>>> ed4f3543
+          fi