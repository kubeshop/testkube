--- conflicted
+++ resolved
@@ -3,11 +3,8 @@
   push:
     branches:
       - release-**
-<<<<<<< HEAD
-=======
     paths-ignore:
-      - 'docs/**'
->>>>>>> f3461b9c
+      - "docs/**"
 
 jobs:
   api:
@@ -68,7 +65,20 @@
   single_executor:
     strategy:
       matrix:
-        executor: [artillery, curl, example, ginkgo, k6, kubepug, postman, soapui, init, scraper, template ]
+        executor:
+          [
+            artillery,
+            curl,
+            example,
+            ginkgo,
+            k6,
+            kubepug,
+            postman,
+            soapui,
+            init,
+            scraper,
+            template,
+          ]
 
     runs-on: ubuntu-latest
     steps:
@@ -122,7 +132,6 @@
   executor_jmeter:
     runs-on: ubuntu-latest
     steps:
-
       - name: Checkout
         uses: actions/checkout@v2
 
@@ -319,8 +328,8 @@
   executor_playwright:
     runs-on: ubuntu-latest
     steps:
-      -  name: Checkout
-         uses: actions/checkout@v2
+      - name: Checkout
+        uses: actions/checkout@v2
 
       - name: Set up QEMU
         uses: docker/setup-qemu-action@v1
@@ -366,7 +375,16 @@
           docker push kubeshop/testkube-playwright-executor:${{ steps.github_sha.outputs.sha_short }}
 
   workflow_dispatch:
-    needs: [ api, single_executor, executor_jmeter, executor_maven, executor_gradle, executor_cypress, executor_playwright ]
+    needs:
+      [
+        api,
+        single_executor,
+        executor_jmeter,
+        executor_maven,
+        executor_gradle,
+        executor_cypress,
+        executor_playwright,
+      ]
     runs-on: ubuntu-latest
     steps:
       - name: Checkout
@@ -407,4 +425,4 @@
             echo "Created branch ${BRANCH_NAME} in ${REPO_OWNER}/${REPO_NAME}"
           else
             echo "Branch ${BRANCH_NAME} already exists in ${REPO_OWNER}/${REPO_NAME}"
-          fi
+          fi