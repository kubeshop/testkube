# For most projects, this workflow file will not need changing; you simply need
# to commit it to your repository.
#
# You may wish to alter this file to override the set of languages analyzed,
# or to provide custom queries or build logic.
#
# ******** NOTE ********
# We have attempted to detect the languages in your repository. Please check
# the `language` matrix defined below to confirm you have the correct set of
# supported CodeQL languages.
#
name: "CodeQL"

on:
  push:
    branches: [main]
    paths:
      - "cmd/**"
      - "pkg/**"
      - "internal/**"
      - "contrib/**"
  pull_request:
    # The branches below must be a subset of the branches above
    branches: [main]
    paths:
      - "cmd/**"
      - "pkg/**"
      - "internal/**"
      - "contrib/**"
  schedule:
    - cron: "00 12 * * 1-5"

jobs:
  analyze:
    name: Analyze
    runs-on: ubuntu-latest
    permissions:
      actions: read
      contents: read
      security-events: write

    strategy:
      fail-fast: false
      matrix:
        language: ["go"]
        # CodeQL supports [ 'cpp', 'csharp', 'go', 'java', 'javascript', 'python', 'ruby' ]
        # Learn more about CodeQL language support at https://git.io/codeql-language-support

    steps:
      - name: Checkout repository
        uses: actions/checkout@v4

<<<<<<< HEAD
    # Initializes the CodeQL tools for scanning.
    - name: Initialize CodeQL
      uses: github/codeql-action/init@v3
      with:
        languages: ${{ matrix.language }}
        # If you wish to specify custom queries, you can do so here or in a config file.
        # By default, queries listed here will override any specified in a config file.
        # Prefix the list here with "+" to use these queries and those in the config file.
        # queries: ./path/to/local/query, your-org/your-repo/queries@main
=======
      # Initializes the CodeQL tools for scanning.
      - name: Initialize CodeQL
        uses: github/codeql-action/init@v3.28.9
        with:
          languages: ${{ matrix.language }}
          # If you wish to specify custom queries, you can do so here or in a config file.
          # By default, queries listed here will override any specified in a config file.
          # Prefix the list here with "+" to use these queries and those in the config file.
          # queries: ./path/to/local/query, your-org/your-repo/queries@main
>>>>>>> 36593bdb

      - name: Install Go
        uses: actions/setup-go@v5
        with:
          go-version: stable

      - name: Get Go environment
        id: go-env
        run: |
          echo "::set-output name=cache::$(go env GOCACHE)"
          echo "::set-output name=modcache::$(go env GOMODCACHE)"

      - name: Set up cache
        uses: actions/cache@v4
        with:
          path: |
            ${{ steps.go-env.outputs.cache }}
            ${{ steps.go-env.outputs.modcache }}
          key: test-${{ runner.os }}-go-${{ hashFiles('**/go.sum') }}
          restore-keys: |
            test-${{ runner.os }}-go-

<<<<<<< HEAD
    - name: Perform CodeQL Analysis
      uses: github/codeql-action/analyze@v3
=======
      - name: Perform CodeQL Analysis
        uses: github/codeql-action/analyze@v3.28.9
>>>>>>> 36593bdb
<|MERGE_RESOLUTION|>--- conflicted
+++ resolved
@@ -50,7 +50,6 @@
       - name: Checkout repository
         uses: actions/checkout@v4
 
-<<<<<<< HEAD
     # Initializes the CodeQL tools for scanning.
     - name: Initialize CodeQL
       uses: github/codeql-action/init@v3
@@ -60,17 +59,6 @@
         # By default, queries listed here will override any specified in a config file.
         # Prefix the list here with "+" to use these queries and those in the config file.
         # queries: ./path/to/local/query, your-org/your-repo/queries@main
-=======
-      # Initializes the CodeQL tools for scanning.
-      - name: Initialize CodeQL
-        uses: github/codeql-action/init@v3.28.9
-        with:
-          languages: ${{ matrix.language }}
-          # If you wish to specify custom queries, you can do so here or in a config file.
-          # By default, queries listed here will override any specified in a config file.
-          # Prefix the list here with "+" to use these queries and those in the config file.
-          # queries: ./path/to/local/query, your-org/your-repo/queries@main
->>>>>>> 36593bdb
 
       - name: Install Go
         uses: actions/setup-go@v5
@@ -93,10 +81,5 @@
           restore-keys: |
             test-${{ runner.os }}-go-
 
-<<<<<<< HEAD
     - name: Perform CodeQL Analysis
-      uses: github/codeql-action/analyze@v3
-=======
-      - name: Perform CodeQL Analysis
-        uses: github/codeql-action/analyze@v3.28.9
->>>>>>> 36593bdb
+      uses: github/codeql-action/analyze@v3