--- conflicted
+++ resolved
@@ -237,11 +237,8 @@
   executor_cypress:
     strategy:
       matrix:
-<<<<<<< HEAD
-        version: [cypress8, cypress9, cypress10, cypress11, yarn, npm]
-=======
-        version: [ cypress8, cypress9, cypress10, cypress11, cypress12, yarn, npm ]
->>>>>>> be8db650
+        version:
+          [cypress8, cypress9, cypress10, cypress11, cypress12, yarn, npm]
 
     runs-on: ubuntu-latest
     steps:
