name: Docker images building and pushing for API and executors
on:
  push:
    tags:
      - "v[0-9]+.[0-9]+.[0-9]+-*"

env:
  ALPINE_IMAGE: alpine:3.20.3
  BUSYBOX_IMAGE: busybox:1.36.1-musl

permissions:
  id-token: write # needed for keyless signing with cosign

jobs:
  api:
<<<<<<< HEAD
    if: false
    runs-on: ubuntu-latest
=======
    runs-on: ubuntu-22.04
>>>>>>> 87a42c14
    steps:
      - name: Checkout
        uses: actions/checkout@v4

      - uses: sigstore/cosign-installer@v3.7.0
      - uses: anchore/sbom-action/download-syft@v0.17.7

      - name: Set up Docker Buildx
        id: buildx
        uses: docker/setup-buildx-action@v3

      - name: Setup QEMU
        uses: docker/setup-qemu-action@v3
        # https://github.com/ptr727/NxWitness/issues/191
        with:
          image: tonistiigi/binfmt:qemu-v7.0.0-28

      - name: Set-up Go
        uses: actions/setup-go@v5
        with:
          go-version: stable
          cache: false

      - name: Go Cache
        uses: actions/cache@v4
        with:
          path: |
            ~/go/pkg/mod
            ~/.cache/go-build
          key: testkube-api-go-${{ hashFiles('**/go.sum') }}

      - name: Login to DockerHub
        uses: docker/login-action@v3
        with:
          username: ${{ secrets.DOCKERHUB_USERNAME }}
          password: ${{ secrets.DOCKERHUB_TOKEN }}

      - name: Push README to Dockerhub
        uses: christian-korneck/update-container-description-action@v1
        env:
          DOCKER_USER: ${{ secrets.DOCKERHUB_USERNAME }}
          DOCKER_PASS: ${{ secrets.DOCKERHUB_TOKEN }}
        with:
          destination_container_repo: kubeshop/testkube-api-server
          provider: dockerhub
          short_description: "Testkube Kubernetes API Server"
          readme_file: "./README.md"

      - name: Release
        uses: goreleaser/goreleaser-action@v6
        with:
          distribution: goreleaser
          version: latest
          args: release -f goreleaser_files/.goreleaser-docker-build-api.yml
        env:
          GITHUB_TOKEN: ${{ secrets.CI_BOT_TOKEN }}
          ANALYTICS_TRACKING_ID: ${{secrets.TESTKUBE_API_GA_MEASUREMENT_ID}}
          ANALYTICS_API_KEY: ${{secrets.TESTKUBE_API_GA_MEASUREMENT_SECRET}}
          SLACK_BOT_CLIENT_ID: ${{secrets.TESTKUBE_SLACK_BOT_CLIENT_ID}}
          SLACK_BOT_CLIENT_SECRET: ${{secrets.TESTKUBE_SLACK_BOT_CLIENT_SECRET}}
          SEGMENTIO_KEY: ${{secrets.TESTKUBE_API_SEGMENTIO_KEY}}
          CLOUD_SEGMENTIO_KEY: ${{secrets.TESTKUBE_API_CLOUD_SEGMENTIO_KEY}}
          DOCKER_BUILDX_BUILDER: "${{ steps.buildx.outputs.name }}"
          DOCKER_BUILDX_CACHE_FROM: "type=gha"
          DOCKER_BUILDX_CACHE_TO: "type=gha,mode=max"
          ALPINE_IMAGE: ${{ env.ALPINE_IMAGE }}
          BUSYBOX_IMAGE: ${{ env.BUSYBOX_IMAGE }}

  testworkflow:
    if: false
    strategy:
      matrix:
        service: [ testworkflow-init, testworkflow-toolkit ]
        include:
          - service: testworkflow-init
            repository: testkube-tw-init
          - service: testworkflow-toolkit
            repository: testkube-tw-toolkit
    runs-on: ubuntu-22.04
    steps:
      - name: Checkout
        uses: actions/checkout@v4

      - uses: sigstore/cosign-installer@v3.7.0
      - uses: anchore/sbom-action/download-syft@v0.17.7

      - name: Set up Docker Buildx
        id: buildx
        uses: docker/setup-buildx-action@v3

      - name: Setup QEMU
        uses: docker/setup-qemu-action@v3
        # https://github.com/ptr727/NxWitness/issues/191
        with:
          image: tonistiigi/binfmt:qemu-v7.0.0-28

      - name: Set-up Go
        uses: actions/setup-go@v5
        with:
          go-version: stable
          cache: false

      - name: Go Cache
        uses: actions/cache@v4
        with:
          path: |
            ~/go/pkg/mod
            ~/.cache/go-build
          key: ${{ matrix.service }}-go-${{ hashFiles('**/go.sum') }}

      - name: Login to DockerHub
        uses: docker/login-action@v3
        with:
          username: ${{ secrets.DOCKERHUB_USERNAME }}
          password: ${{ secrets.DOCKERHUB_TOKEN }}

      - name: Release
        uses: goreleaser/goreleaser-action@v6
        with:
          distribution: goreleaser
          version: latest
          args: release -f goreleaser_files/.goreleaser-docker-build-${{ matrix.service }}.yml
        env:
          GITHUB_TOKEN: ${{ secrets.CI_BOT_TOKEN }}
          ANALYTICS_TRACKING_ID: ${{secrets.TESTKUBE_API_GA_MEASUREMENT_ID}}
          ANALYTICS_API_KEY: ${{secrets.TESTKUBE_API_GA_MEASUREMENT_SECRET}}
          SLACK_BOT_CLIENT_ID: ${{secrets.TESTKUBE_SLACK_BOT_CLIENT_ID}}
          SLACK_BOT_CLIENT_SECRET: ${{secrets.TESTKUBE_SLACK_BOT_CLIENT_SECRET}}
          SEGMENTIO_KEY: ${{secrets.TESTKUBE_API_SEGMENTIO_KEY}}
          CLOUD_SEGMENTIO_KEY: ${{secrets.TESTKUBE_API_CLOUD_SEGMENTIO_KEY}}
          DOCKER_BUILDX_BUILDER: "${{ steps.buildx.outputs.name }}"
          DOCKER_BUILDX_CACHE_FROM: "type=gha"
          DOCKER_BUILDX_CACHE_TO: "type=gha,mode=max"
          ALPINE_IMAGE: ${{ env.ALPINE_IMAGE }}
          BUSYBOX_IMAGE: ${{ env.BUSYBOX_IMAGE }}
          SERVICE: ${{ matrix.service }}
          REPOSITORY: ${{ matrix.repository }}

  single_executor:
    if: false
    strategy:
      matrix:
        executor:
          [
              artillery,
              curl,
              example,
              ginkgo,
              k6,
              kubepug,
              postman,
              soapui,
              init,
              scraper,
              template,
              tracetest,
              zap,
          ]

    runs-on: ubuntu-22.04
    steps:
#      - name: Free Disk Space (Ubuntu)
#        uses: jlumbroso/free-disk-space@main
#        with:
#          # this might remove tools that are actually needed,
#          # if set to "true" but frees about 6 GB
#          tool-cache: false

      - name: Checkout
        uses: actions/checkout@v4

      - uses: sigstore/cosign-installer@v3.7.0
      - uses: anchore/sbom-action/download-syft@v0.17.7

      - name: Setup QEMU
        uses: docker/setup-qemu-action@v3
        # https://github.com/ptr727/NxWitness/issues/191
        with:
          image: tonistiigi/binfmt:qemu-v7.0.0-28

      - name: Set up Docker Buildx
        id: buildx
        uses: docker/setup-buildx-action@v3

      - name: Set-up Go
        uses: actions/setup-go@v5
        with:
          go-version: stable
          cache: false

      - name: Go Cache
        uses: actions/cache@v4
        with:
          path: |
            ~/go/pkg/mod
            ~/.cache/go-build
          key: ${{ matrix.executor }}-go-${{ hashFiles('**/go.sum') }}
          restore-keys: |
            ${{ runner.os }}-go-

      - name: Login to DockerHub
        uses: docker/login-action@v3
        with:
          username: ${{ secrets.DOCKERHUB_USERNAME }}
          password: ${{ secrets.DOCKERHUB_TOKEN }}

      - name: Push README to Dockerhub
        uses: christian-korneck/update-container-description-action@v1
        env:
          DOCKER_USER: ${{ secrets.DOCKERHUB_USERNAME }}
          DOCKER_PASS: ${{ secrets.DOCKERHUB_TOKEN }}
        with:
          destination_container_repo: "kubeshop/testkube-${{ matrix.executor }}-executor"
          provider: dockerhub
          short_description: "Testkube ${{ matrix.executor }} executor"
          readme_file: "./contrib/executor/${{ matrix.executor }}/README.md"

      - name: Release
        uses: goreleaser/goreleaser-action@v6
        with:
          distribution: goreleaser
          version: latest
          args: release -f goreleaser_files/.goreleaser-docker-build-executor.yml
        env:
          GITHUB_TOKEN: ${{ secrets.CI_BOT_TOKEN }}
          EXECUTOR: ${{ matrix.executor }}
          DOCKER_BUILDX_BUILDER: "${{ steps.buildx.outputs.name }}"
          DOCKER_BUILDX_CACHE_FROM: "type=gha"
          DOCKER_BUILDX_CACHE_TO: "type=gha,mode=max"
          ALPINE_IMAGE: ${{ env.ALPINE_IMAGE }}
          BUSYBOX_IMAGE: ${{ env.BUSYBOX_IMAGE }}

  executor_jmeter:
<<<<<<< HEAD
    if: false
    runs-on: ubuntu-latest
=======
    runs-on: ubuntu-22.04
>>>>>>> 87a42c14
    steps:
#      - name: Free Disk Space (Ubuntu)
#        uses: jlumbroso/free-disk-space@main
#        with:
#          # this might remove tools that are actually needed,
#          # if set to "true" but frees about 6 GB
#          tool-cache: false

      - name: Checkout
        uses: actions/checkout@v4

      - uses: sigstore/cosign-installer@v3.7.0
      - uses: anchore/sbom-action/download-syft@v0.17.7

      - name: Setup QEMU
        uses: docker/setup-qemu-action@v3
        # https://github.com/ptr727/NxWitness/issues/191
        with:
          image: tonistiigi/binfmt:qemu-v7.0.0-28

      - name: Set up Docker Buildx
        id: buildx
        uses: docker/setup-buildx-action@v3

      - name: Set-up Go
        uses: actions/setup-go@v5
        with:
          go-version: stable
          cache: false

      - name: Go Cache
        uses: actions/cache@v4
        with:
          path: |
            ~/go/pkg/mod
            ~/.cache/go-build
          key: jmeter-go-${{ hashFiles('**/go.sum') }}
          restore-keys: |
            ${{ runner.os }}-go-

      - name: Login to DockerHub
        uses: docker/login-action@v3
        with:
          username: ${{ secrets.DOCKERHUB_USERNAME }}
          password: ${{ secrets.DOCKERHUB_TOKEN }}

      - name: Push README to Dockerhub
        uses: christian-korneck/update-container-description-action@v1
        env:
          DOCKER_USER: ${{ secrets.DOCKERHUB_USERNAME }}
          DOCKER_PASS: ${{ secrets.DOCKERHUB_TOKEN }}
        with:
          destination_container_repo: "kubeshop/testkube-jmeter-executor"
          provider: dockerhub
          short_description: "Testkube jmeter executor"
          readme_file: "./contrib/executor/jmeter/README.md"

      - name: Release
        uses: goreleaser/goreleaser-action@v6
        with:
          distribution: goreleaser
          version: latest
          args: release -f goreleaser_files/.goreleaser-docker-build-executor-jmeter.yml
        env:
          GITHUB_TOKEN: ${{ secrets.CI_BOT_TOKEN }}
          DOCKER_BUILDX_BUILDER: "${{ steps.buildx.outputs.name }}"
          DOCKER_BUILDX_CACHE_FROM: "type=gha"
          DOCKER_BUILDX_CACHE_TO: "type=gha,mode=max"

  executor_jmeterd:
<<<<<<< HEAD
    if: false
    runs-on: ubuntu-latest
=======
    runs-on: ubuntu-22.04
>>>>>>> 87a42c14
    steps:
#      - name: Free Disk Space (Ubuntu)
#        uses: jlumbroso/free-disk-space@main
#        with:
#          # this might remove tools that are actually needed,
#          # if set to "true" but frees about 6 GB
#          tool-cache: false

      - name: Checkout
        uses: actions/checkout@v4

      - uses: sigstore/cosign-installer@v3.7.0
      - uses: anchore/sbom-action/download-syft@v0.17.7

      - name: Setup QEMU
        uses: docker/setup-qemu-action@v3
        # https://github.com/ptr727/NxWitness/issues/191
        with:
          image: tonistiigi/binfmt:qemu-v7.0.0-28

      - name: Set up Docker Buildx
        id: buildx
        uses: docker/setup-buildx-action@v3

      - name: Set-up Go
        uses: actions/setup-go@v5
        with:
          go-version: stable
          cache: false

      - name: Go Cache
        uses: actions/cache@v4
        with:
          path: |
            ~/go/pkg/mod
            ~/.cache/go-build
          key: jmeterd-go-${{ hashFiles('**/go.sum') }}
          restore-keys: |
            ${{ runner.os }}-go-

      - name: Login to DockerHub
        uses: docker/login-action@v3
        with:
          username: ${{ secrets.DOCKERHUB_USERNAME }}
          password: ${{ secrets.DOCKERHUB_TOKEN }}

      - name: Push README to Dockerhub
        uses: christian-korneck/update-container-description-action@v1
        env:
          DOCKER_USER: ${{ secrets.DOCKERHUB_USERNAME }}
          DOCKER_PASS: ${{ secrets.DOCKERHUB_TOKEN }}
        with:
          destination_container_repo: "kubeshop/testkube-jmeterd-executor"
          provider: dockerhub
          short_description: "Testkube jmeterd executor"
          readme_file: "./contrib/executor/jmeterd/README.md"

      - name: Release
        uses: goreleaser/goreleaser-action@v6
        with:
          distribution: goreleaser
          version: latest
          args: release -f goreleaser_files/.goreleaser-docker-build-executor-jmeterd.yml
        env:
          GORELEASER_KEY: ${{ secrets.GORELEASER_KEY }}
          GITHUB_TOKEN: ${{ secrets.CI_BOT_TOKEN }}
          DOCKER_BUILDX_BUILDER: "${{ steps.buildx.outputs.name }}"
          DOCKER_BUILDX_CACHE_FROM: "type=gha"
          DOCKER_BUILDX_CACHE_TO: "type=gha,mode=max"
          GOARCH: ${{ matrix.GOARCH }}

  jmeterd_slave:
<<<<<<< HEAD
    if: false
    runs-on: ubuntu-latest
=======
    runs-on: ubuntu-22.04
>>>>>>> 87a42c14
    steps:
#      - name: Free Disk Space (Ubuntu)
#        uses: jlumbroso/free-disk-space@main
#        with:
#          # this might remove tools that are actually needed,
#          # if set to "true" but frees about 6 GB
#          tool-cache: false

      - name: Checkout
        uses: actions/checkout@v4

      - name: Setup QEMU
        uses: docker/setup-qemu-action@v3
        # https://github.com/ptr727/NxWitness/issues/191
        with:
          image: tonistiigi/binfmt:qemu-v7.0.0-28

      - name: Set up Docker Buildx
        id: buildx
        uses: docker/setup-buildx-action@v3

      - name: Set-up Go
        uses: actions/setup-go@v5
        with:
          go-version: stable
          cache: false

      - name: Docker Cache
        uses: actions/cache@v4
        with:
          path: /tmp/.buildx-cache
          key: jmeterd-buildx-${{ github.sha }}
          restore-keys: |
            ${{ runner.os }}-buildx-

      - name: Login to DockerHub
        uses: docker/login-action@v3
        with:
          username: ${{ secrets.DOCKERHUB_USERNAME }}
          password: ${{ secrets.DOCKERHUB_TOKEN }}

      - name: Get tag
        id: tag
        uses: dawidd6/action-get-tag@v1
        with:
          strip_v: true

      - name: Build and push
        uses: docker/build-push-action@v6
        with:
          context: .
          file: ./contrib/executor/jmeterd/build/slaves/Dockerfile
          push: true
          tags: kubeshop/testkube-jmeterd-slave:${{steps.tag.outputs.tag}},kubeshop/testkube-jmeterd-slave:latest
          platforms: linux/amd64,linux/arm64

  executor_maven:
<<<<<<< HEAD
    if: false
    runs-on: ubuntu-latest
=======
    runs-on: ubuntu-22.04
>>>>>>> 87a42c14
    steps:
#      - name: Free Disk Space (Ubuntu)
#        uses: jlumbroso/free-disk-space@main
#        with:
#          # this might remove tools that are actually needed,
#          # if set to "true" but frees about 6 GB
#          tool-cache: false

      - name: Checkout
        uses: actions/checkout@v4

      - uses: sigstore/cosign-installer@v3.7.0
      - uses: anchore/sbom-action/download-syft@v0.17.7

      - name: Setup QEMU
        uses: docker/setup-qemu-action@v3
        # https://github.com/ptr727/NxWitness/issues/191
        with:
          image: tonistiigi/binfmt:qemu-v7.0.0-28

      - name: Set up Docker Buildx
        id: buildx
        uses: docker/setup-buildx-action@v3

      - name: Set-up Go
        uses: actions/setup-go@v5
        with:
          go-version: stable
          cache: false

      - name: Go Cache
        uses: actions/cache@v4
        with:
          path: |
            ~/go/pkg/mod
            ~/.cache/go-build
          key: maven-go-${{ hashFiles('**/go.sum') }}
          restore-keys: |
            ${{ runner.os }}-go-

      - name: Login to DockerHub
        uses: docker/login-action@v3
        with:
          username: ${{ secrets.DOCKERHUB_USERNAME }}
          password: ${{ secrets.DOCKERHUB_TOKEN }}

      - name: Push README to Dockerhub
        uses: christian-korneck/update-container-description-action@v1
        env:
          DOCKER_USER: ${{ secrets.DOCKERHUB_USERNAME }}
          DOCKER_PASS: ${{ secrets.DOCKERHUB_TOKEN }}
        with:
          destination_container_repo: "kubeshop/testkube-maven-executor"
          provider: dockerhub
          short_description: "Testkube maven executor"
          readme_file: "./contrib/executor/maven/README.md"

      - name: Release
        uses: goreleaser/goreleaser-action@v6
        with:
          distribution: goreleaser
          version: latest
          args: release -f goreleaser_files/.goreleaser-docker-build-executor-maven.yml
        env:
          GITHUB_TOKEN: ${{ secrets.CI_BOT_TOKEN }}
          DOCKER_BUILDX_BUILDER: "${{ steps.buildx.outputs.name }}"
          DOCKER_BUILDX_CACHE_FROM: "type=gha"
          DOCKER_BUILDX_CACHE_TO: "type=gha,mode=max"

  executor_gradle:
<<<<<<< HEAD
    if: false
    runs-on: ubuntu-latest
=======
    runs-on: ubuntu-22.04
>>>>>>> 87a42c14
    steps:
#      - name: Free Disk Space (Ubuntu)
#        uses: jlumbroso/free-disk-space@main
#        with:
#          # this might remove tools that are actually needed,
#          # if set to "true" but frees about 6 GB
#          tool-cache: false

      - name: Checkout
        uses: actions/checkout@v4

      - uses: sigstore/cosign-installer@v3.7.0
      - uses: anchore/sbom-action/download-syft@v0.17.7

      - name: Setup QEMU
        uses: docker/setup-qemu-action@v3
        # https://github.com/ptr727/NxWitness/issues/191
        with:
          image: tonistiigi/binfmt:qemu-v7.0.0-28

      - name: Set up Docker Buildx
        id: buildx
        uses: docker/setup-buildx-action@v3

      - name: Set-up Go
        uses: actions/setup-go@v5
        with:
          go-version: stable
          cache: false

      - name: Go Cache
        uses: actions/cache@v4
        with:
          path: |
            ~/go/pkg/mod
            ~/.cache/go-build
          key: gradle-go-${{ hashFiles('**/go.sum') }}
          restore-keys: |
            ${{ runner.os }}-go-

      - name: Login to DockerHub
        uses: docker/login-action@v3
        with:
          username: ${{ secrets.DOCKERHUB_USERNAME }}
          password: ${{ secrets.DOCKERHUB_TOKEN }}

      - name: Push README to Dockerhub
        uses: christian-korneck/update-container-description-action@v1
        env:
          DOCKER_USER: ${{ secrets.DOCKERHUB_USERNAME }}
          DOCKER_PASS: ${{ secrets.DOCKERHUB_TOKEN }}
        with:
          destination_container_repo: "kubeshop/testkube-gradle-executor"
          provider: dockerhub
          short_description: "Testkube gradle executor"
          readme_file: "./contrib/executor/gradle/README.md"

      - name: Release
        uses: goreleaser/goreleaser-action@v6
        with:
          distribution: goreleaser
          version: latest
          args: release -f goreleaser_files/.goreleaser-docker-build-executor-gradle.yml
        env:
          GITHUB_TOKEN: ${{ secrets.CI_BOT_TOKEN }}
          DOCKER_BUILDX_BUILDER: "${{ steps.buildx.outputs.name }}"
          DOCKER_BUILDX_CACHE_FROM: "type=gha"
          DOCKER_BUILDX_CACHE_TO: "type=gha,mode=max"

  executor_cypress:
    if: false
    strategy:
      matrix:
        version:
          [
              cypress8,
              cypress9,
              cypress10,
              cypress11,
              cypress12,
              cypress13,
              yarn,
              npm

          ]

    runs-on: ubuntu-22.04
    steps:
#      - name: Free Disk Space (Ubuntu)
#        uses: jlumbroso/free-disk-space@main
#        with:
#          # this might remove tools that are actually needed,
#          # if set to "true" but frees about 6 GB
#          tool-cache: false

      - name: Checkout
        uses: actions/checkout@v4

      - name: Setup QEMU
        uses: docker/setup-qemu-action@v3
        # https://github.com/ptr727/NxWitness/issues/191
        with:
          image: tonistiigi/binfmt:qemu-v7.0.0-28

      - name: Set up Docker Buildx
        id: buildx
        uses: docker/setup-buildx-action@v3

      - name: Set-up Go
        uses: actions/setup-go@v5
        with:
          go-version: stable
          cache: false

      - name: Go Cache
        uses: actions/cache@v4
        with:
          path: |
            ~/go/pkg/mod
            ~/.cache/go-build
          key: cypress-go-${{ hashFiles('**/go.sum') }}
          restore-keys: |
            ${{ runner.os }}-go-

      - name: Login to DockerHub
        uses: docker/login-action@v3
        with:
          username: ${{ secrets.DOCKERHUB_USERNAME }}
          password: ${{ secrets.DOCKERHUB_TOKEN }}

      - name: Push README to Dockerhub
        uses: christian-korneck/update-container-description-action@v1
        env:
          DOCKER_USER: ${{ secrets.DOCKERHUB_USERNAME }}
          DOCKER_PASS: ${{ secrets.DOCKERHUB_TOKEN }}
        with:
          destination_container_repo: "kubeshop/testkube-cypress-executor"
          provider: dockerhub
          short_description: "Testkube cypress executor"
          readme_file: "./contrib/executor/cypress/README.md"

      - name: Get tag
        id: tag
        uses: dawidd6/action-get-tag@v1
        with:
          strip_v: true

      - name: Release
        uses: goreleaser/goreleaser-action@v6
        with:
          distribution: goreleaser
          version: latest
          args: release -f goreleaser_files/.goreleaser-docker-build-executor-cypress.yml
        env:
          GITHUB_TOKEN: ${{ secrets.CI_BOT_TOKEN }}
          EXECUTOR_VERSION: ${{ matrix.version }}
          DOCKER_BUILDX_BUILDER: "${{ steps.buildx.outputs.name }}"
          DOCKER_BUILDX_CACHE_FROM: "type=gha"
          DOCKER_BUILDX_CACHE_TO: "type=gha,mode=max"

      - name: Push multi-arch image to the Registry
        run: |
          docker push kubeshop/testkube-cypress-executor:${{ steps.tag.outputs.tag }}-${{ matrix.version }}-amd64
          docker push kubeshop/testkube-cypress-executor:${{ steps.tag.outputs.tag }}-${{ matrix.version }}-arm64

  executor_postman_node21:
<<<<<<< HEAD
    if: false
    runs-on: ubuntu-latest
=======
    runs-on: ubuntu-22.04
>>>>>>> 87a42c14
    steps:
#      - name: Free Disk Space (Ubuntu)
#        uses: jlumbroso/free-disk-space@main
#        with:
#          # this might remove tools that are actually needed,
#          # if set to "true" but frees about 6 GB
#          tool-cache: false

      - name: Checkout
        uses: actions/checkout@v4

      - uses: sigstore/cosign-installer@v3.7.0
      - uses: anchore/sbom-action/download-syft@v0.17.7

      - name: Setup QEMU
        uses: docker/setup-qemu-action@v3
        # https://github.com/ptr727/NxWitness/issues/191
        with:
          image: tonistiigi/binfmt:qemu-v7.0.0-28

      - name: Set up Docker Buildx
        id: buildx
        uses: docker/setup-buildx-action@v3

      - name: Set-up Go
        uses: actions/setup-go@v5
        with:
          go-version: ${{ env.GO_VERSION }}
          cache: false

      - name: Go Cache
        uses: actions/cache@v4
        with:
          path: |
            ~/go/pkg/mod
            ~/.cache/go-build
          key: postman-node-go-${{ hashFiles('**/go.sum') }}
          restore-keys: |
            ${{ runner.os }}-go-

      - name: Login to DockerHub
        uses: docker/login-action@v3
        with:
          username: ${{ secrets.DOCKERHUB_USERNAME }}
          password: ${{ secrets.DOCKERHUB_TOKEN }}

      - name: Release
        uses: goreleaser/goreleaser-action@v6
        with:
          distribution: goreleaser
          version: latest
          args: release -f goreleaser_files/.goreleaser-docker-build-executor-postman-node21.yml
        env:
          GITHUB_TOKEN: ${{ secrets.CI_BOT_TOKEN }}
          DOCKER_BUILDX_BUILDER: "${{ steps.buildx.outputs.name }}"
          DOCKER_BUILDX_CACHE_FROM: "type=gha"
          DOCKER_BUILDX_CACHE_TO: "type=gha,mode=max"

  executor_cypress_manifest:
    if: false
    needs: executor_cypress
    strategy:
      matrix:
        version:
          [
              cypress8,
              cypress9,
              cypress10,
              cypress11,
              cypress12,
              cypress13,
              yarn,
              npm,
          ]

    runs-on: ubuntu-22.04
    steps:
#      - name: Free Disk Space (Ubuntu)
#        uses: jlumbroso/free-disk-space@main
#        with:
#          # this might remove tools that are actually needed,
#          # if set to "true" but frees about 6 GB
#          tool-cache: false

      - name: Setup QEMU
        uses: docker/setup-qemu-action@v3
        # https://github.com/ptr727/NxWitness/issues/191
        with:
          image: tonistiigi/binfmt:qemu-v7.0.0-28

      - uses: sigstore/cosign-installer@v3.7.0
      - uses: anchore/sbom-action/download-syft@v0.17.7

      - name: Set up Docker Buildx
        id: buildx
        uses: docker/setup-buildx-action@v3

      - name: Login to DockerHub
        uses: docker/login-action@v3
        with:
          username: ${{ secrets.DOCKERHUB_USERNAME }}
          password: ${{ secrets.DOCKERHUB_TOKEN }}

      - name: Get tag
        id: tag
        uses: dawidd6/action-get-tag@v1
        with:
          strip_v: true

      - name: Use tag
        run: echo ${{steps.tag.outputs.tag}}

      - name: Create manifests
        run: |
          docker manifest create kubeshop/testkube-cypress-executor:${{ steps.tag.outputs.tag }} --amend kubeshop/testkube-cypress-executor:${{ steps.tag.outputs.tag }}-cypress13-amd64 --amend kubeshop/testkube-cypress-executor:${{ steps.tag.outputs.tag }}-cypress13-arm64
          docker manifest push -p kubeshop/testkube-cypress-executor:${{ steps.tag.outputs.tag }}
          cosign sign kubeshop/testkube-cypress-executor:${{ steps.tag.outputs.tag }} --yes

          docker manifest create kubeshop/testkube-cypress-executor:latest --amend kubeshop/testkube-cypress-executor:${{ steps.tag.outputs.tag }}-cypress13-amd64 --amend kubeshop/testkube-cypress-executor:${{ steps.tag.outputs.tag }}-cypress13-arm64
          docker manifest push -p kubeshop/testkube-cypress-executor:latest
          cosign sign kubeshop/testkube-cypress-executor:latest --yes

          docker manifest create kubeshop/testkube-cypress-executor:legacy --amend kubeshop/testkube-cypress-executor:${{ steps.tag.outputs.tag }}-npm-amd64 --amend kubeshop/testkube-cypress-executor:${{ steps.tag.outputs.tag }}-npm-arm64
          docker manifest push -p kubeshop/testkube-cypress-executor:legacy
          cosign sign kubeshop/testkube-cypress-executor:legacy --yes

  executor_playwright:
<<<<<<< HEAD
    if: false
    runs-on: ubuntu-latest
=======
    runs-on: ubuntu-22.04
>>>>>>> 87a42c14
    steps:
#      - name: Free Disk Space (Ubuntu)
#        uses: jlumbroso/free-disk-space@main
#        with:
#          # this might remove tools that are actually needed,
#          # if set to "true" but frees about 6 GB
#          tool-cache: false

      - name: Checkout
        uses: actions/checkout@v4

      - uses: sigstore/cosign-installer@v3.7.0
      - uses: anchore/sbom-action/download-syft@v0.17.7

      - name: Setup QEMU
        uses: docker/setup-qemu-action@v3
        # https://github.com/ptr727/NxWitness/issues/191
        with:
          image: tonistiigi/binfmt:qemu-v7.0.0-28

      - name: Set up Docker Buildx
        id: buildx
        uses: docker/setup-buildx-action@v3

      - name: Set-up Go
        uses: actions/setup-go@v5
        with:
          go-version: stable
          cache: false

      - name: Go Cache
        uses: actions/cache@v4
        with:
          path: |
            ~/go/pkg/mod
            ~/.cache/go-build
          key: playwright-go-${{ hashFiles('**/go.sum') }}
          restore-keys: |
            ${{ runner.os }}-go-

      - name: Login to DockerHub
        uses: docker/login-action@v3
        with:
          username: ${{ secrets.DOCKERHUB_USERNAME }}
          password: ${{ secrets.DOCKERHUB_TOKEN }}

      - name: Push README to Dockerhub
        uses: christian-korneck/update-container-description-action@v1
        env:
          DOCKER_USER: ${{ secrets.DOCKERHUB_USERNAME }}
          DOCKER_PASS: ${{ secrets.DOCKERHUB_TOKEN }}
        with:
          destination_container_repo: "kubeshop/testkube-playwright-executor"
          provider: dockerhub
          short_description: "Testkube playwright executor"
          readme_file: "./contrib/executor/playwright/README.md"

      - name: Release
        uses: goreleaser/goreleaser-action@v6
        with:
          distribution: goreleaser
          version: latest
          args: release -f goreleaser_files/.goreleaser-docker-build-executor-playwright.yml
        env:
          GITHUB_TOKEN: ${{ secrets.CI_BOT_TOKEN }}
          DOCKER_BUILDX_BUILDER: "${{ steps.buildx.outputs.name }}"
          DOCKER_BUILDX_CACHE_FROM: "type=gha"
          DOCKER_BUILDX_CACHE_TO: "type=gha,mode=max"

  log_server_sidecar:
    if: false
    strategy:
      matrix:
        service: [ logs-server, logs-sidecar ]
    runs-on: ubuntu-22.04
    steps:
#      - name: Free Disk Space (Ubuntu)
#        uses: jlumbroso/free-disk-space@main
#        with:
#          # this might remove tools that are actually needed,
#          # if set to "true" but frees about 6 GB
#          tool-cache: false

      - name: Checkout
        uses: actions/checkout@v4
        with:
          fetch-depth: 0

      - uses: sigstore/cosign-installer@v3.7.0
      - uses: anchore/sbom-action/download-syft@v0.17.7

      - name: Setup QEMU
        uses: docker/setup-qemu-action@v3
        # https://github.com/ptr727/NxWitness/issues/191
        with:
          image: tonistiigi/binfmt:qemu-v7.0.0-28

      - name: Set up Docker Buildx
        id: buildx
        uses: docker/setup-buildx-action@v3

      - name: Set up Go
        uses: actions/setup-go@v5
        with:
          go-version: stable

      - name: Go Cache
        uses: actions/cache@v4
        with:
          path: |
            ~/go/pkg/mod
            ~/.cache/go-build
          key: ${{ matrix.service }}-go-${{ hashFiles('**/go.sum') }}
          restore-keys: |
            ${{ runner.os }}-go-

      - name: Login to DockerHub
        uses: docker/login-action@v3
        with:
          username: ${{ secrets.DOCKERHUB_USERNAME }}
          password: ${{ secrets.DOCKERHUB_TOKEN }}

      - name: Run GoReleaser
        uses: goreleaser/goreleaser-action@v6
        with:
          distribution: goreleaser-pro
          version: latest
          args: release -f ./goreleaser_files/.goreleaser-docker-build-logs-services.yml
        env:
          GITHUB_TOKEN: ${{ secrets.CI_BOT_TOKEN }}
          GORELEASER_KEY: ${{ secrets.GORELEASER_KEY }}
          DOCKER_BUILDX_BUILDER: "${{ steps.buildx.outputs.name }}"
          DOCKER_BUILDX_CACHE_FROM: "type=gha"
          DOCKER_BUILDX_CACHE_TO: "type=gha,mode=max"
          ALPINE_IMAGE: ${{ env.ALPINE_IMAGE }}
          BUSYBOX_IMAGE: ${{ env.BUSYBOX_IMAGE }}
          SERVICE: ${{ matrix.service }}

      - name: Push README to Dockerhub
        uses: christian-korneck/update-container-description-action@v1
        env:
          DOCKER_USER: ${{ secrets.DOCKERHUB_USERNAME }}
          DOCKER_PASS: ${{ secrets.DOCKERHUB_TOKEN }}
        with:
          destination_container_repo: kubeshop/testkube-${{ matrix.service }}
          provider: dockerhub
          short_description: "Testkube CLI Docker image"
          readme_file: "./README.md"

  update_api_helm_charts:
    if: false
    needs:
      [
        api,
        single_executor,
        executor_jmeter,
        executor_maven,
        executor_gradle,
        executor_cypress,
        executor_cypress_manifest,
        executor_playwright,
        log_server_sidecar,
        testworkflow
      ]
    runs-on: ubuntu-22.04
    steps:
      - name: Get tag
        id: tag
        uses: dawidd6/action-get-tag@v1
        with:
          strip_v: false

      - name: Repository Dispatch
        uses: peter-evans/repository-dispatch@v3
        with:
          token: ${{ secrets.CI_BOT_TOKEN }}
          repository: kubeshop/helm-charts
          event-type: release-testkube-api-charts
          client-payload: '{"RELEASE_VERSION": "${{ steps.tag.outputs.tag }}", "SERVICE": "api"}'<|MERGE_RESOLUTION|>--- conflicted
+++ resolved
@@ -13,12 +13,8 @@
 
 jobs:
   api:
-<<<<<<< HEAD
-    if: false
-    runs-on: ubuntu-latest
-=======
-    runs-on: ubuntu-22.04
->>>>>>> 87a42c14
+    if: false
+    runs-on: ubuntu-22.04
     steps:
       - name: Checkout
         uses: actions/checkout@v4
@@ -252,12 +248,8 @@
           BUSYBOX_IMAGE: ${{ env.BUSYBOX_IMAGE }}
 
   executor_jmeter:
-<<<<<<< HEAD
-    if: false
-    runs-on: ubuntu-latest
-=======
-    runs-on: ubuntu-22.04
->>>>>>> 87a42c14
+    if: false
+    runs-on: ubuntu-22.04
     steps:
 #      - name: Free Disk Space (Ubuntu)
 #        uses: jlumbroso/free-disk-space@main
@@ -328,12 +320,8 @@
           DOCKER_BUILDX_CACHE_TO: "type=gha,mode=max"
 
   executor_jmeterd:
-<<<<<<< HEAD
-    if: false
-    runs-on: ubuntu-latest
-=======
-    runs-on: ubuntu-22.04
->>>>>>> 87a42c14
+    if: false
+    runs-on: ubuntu-22.04
     steps:
 #      - name: Free Disk Space (Ubuntu)
 #        uses: jlumbroso/free-disk-space@main
@@ -406,12 +394,8 @@
           GOARCH: ${{ matrix.GOARCH }}
 
   jmeterd_slave:
-<<<<<<< HEAD
-    if: false
-    runs-on: ubuntu-latest
-=======
-    runs-on: ubuntu-22.04
->>>>>>> 87a42c14
+    if: false
+    runs-on: ubuntu-22.04
     steps:
 #      - name: Free Disk Space (Ubuntu)
 #        uses: jlumbroso/free-disk-space@main
@@ -469,12 +453,8 @@
           platforms: linux/amd64,linux/arm64
 
   executor_maven:
-<<<<<<< HEAD
-    if: false
-    runs-on: ubuntu-latest
-=======
-    runs-on: ubuntu-22.04
->>>>>>> 87a42c14
+    if: false
+    runs-on: ubuntu-22.04
     steps:
 #      - name: Free Disk Space (Ubuntu)
 #        uses: jlumbroso/free-disk-space@main
@@ -545,12 +525,8 @@
           DOCKER_BUILDX_CACHE_TO: "type=gha,mode=max"
 
   executor_gradle:
-<<<<<<< HEAD
-    if: false
-    runs-on: ubuntu-latest
-=======
-    runs-on: ubuntu-22.04
->>>>>>> 87a42c14
+    if: false
+    runs-on: ubuntu-22.04
     steps:
 #      - name: Free Disk Space (Ubuntu)
 #        uses: jlumbroso/free-disk-space@main
@@ -717,12 +693,8 @@
           docker push kubeshop/testkube-cypress-executor:${{ steps.tag.outputs.tag }}-${{ matrix.version }}-arm64
 
   executor_postman_node21:
-<<<<<<< HEAD
-    if: false
-    runs-on: ubuntu-latest
-=======
-    runs-on: ubuntu-22.04
->>>>>>> 87a42c14
+    if: false
+    runs-on: ubuntu-22.04
     steps:
 #      - name: Free Disk Space (Ubuntu)
 #        uses: jlumbroso/free-disk-space@main
@@ -850,12 +822,8 @@
           cosign sign kubeshop/testkube-cypress-executor:legacy --yes
 
   executor_playwright:
-<<<<<<< HEAD
-    if: false
-    runs-on: ubuntu-latest
-=======
-    runs-on: ubuntu-22.04
->>>>>>> 87a42c14
+    if: false
+    runs-on: ubuntu-22.04
     steps:
 #      - name: Free Disk Space (Ubuntu)
 #        uses: jlumbroso/free-disk-space@main
