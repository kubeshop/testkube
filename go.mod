module github.com/kubeshop/testkube

go 1.23.5

require (
	github.com/99designs/gqlgen v0.17.27
	github.com/Masterminds/semver v1.5.0
	github.com/Masterminds/sprig/v3 v3.3.0
	github.com/adhocore/gronx v1.8.1
	github.com/avast/retry-go/v4 v4.6.0
	github.com/bmatcuk/doublestar/v4 v4.6.1
	github.com/cdevents/sdk-go v0.3.0
	github.com/cli/cli/v2 v2.62.0
	github.com/cloudevents/sdk-go/v2 v2.15.2
	github.com/coreos/go-oidc v2.2.1+incompatible
	github.com/creasty/defaults v1.7.0
	github.com/denisbrodbeck/machineid v1.0.1
	github.com/docker/docker v27.3.1+incompatible
	github.com/dustin/go-humanize v1.0.1
	github.com/dustinkirkland/golang-petname v0.0.0-20191129215211-8e5a1ed0cff0
	github.com/fasthttp/websocket v1.5.0
	github.com/fluxcd/pkg/apis/event v0.2.0
	github.com/fsnotify/fsnotify v1.8.0
	github.com/gabriel-vasile/mimetype v1.4.6
	github.com/go-errors/errors v1.5.1
	github.com/go-logr/zapr v1.3.0
	github.com/gofiber/adaptor/v2 v2.1.29
	github.com/gofiber/fiber/v2 v2.52.5
	github.com/gofiber/websocket/v2 v2.1.1
	github.com/golang/mock v1.6.0
	github.com/google/go-cmp v0.6.0
	github.com/google/go-containerregistry v0.20.2
	github.com/google/uuid v1.6.0
	github.com/gookit/color v1.5.4
	github.com/gorilla/websocket v1.5.3
	github.com/grpc-ecosystem/go-grpc-middleware v1.4.0
	github.com/h2non/filetype v1.1.3
	github.com/hashicorp/golang-lru/v2 v2.0.1
	github.com/itchyny/gojq v0.12.15
	github.com/joshdk/go-junit v1.0.0
	github.com/json-iterator/go v1.1.12
	github.com/kballard/go-shellquote v0.0.0-20180428030007-95032a82bc51
	github.com/kelseyhightower/envconfig v1.4.0
	github.com/keygen-sh/jsonapi-go v1.2.1
	github.com/keygen-sh/keygen-go/v3 v3.2.0
	github.com/kubepug/kubepug v1.7.1
	github.com/kubeshop/testkube-operator v1.17.55-0.20250521080202-db7e88a19278
	github.com/minio/minio-go/v7 v7.0.66
	github.com/montanaflynn/stats v0.7.1
	github.com/moogar0880/problems v0.1.1
<<<<<<< HEAD
	github.com/nats-io/nats-server/v2 v2.11.4
	github.com/nats-io/nats.go v1.42.0
=======
	github.com/nats-io/nats-server/v2 v2.11.1
	github.com/nats-io/nats.go v1.39.1
>>>>>>> d02029bc
	github.com/oklog/run v1.1.0
	github.com/olekukonko/tablewriter v0.0.6-0.20230925090304-df64c4bbad77
	github.com/onsi/ginkgo/v2 v2.21.0
	github.com/onsi/gomega v1.35.1
	github.com/otiai10/copy v1.11.0
	github.com/pkg/errors v0.9.1
	github.com/prometheus/client_golang v1.20.5
	github.com/pterm/pterm v0.12.79
	github.com/robfig/cron v1.2.0
	github.com/robfig/cron/v3 v3.0.1
	github.com/savioxavier/termlink v1.4.1
	github.com/segmentio/analytics-go/v3 v3.2.1
	github.com/shirou/gopsutil/v3 v3.24.3
	github.com/shirou/gopsutil/v4 v4.24.12
	github.com/skratchdot/open-golang v0.0.0-20200116055534-eef842397966
	github.com/slack-go/slack v0.12.2
	github.com/spf13/afero v1.11.0
	github.com/spf13/cobra v1.8.1
	github.com/stretchr/testify v1.10.0
	github.com/valyala/fasthttp v1.52.0
	github.com/vektah/gqlparser/v2 v2.5.2-0.20230422221642-25e09f9d292d
	github.com/wI2L/jsondiff v0.6.0
	go.mongodb.org/mongo-driver v1.14.0
	go.uber.org/zap v1.27.0
	golang.org/x/exp v0.0.0-20250207012021-f9890c6ad9f3
	golang.org/x/oauth2 v0.30.0
	golang.org/x/sync v0.14.0
	golang.org/x/text v0.25.0
	google.golang.org/appengine v1.6.8
	google.golang.org/grpc v1.70.0
	google.golang.org/protobuf v1.36.5
	gopkg.in/yaml.v2 v2.4.0
	gopkg.in/yaml.v3 v3.0.1
	k8s.io/api v0.32.0
	k8s.io/apiextensions-apiserver v0.32.0
	k8s.io/apimachinery v0.32.0
	k8s.io/client-go v0.32.0
	k8s.io/kube-openapi v0.0.0-20241212222426-2c72e554b1e7
	k8s.io/utils v0.0.0-20241210054802-24370beab758
	sigs.k8s.io/controller-runtime v0.20.1
	sigs.k8s.io/kustomize/kyaml v0.19.0
)

require (
	atomicgo.dev/cursor v0.2.0 // indirect
	atomicgo.dev/keyboard v0.2.9 // indirect
	atomicgo.dev/schedule v0.1.0 // indirect
	dario.cat/mergo v1.0.1 // indirect
	github.com/AlecAivazis/survey/v2 v2.3.7 // indirect
	github.com/Azure/go-ansiterm v0.0.0-20230124172434-306776ec8161 // indirect
	github.com/Masterminds/goutils v1.1.1 // indirect
	github.com/Masterminds/semver/v3 v3.3.0 // indirect
	github.com/Microsoft/go-winio v0.6.1 // indirect
	github.com/agnivade/levenshtein v1.1.1 // indirect
	github.com/alecthomas/chroma/v2 v2.14.0 // indirect
	github.com/andybalholm/brotli v1.1.0 // indirect
	github.com/aymanbagabas/go-osc52/v2 v2.0.1 // indirect
	github.com/aymerick/douceur v0.2.0 // indirect
	github.com/beorn7/perks v1.0.1 // indirect
	github.com/bmizerany/assert v0.0.0-20160611221934-b7ed37b82869 // indirect
	github.com/briandowns/spinner v1.18.1 // indirect
	github.com/cespare/xxhash/v2 v2.3.0 // indirect
	github.com/charmbracelet/colorprofile v0.2.3-0.20250311203215-f60798e515dc // indirect
	github.com/charmbracelet/glamour v0.9.2-0.20250319212134-549f544650e3 // indirect
	github.com/charmbracelet/lipgloss v1.1.1-0.20250319133953-166f707985bc // indirect
	github.com/charmbracelet/x/ansi v0.8.0 // indirect
	github.com/charmbracelet/x/cellbuf v0.0.13 // indirect
	github.com/charmbracelet/x/term v0.2.1 // indirect
	github.com/cli/browser v1.3.0 // indirect
	github.com/cli/go-gh/v2 v2.12.1 // indirect
	github.com/cli/safeexec v1.0.1 // indirect
	github.com/cli/shurcooL-graphql v0.0.4 // indirect
	github.com/containerd/console v1.0.4 // indirect
	github.com/containerd/log v0.1.0 // indirect
	github.com/containerd/stargz-snapshotter/estargz v0.14.3 // indirect
	github.com/cpuguy83/go-md2man/v2 v2.0.5 // indirect
	github.com/davecgh/go-spew v1.1.2-0.20180830191138-d8f796af33cc // indirect
	github.com/distribution/reference v0.6.0 // indirect
	github.com/dlclark/regexp2 v1.11.0 // indirect
	github.com/docker/cli v27.1.1+incompatible // indirect
	github.com/docker/distribution v2.8.2+incompatible // indirect
	github.com/docker/docker-credential-helpers v0.7.0 // indirect
	github.com/docker/go-connections v0.4.0 // indirect
	github.com/docker/go-units v0.5.0 // indirect
	github.com/ebitengine/purego v0.8.1 // indirect
	github.com/emicklei/go-restful/v3 v3.12.1 // indirect
	github.com/evanphx/json-patch/v5 v5.9.11 // indirect
	github.com/fatih/color v1.16.0 // indirect
	github.com/felixge/httpsnoop v1.0.4 // indirect
	github.com/fxamacker/cbor/v2 v2.7.0 // indirect
	github.com/go-logr/logr v1.4.2 // indirect
	github.com/go-logr/stdr v1.2.2 // indirect
	github.com/go-ole/go-ole v1.2.6 // indirect
	github.com/go-openapi/jsonpointer v0.21.0 // indirect
	github.com/go-openapi/jsonreference v0.21.0 // indirect
	github.com/go-openapi/swag v0.23.0 // indirect
	github.com/go-playground/locales v0.14.1 // indirect
	github.com/go-playground/universal-translator v0.18.1 // indirect
	github.com/go-playground/validator/v10 v10.19.0 // indirect
	github.com/go-task/slim-sprig/v3 v3.0.0 // indirect
	github.com/gogo/protobuf v1.3.2 // indirect
	github.com/golang/protobuf v1.5.4 // indirect
	github.com/golang/snappy v0.0.4 // indirect
	github.com/google/btree v1.1.3 // indirect
	github.com/google/gnostic-models v0.6.9 // indirect
	github.com/google/go-querystring v1.1.0 // indirect
	github.com/google/go-tpm v0.9.5 // indirect
	github.com/google/gofuzz v1.2.0 // indirect
	github.com/google/pprof v0.0.0-20241029153458-d1b30febd7db // indirect
	github.com/google/shlex v0.0.0-20191202100458-e7afc7fbc510 // indirect
	github.com/gorilla/css v1.0.1 // indirect
	github.com/hashicorp/go-cleanhttp v0.5.2 // indirect
	github.com/henvic/httpretty v0.1.4 // indirect
	github.com/huandu/xstrings v1.5.0 // indirect
	github.com/inconshreveable/mousetrap v1.1.0 // indirect
	github.com/itchyny/timefmt-go v0.1.5 // indirect
	github.com/josharian/intern v1.0.0 // indirect
	github.com/keygen-sh/go-update v1.0.0 // indirect
	github.com/klauspost/compress v1.18.0 // indirect
	github.com/klauspost/cpuid/v2 v2.2.6 // indirect
	github.com/leodido/go-urn v1.4.0 // indirect
	github.com/lithammer/fuzzysearch v1.1.8 // indirect
	github.com/lucasb-eyer/go-colorful v1.2.0 // indirect
	github.com/lufia/plan9stats v0.0.0-20211012122336-39d0f177ccd0 // indirect
	github.com/mailru/easyjson v0.9.0 // indirect
	github.com/mattn/go-colorable v0.1.13 // indirect
	github.com/mattn/go-isatty v0.0.20 // indirect
	github.com/mattn/go-runewidth v0.0.16 // indirect
	github.com/mgutz/ansi v0.0.0-20200706080929-d51e80ef957d // indirect
	github.com/microcosm-cc/bluemonday v1.0.27 // indirect
	github.com/minio/highwayhash v1.0.3 // indirect
	github.com/minio/md5-simd v1.1.2 // indirect
	github.com/minio/sha256-simd v1.0.1 // indirect
	github.com/mitchellh/copystructure v1.2.0 // indirect
	github.com/mitchellh/go-homedir v1.1.0 // indirect
	github.com/mitchellh/mapstructure v1.5.0 // indirect
	github.com/mitchellh/reflectwalk v1.0.2 // indirect
	github.com/moby/docker-image-spec v1.3.1 // indirect
	github.com/moby/spdystream v0.5.0 // indirect
	github.com/moby/term v0.5.0 // indirect
	github.com/modern-go/concurrent v0.0.0-20180306012644-bacd9c7ef1dd // indirect
	github.com/modern-go/reflect2 v1.0.2 // indirect
	github.com/muesli/reflow v0.3.0 // indirect
	github.com/muesli/termenv v0.16.0 // indirect
	github.com/munnerz/goautoneg v0.0.0-20191010083416-a7dc8b61c822 // indirect
	github.com/mxk/go-flowrate v0.0.0-20140419014527-cca7078d478f // indirect
	github.com/nats-io/jwt/v2 v2.7.4 // indirect
	github.com/nats-io/nkeys v0.4.11 // indirect
	github.com/nats-io/nuid v1.0.1 // indirect
	github.com/oasisprotocol/curve25519-voi v0.0.0-20230110094441-db37f07504ce // indirect
	github.com/opencontainers/go-digest v1.0.0 // indirect
	github.com/opencontainers/image-spec v1.1.0-rc5 // indirect
	github.com/package-url/packageurl-go v0.1.2 // indirect
	github.com/pmezard/go-difflib v1.0.1-0.20181226105442-5d4384ee4fb2 // indirect
	github.com/power-devops/perfstat v0.0.0-20210106213030-5aafc221ea8c // indirect
	github.com/pquerna/cachecontrol v0.2.0 // indirect
	github.com/prometheus/client_model v0.6.1 // indirect
	github.com/prometheus/common v0.62.0 // indirect
	github.com/prometheus/procfs v0.15.1 // indirect
	github.com/rivo/uniseg v0.4.7 // indirect
	github.com/rs/xid v1.5.0 // indirect
	github.com/russross/blackfriday/v2 v2.1.0 // indirect
	github.com/santhosh-tekuri/jsonschema/v5 v5.3.1 // indirect
	github.com/savsgio/gotils v0.0.0-20211223103454-d0aaa54c5899 // indirect
	github.com/segmentio/backo-go v1.0.1 // indirect
	github.com/shoenig/go-m1cpu v0.1.6 // indirect
	github.com/shopspring/decimal v1.4.0 // indirect
	github.com/shurcooL/githubv4 v0.0.0-20240120211514-18a1ae0e79dc // indirect
	github.com/shurcooL/graphql v0.0.0-20230722043721-ed46e5a46466 // indirect
	github.com/sirupsen/logrus v1.9.3 // indirect
	github.com/spf13/cast v1.7.0 // indirect
	github.com/spf13/pflag v1.0.6 // indirect
	github.com/thlib/go-timezone-local v0.0.0-20210907160436-ef149e42d28e // indirect
	github.com/tidwall/gjson v1.17.1 // indirect
	github.com/tidwall/match v1.1.1 // indirect
	github.com/tidwall/pretty v1.2.1 // indirect
	github.com/tidwall/sjson v1.2.5 // indirect
	github.com/tklauser/go-sysconf v0.3.12 // indirect
	github.com/tklauser/numcpus v0.6.1 // indirect
	github.com/urfave/cli/v2 v2.24.4 // indirect
	github.com/valyala/bytebufferpool v1.0.0 // indirect
	github.com/valyala/tcplisten v1.0.0 // indirect
	github.com/vbatts/tar-split v0.11.3 // indirect
	github.com/x448/float16 v0.8.4 // indirect
	github.com/xdg-go/pbkdf2 v1.0.0 // indirect
	github.com/xdg-go/scram v1.1.2 // indirect
	github.com/xdg-go/stringprep v1.0.4 // indirect
	github.com/xo/terminfo v0.0.0-20220910002029-abceb7e1c41e // indirect
	github.com/xrash/smetrics v0.0.0-20201216005158-039620a65673 // indirect
	github.com/youmark/pkcs8 v0.0.0-20201027041543-1326539a0a0a // indirect
	github.com/yuin/goldmark v1.7.8 // indirect
	github.com/yuin/goldmark-emoji v1.0.5 // indirect
	github.com/yusufpapurcu/wmi v1.2.4 // indirect
	go.opentelemetry.io/auto/sdk v1.1.0 // indirect
	go.opentelemetry.io/contrib/instrumentation/net/http/otelhttp v0.59.0 // indirect
	go.opentelemetry.io/otel v1.34.0 // indirect
	go.opentelemetry.io/otel/exporters/otlp/otlptrace/otlptracehttp v1.31.0 // indirect
	go.opentelemetry.io/otel/metric v1.34.0 // indirect
	go.opentelemetry.io/otel/trace v1.34.0 // indirect
	go.uber.org/multierr v1.11.0 // indirect
	golang.org/x/crypto v0.38.0 // indirect
	golang.org/x/mod v0.22.0 // indirect
<<<<<<< HEAD
	golang.org/x/net v0.40.0 // indirect
	golang.org/x/sys v0.33.0 // indirect
	golang.org/x/term v0.32.0 // indirect
=======
	golang.org/x/net v0.36.0 // indirect
	golang.org/x/sys v0.31.0 // indirect
	golang.org/x/term v0.30.0 // indirect
>>>>>>> d02029bc
	golang.org/x/time v0.11.0 // indirect
	golang.org/x/tools v0.29.0 // indirect
	gomodules.xyz/jsonpatch/v2 v2.4.0 // indirect
	google.golang.org/genproto/googleapis/rpc v0.0.0-20250207221924-e9438ea467c6 // indirect
	gopkg.in/evanphx/json-patch.v4 v4.12.0 // indirect
	gopkg.in/inf.v0 v0.9.1 // indirect
	gopkg.in/ini.v1 v1.67.0 // indirect
	gopkg.in/square/go-jose.v2 v2.6.0 // indirect
	k8s.io/klog/v2 v2.130.1 // indirect
	sigs.k8s.io/json v0.0.0-20241014173422-cfa47c3a1cc8 // indirect
	sigs.k8s.io/structured-merge-diff/v4 v4.5.0 // indirect
	sigs.k8s.io/yaml v1.4.0 // indirect
)<|MERGE_RESOLUTION|>--- conflicted
+++ resolved
@@ -48,13 +48,8 @@
 	github.com/minio/minio-go/v7 v7.0.66
 	github.com/montanaflynn/stats v0.7.1
 	github.com/moogar0880/problems v0.1.1
-<<<<<<< HEAD
 	github.com/nats-io/nats-server/v2 v2.11.4
 	github.com/nats-io/nats.go v1.42.0
-=======
-	github.com/nats-io/nats-server/v2 v2.11.1
-	github.com/nats-io/nats.go v1.39.1
->>>>>>> d02029bc
 	github.com/oklog/run v1.1.0
 	github.com/olekukonko/tablewriter v0.0.6-0.20230925090304-df64c4bbad77
 	github.com/onsi/ginkgo/v2 v2.21.0
@@ -257,15 +252,9 @@
 	go.uber.org/multierr v1.11.0 // indirect
 	golang.org/x/crypto v0.38.0 // indirect
 	golang.org/x/mod v0.22.0 // indirect
-<<<<<<< HEAD
 	golang.org/x/net v0.40.0 // indirect
 	golang.org/x/sys v0.33.0 // indirect
 	golang.org/x/term v0.32.0 // indirect
-=======
-	golang.org/x/net v0.36.0 // indirect
-	golang.org/x/sys v0.31.0 // indirect
-	golang.org/x/term v0.30.0 // indirect
->>>>>>> d02029bc
 	golang.org/x/time v0.11.0 // indirect
 	golang.org/x/tools v0.29.0 // indirect
 	gomodules.xyz/jsonpatch/v2 v2.4.0 // indirect
